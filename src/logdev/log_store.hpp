#pragma once
#include <cstdint>
#include "log_dev.hpp"
#include <fds/utils.hpp>
#include <folly/Synchronized.h>

namespace homestore {

struct logstore_record {
    logdev_key m_dev_key;

    logstore_record(const logdev_key& key) : m_dev_key(key) {}
};

class logstore_req;
using log_req_comp_cb_t = std::function< void(logstore_req*, bool) >;
using log_write_comp_cb_t = std::function< void(logstore_seq_num_t, bool, void*) >;
using log_found_cb_t = std::function< void(logstore_seq_num_t, log_buffer, void*) >;

class HomeLogStore;
struct logstore_req {
    HomeLogStore* log_store;    // Backpointer to the log store
    logstore_seq_num_t seq_num; // Log store specific seq_num (which could be monotonically increaseing with logstore)
    sisl::blob data;            // Data blob containing data
    bool is_write;              // Directon of IO
    bool is_internal_req;       // If the req is created internally by HomeLogStore itself
    log_req_comp_cb_t cb;       // Callback upon completion of write (overridden than default)

    static logstore_req* make(HomeLogStore* store, logstore_seq_num_t seq_num, const sisl::blob& data,
                              bool is_write_req) {
        logstore_req* req = sisl::ObjectAllocator< logstore_req >::make_object();
        req->log_store = store;
        req->seq_num = seq_num;
        req->data = data;
        req->is_write = is_write_req;
        req->is_internal_req = true;
        req->cb = nullptr;

        return req;
    }

    static void free(logstore_req* req) {
        if (req->is_internal_req) { sisl::ObjectAllocator< logstore_req >::deallocate(req); }
    }
};

struct truncation_entry_t {
    logstore_seq_num_t seq_num;
    logdev_key ld_key;
};

class HomeLogStore;
class HomeLogStoreMgr {
    friend class HomeLogStore;

public:
    static HomeLogStoreMgr& instance() {
        static HomeLogStoreMgr inst;
        return inst;
    }

    /**
     * @brief Start the entire HomeLogStore set and does recover the existing logstores. Really this is the first
     * method to be executed on log store.
     *
     * @param format If set to true, will not recover, but create a fresh log store set.
     */
    void start(bool format);

    /**
     * @brief Create a brand new log store (both in-memory and on device) and returns its instance. It also book keeps
     * the created log store and user can get this instance of log store by using logstore_d
     *
     * @return std::shared_ptr< HomeLogStore >
     */
    std::shared_ptr< HomeLogStore > create_new_log_store();

    /**
     * @brief Open an existing log store and does a recovery. It then creates an instance of this logstore and returns
     *
     * @param store_id: Store ID of the log store to open
     * @return std::shared_ptr< HomeLogStore >
     */
    std::shared_ptr< HomeLogStore > open_log_store(logstore_id_t store_id);

    /**
     * @brief Truncate all the log stores physically on the device.
     *
     */
    void dev_truncate();

private:
    void __on_log_store_found(logstore_id_t store_id);
    void __on_io_completion(logstore_id_t id, logdev_key ld_key, logdev_key flush_idx, void* ctx);
    void __on_logfound(logstore_id_t id, logstore_seq_num_t seq_num, logdev_key ld_key, log_buffer buf);

    void truncate_after_flush_lock(logstore_id_t store_id, logstore_id_t upto_seq_num);

private:
    folly::Synchronized< std::map< logstore_id_t, std::shared_ptr< HomeLogStore > > > m_id_logstore_map;
};

#define home_log_store_mgr HomeLogStoreMgr::instance()

class HomeLogStore {
public:
    friend class HomeLogStoreMgr;

    HomeLogStore(uint32_t store_id);

    /**
     * @brief Register default request completion callback. In case every write does not carry a callback, this callback
     * will be used to report completions.
     * @param cb
     */
    void register_req_comp_cb(const log_req_comp_cb_t& cb) { m_comp_cb = cb; }

    /**
     * @brief Register callback upon a new log entry is found during recovery. Failing to register for log_found
     * callback is ok as long as log entries are not required to replayed during recovery.
     *
     * @param cb
     */
    void register_log_found_cb(const log_found_cb_t& cb) { m_found_cb = cb; }

    /**
     * @brief Write the blob at the user specified seq number in sync manner. Under the covers it will call async
     * write and then wait for its completion. As such this is much lesser performing than async version since it
     * involves mutex/cv combination
     *
     * @param seq_num : Sequence number to insert data
     * @param b : Data blob to write to log
     *
     * @return is write completed successfully.
     */
    bool write_sync(logstore_seq_num_t seq_num, const sisl::blob& b);

    /**
     * @brief Write the blob at the user specified seq number - prepared as a request in async fashion.
     *
     * @param req The fully formed request which has the seqnum and data blob already prepared.
     * @param cb [OPTIONAL] Callback if caller wants specific callback as against common/default callback registed.
     * The callback returns the request back with status of execution
     */
    void write_async(logstore_req* req, const log_req_comp_cb_t& cb = nullptr);

    /**
     * @brief Write the blob at the user specified seq number
     *
     * @param seq_num: Seq number to write to
     * @param b : Blob of data
     * @param cookie : Any cookie or context which will passed back in the callback
     * @param cb Callback upon completion which is called with the status, seq_num and cookie that was passed.
     */
    void write_async(logstore_seq_num_t seq_num, const sisl::blob& b, void* cookie, const log_write_comp_cb_t& cb);

    /**
     * @brief This method appends the blob into the log and it returns the generated seq number
     *
     * @param b Blob of data to append
     * @return logstore_seq_num_t Returns the seqnum generated by the log
     */
    logstore_seq_num_t append_sync(const sisl::blob& b);

    /**
     * @brief This method appends the blob into the log and makes a callback at the end of the append.
     *
     * @param b Blob of data to append
     * @param cookie Passed as is to the completion callback
     * @param completion_cb Completion callback which contains the seqnum, status and cookie
     */
    void append_async(const sisl::blob& b, void* cookie, const log_write_comp_cb_t& completion_cb);

    /**
     * @brief Read the log provided the sequence number synchronously. This is not the most efficient way to read
     * as reader will be blocked until read is completed. In addition, it is built on-top of async system by doing
     * a single mutex/cv pair (which adds some cost)
     *
     * @param seq_num
     * @return log_buffer Returned log_buffer (which is a safe smart ptr) that contains the data blob.
     */
    log_buffer read_sync(logstore_seq_num_t seq_num);

    /**
     * @brief Read the log based on the logstore_req prepared. In case callback is supplied, it uses the callback
     * to provide the data it has read. If not overridden, use default callback registered during initialization.
     *
     * @param req Request containing seq_num
     * @param cb [OPTIONAL] Callback to get the data back, if it needs to be different from the default registered one.
     */
    void read_async(logstore_req* req, const log_found_cb_t& cb = nullptr);

    /**
     * @brief Read the log for the seq_num and make the callback with the data
     *
     * @param seq_num Seqnumber to read the log from
     * @param cookie Any cookie or context which will passed back in the callback
     * @param cb Callback which contains seq_num, cookie and
     */
    void read_async(logstore_seq_num_t seq_num, void* cookie, const log_found_cb_t& cb);

<<<<<<< HEAD
    /**
     * @brief Truncate the logs for this log store upto the seq_num provided (inclusive). Once truncated, the reads
     * on seq_num <= upto_seq_num will return an error. The truncation in general is a 2 step process, where first
     * in-memory structure of the logs are truncated and then logdevice actual space is truncated.
     *
     * @param upto_seq_num: Seq num upto which logs are to be truncated
     * @param in_memory_truncate_only If set to false, it will force to truncate the device right away. Its better to
     * set this to false on cases where there are multiple log stores, so that once all in-memory truncation is
     * completed, a device truncation can be triggered for all the logstores. The device truncation is more expensive
     * and grouping them together yields better results.
     */
    void truncate(logstore_seq_num_t upto_seq_num, bool in_memory_truncate_only = true);

    /**
     * @brief Get the safe truncation log dev key from this log store perspective. Please note that the safe idx is not
     * globally safe, but it is safe from this log store perspective only. To get global safe id, one should access all
     * log stores and get the minimum of them before truncating.
     *
     * @return logdev_key
     */
    logdev_key get_safe_truncation_log_dev_key() const {
        auto ld_key = *(m_safe_truncate_ld_key.rlock());
        return ld_key;
    }
=======

    /**
     * @brief iterator to get all the log buffers;
     *
     * @param start_idx  idx to start with;
     * @param cb called with current idx and log buffer.
     * Return value of the cb: true means proceed, false means stop;
     */
    void foreach(int64_t start_idx, const std::function< bool(int64_t, log_buffer&) >& cb);
>>>>>>> cfc55845

private:
    void on_write_completion(logstore_req* req, logdev_key ld_key, logdev_key flush_idx);
    void on_read_completion(logstore_req* req, logdev_key ld_key);
    void on_log_found(logstore_seq_num_t seq_num, logdev_key ld_key, log_buffer buf);
    void do_truncate(logstore_seq_num_t upto_seq_num);
    void create_truncation_barrier(void);
    int search_max_le(logstore_seq_num_t input_sn);

private:
    logstore_id_t m_store_id;
    sisl::StreamTracker< logstore_record > m_records;
    log_req_comp_cb_t m_comp_cb;
    log_found_cb_t m_found_cb;
    std::atomic< logstore_seq_num_t > m_seq_num = 0;

    logdev_key m_last_flush_ldkey = {0, 0};             // The log id of the last flushed batch.
    truncation_entry_t m_flush_batch_max = {0, {0, 0}}; // The maximum seqnum we have seen in the prev flushed batch

    // Logdev key determined to be safe to truncate from this log store perspective.
    folly::Synchronized< logdev_key > m_safe_truncate_ld_key;

    // std::atomic< logid_t > m_safe_truncate_log_idx =
    //    std::numeric_limits< logid_t >::max(); // Logid determined to be safe to truncate from this log store
    std::vector< truncation_entry_t > m_truncation_barriers; // List of truncation barriers
};

} // namespace homestore<|MERGE_RESOLUTION|>--- conflicted
+++ resolved
@@ -9,6 +9,7 @@
 struct logstore_record {
     logdev_key m_dev_key;
 
+    logstore_record() = default;
     logstore_record(const logdev_key& key) : m_dev_key(key) {}
 };
 
@@ -59,6 +60,8 @@
         return inst;
     }
 
+    static LogDev& logdev() { return HomeLogStoreMgr::instance().m_log_dev; }
+
     /**
      * @brief Start the entire HomeLogStore set and does recover the existing logstores. Really this is the first
      * method to be executed on log store.
@@ -68,6 +71,12 @@
     void start(bool format);
 
     /**
+     * @brief Stop the HomeLogStore. It resets all parameters and can be restarted with start method.
+     *
+     */
+    void stop();
+
+    /**
      * @brief Create a brand new log store (both in-memory and on device) and returns its instance. It also book keeps
      * the created log store and user can get this instance of log store by using logstore_d
      *
@@ -86,23 +95,27 @@
     /**
      * @brief Truncate all the log stores physically on the device.
      *
-     */
-    void dev_truncate();
+     * @param dry_run: If the truncate is a real one or just dry run to simulate the truncation
+     * @return logdev_key: Log dev key upto which the device is truncated.
+     */
+    logdev_key device_truncate(bool dry_run = false);
 
 private:
     void __on_log_store_found(logstore_id_t store_id);
-    void __on_io_completion(logstore_id_t id, logdev_key ld_key, logdev_key flush_idx, void* ctx);
+    void __on_io_completion(logstore_id_t id, logdev_key ld_key, logdev_key flush_idx, uint32_t nremaining_in_batch,
+                            void* ctx);
     void __on_logfound(logstore_id_t id, logstore_seq_num_t seq_num, logdev_key ld_key, log_buffer buf);
 
     void truncate_after_flush_lock(logstore_id_t store_id, logstore_id_t upto_seq_num);
 
 private:
     folly::Synchronized< std::map< logstore_id_t, std::shared_ptr< HomeLogStore > > > m_id_logstore_map;
+    LogDev m_log_dev;
 };
 
 #define home_log_store_mgr HomeLogStoreMgr::instance()
 
-class HomeLogStore {
+class HomeLogStore : public std::enable_shared_from_this< HomeLogStore > {
 public:
     friend class HomeLogStoreMgr;
 
@@ -176,6 +189,8 @@
      * as reader will be blocked until read is completed. In addition, it is built on-top of async system by doing
      * a single mutex/cv pair (which adds some cost)
      *
+     * Throws: std::out_of_range exception if seq_num is already truncated or never inserted before
+     *
      * @param seq_num
      * @return log_buffer Returned log_buffer (which is a safe smart ptr) that contains the data blob.
      */
@@ -199,7 +214,6 @@
      */
     void read_async(logstore_seq_num_t seq_num, void* cookie, const log_found_cb_t& cb);
 
-<<<<<<< HEAD
     /**
      * @brief Truncate the logs for this log store upto the seq_num provided (inclusive). Once truncated, the reads
      * on seq_num <= upto_seq_num will return an error. The truncation in general is a 2 step process, where first
@@ -224,7 +238,17 @@
         auto ld_key = *(m_safe_truncate_ld_key.rlock());
         return ld_key;
     }
-=======
+
+    /**
+     * @brief Get the last truncated seqnum upto which we have truncated. If called after recovery, it returns the
+     * first seq_num it has seen-1.
+     *
+     * @return logstore_seq_num_t
+     */
+    logstore_seq_num_t truncated_upto() const {
+        auto ts = m_last_truncated_seq_num.load(std::memory_order_acquire);
+        return (ts == std::numeric_limits< logstore_seq_num_t >::max()) ? -1 : ts;
+    }
 
     /**
      * @brief iterator to get all the log buffers;
@@ -233,11 +257,37 @@
      * @param cb called with current idx and log buffer.
      * Return value of the cb: true means proceed, false means stop;
      */
-    void foreach(int64_t start_idx, const std::function< bool(int64_t, log_buffer&) >& cb);
->>>>>>> cfc55845
+    void foreach (int64_t start_idx, const std::function< bool(int64_t, log_buffer&) >& cb);
+
+    /**
+     * @brief Get the store id of this HomeLogStore
+     *
+     * @return logstore_id_t
+     */
+    logstore_id_t get_store_id() const { return m_store_id; }
+
+    /**
+     * @brief Get the next contigous seq num which are already issued from the given start seq number.
+     *
+     * @param from The seqnum from which contiguous search begins (exclusive). In other words, if from is say 5, it
+     * looks for contigous seq number from 6 and ignores 5.
+     * @return logstore_seq_num_t Returns upto the seqnum upto which contigous number is issued (inclusive). If it is
+     * same as input `from`, then there are no more new contigous issued.
+     */
+    logstore_seq_num_t get_contiguous_issued_seq_num(logstore_seq_num_t from);
+
+    /**
+     * @brief Get the next contigous seq num which are already completed from the given start seq number.
+     *
+     * @param from The seqnum from which contiguous search begins (exclusive). In other words, if from is say 5, it
+     * looks for contigous seq number from 6 and ignores 5.
+     * @return logstore_seq_num_t Returns upto the seqnum upto which contigous number is completed (inclusive). If it is
+     * same as input `from`, then there are no more new contigous completed.
+     */
+    logstore_seq_num_t get_contiguous_completed_seq_num(logstore_seq_num_t from);
 
 private:
-    void on_write_completion(logstore_req* req, logdev_key ld_key, logdev_key flush_idx);
+    void on_write_completion(logstore_req* req, logdev_key ld_key, logdev_key flush_idx, uint32_t nremaining_in_batch);
     void on_read_completion(logstore_req* req, logdev_key ld_key);
     void on_log_found(logstore_seq_num_t seq_num, logdev_key ld_key, log_buffer buf);
     void do_truncate(logstore_seq_num_t upto_seq_num);
@@ -251,8 +301,8 @@
     log_found_cb_t m_found_cb;
     std::atomic< logstore_seq_num_t > m_seq_num = 0;
 
-    logdev_key m_last_flush_ldkey = {0, 0};             // The log id of the last flushed batch.
-    truncation_entry_t m_flush_batch_max = {0, {0, 0}}; // The maximum seqnum we have seen in the prev flushed batch
+    logdev_key m_last_flush_ldkey = {0, 0};              // The log id of the last flushed batch.
+    truncation_entry_t m_flush_batch_max = {-1, {0, 0}}; // The maximum seqnum we have seen in the prev flushed batch
 
     // Logdev key determined to be safe to truncate from this log store perspective.
     folly::Synchronized< logdev_key > m_safe_truncate_ld_key;
@@ -260,6 +310,8 @@
     // std::atomic< logid_t > m_safe_truncate_log_idx =
     //    std::numeric_limits< logid_t >::max(); // Logid determined to be safe to truncate from this log store
     std::vector< truncation_entry_t > m_truncation_barriers; // List of truncation barriers
+
+    std::atomic< logstore_seq_num_t > m_last_truncated_seq_num = std::numeric_limits< logstore_seq_num_t >::max();
 };
 
 } // namespace homestore