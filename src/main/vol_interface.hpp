#pragma once

/* NOTE: This file exports interface required to access homeblocks. we should try to avoid including any
 * homestore/homeblocks related hpp file.
 */
#include "homestore_header.hpp"
#include <functional>
#include <vector>
#include <memory>
#include <error/error.h>
#include <iomgr/iomgr.hpp>
#include <boost/intrusive_ptr.hpp>
#include <cassert>
#include <sds_logging/logging.h>
#include <mutex>
#include <utility/atomic_counter.hpp>
#include "homeds/utility/useful_defs.hpp"
#include <utility/obj_life_counter.hpp>
#include <atomic>
#include <boost/optional.hpp>
#include <boost/lexical_cast.hpp>
#include <boost/uuid/uuid_io.hpp>
#include <sstream>
#include <string>
#include <iostream>

namespace homestore {
class Volume;
class Snapshot;
class BlkBuffer;
void intrusive_ptr_add_ref(BlkBuffer* buf);
void intrusive_ptr_release(BlkBuffer* buf);

class VolInterface;
struct init_params;
VolInterface* vol_homestore_init(const init_params& cfg);

struct cap_attrs {
    uint64_t    used_data_size;
    uint64_t    used_metadata_size;
    uint64_t    used_total_size;
    uint64_t    initial_total_size;
    std::string to_string() {
        std::stringstream ss;
        ss << "used_data_size = " << used_data_size << ", used_metadata_size = " << used_metadata_size
           << ", used_total_size = " << used_total_size << ", initial_total_size = " << initial_total_size;
        return ss.str();
    }
};

struct buf_info {
    uint64_t                          size;
    int                               offset;
    boost::intrusive_ptr< BlkBuffer > buf;

    buf_info(uint64_t sz, int off, boost::intrusive_ptr< BlkBuffer >& bbuf) : size(sz), offset(off), buf(bbuf) {}
};

struct _counter_generator {
    static _counter_generator& instance() {
        static _counter_generator inst;
        return inst;
    }

    _counter_generator() : request_id_counter(0) {}
    uint64_t                next_request_id() { return request_id_counter.fetch_add(1, std::memory_order_relaxed); }
    std::atomic< uint64_t > request_id_counter;
};
#define counter_generator _counter_generator::instance()

struct vol_interface_req : public sisl::ObjLifeCounter< vol_interface_req > {
    std::vector< buf_info >     read_buf_list;
    sisl::atomic_counter< int > outstanding_io_cnt;
    sisl::atomic_counter< int > outstanding_data_io_cnt;
    sisl::atomic_counter< int > refcount;
    Clock::time_point           io_start_time;
    std::error_condition        err;
    std::atomic< bool >         is_fail_completed;
    bool                        is_read;
    uint64_t                    request_id;
    void*                       cookie; // any tag alongs

    friend void intrusive_ptr_add_ref(vol_interface_req* req) { req->refcount.increment(1); }

    friend void intrusive_ptr_release(vol_interface_req* req) {
        if (req->refcount.decrement_testz()) {
<<<<<<< HEAD
            delete (req);
=======
            req->free_yourself();
>>>>>>> 683c3d41
        }
    }

    /* Set the error with error code,
     * Returns
     * true: if it is able to set the error
     * false: if request is already completed
     */
    bool set_error(const std::error_condition& ec) {
        bool expected_val = false;
        if (is_fail_completed.compare_exchange_strong(expected_val, true, std::memory_order_acq_rel)) {
            err = ec;
            return true;
        } else {
            return false;
        }
    }

    std::error_condition get_status() const { return err; }

    std::string to_string() {
        std::stringstream ss;
        ss << "vol_interface_req: request_id=" << request_id << " dir=" << (is_read ? "R" : "W")
           << " outstanding_io_cnt=" << outstanding_io_cnt.get()
           << " outstanding_data_io_cnt=" << outstanding_data_io_cnt.get();
        return ss.str();
    }

public:
<<<<<<< HEAD
    vol_interface_req() : outstanding_io_cnt(0), refcount(0), is_fail_completed(false) {}
    virtual ~vol_interface_req() = default;
=======
    vol_interface_req() : outstanding_io_cnt(0), outstanding_data_io_cnt(0), 
    refcount(0), is_fail_completed(false) {}
    ~vol_interface_req() {};
>>>>>>> 683c3d41

    void init() {
        outstanding_io_cnt.set(0);
        outstanding_data_io_cnt.set(0);
        is_fail_completed.store(false);
        request_id = counter_generator.next_request_id();
        err = no_error;
    }
    virtual void free_yourself() = 0;
};
typedef boost::intrusive_ptr< vol_interface_req > vol_interface_req_ptr;

enum vol_state {
    ONLINE = 0,
    FAILED = 1,   // It moved to offline only when it find vdev in failed state during boot
    OFFLINE = 2,  // Either AM can move it to offline or internally HS can move it offline if there are error on a disk
    DEGRADED = 3, // If a data of a volume in a failed state is deleted. We delete the data if we found any volume in a
                  // failed state during boot.
    MOUNTING = 4,
    DESTROYING = 5,
    UNINITED = 6,
};

typedef std::function< void(const vol_interface_req_ptr& req) > io_comp_callback;
typedef std::function< void(bool success) >                     shutdown_comp_callback;

struct vol_params {
    uint64_t           page_size;
    uint64_t           size;
    boost::uuids::uuid uuid;
    io_comp_callback   io_comp_cb;
#define VOL_NAME_SIZE 100
    char vol_name[VOL_NAME_SIZE];

    std::string to_string() const {
        std::stringstream ss;
        ss << "page_size=" << page_size << ",size=" << size << ",vol_name=" << vol_name
           << ",uuid=" << boost::lexical_cast< std::string >(uuid);
        return ss.str();
    }
};

struct out_params {
    uint64_t max_io_size; // currently it is 1 MB based on 4k minimum page size
};

typedef std::shared_ptr< Volume > VolumePtr;
typedef std::shared_ptr< Snapshot > SnapshotPtr;

/* This is the optional parameteres which should be given by its consumers only when there is no
 * system command to get these parameteres directly from disks. Or Consumer want to override
 * the default values.
 */
struct disk_attributes {
    uint32_t physical_page_size; // page size of ssds. It should be same for all the disks.
                                 // It shouldn't be less then 8k
    uint32_t disk_align_size;    // size alignment supported by disks. It should be
                                 // same for all the disks.
    uint32_t atomic_page_size;   // atomic page size of the disk
};

struct init_params {
public:
    typedef std::function< void(std::error_condition err, const out_params& params) > init_done_callback;
    typedef std::function< bool(boost::uuids::uuid uuid) >                            vol_found_callback;
    typedef std::function< void(const VolumePtr& vol, vol_state state) >              vol_mounted_callback;
    typedef std::function< void(const VolumePtr& vol, vol_state old_state, vol_state new_state) >
        vol_state_change_callback;

    /* system parameters */
    uint32_t                min_virtual_page_size; // minimum page size supported. Ideally it should be 4k.
    uint64_t                cache_size;            // memory available for cache. We should give 80 % of the whole
    bool                    disk_init;             // true if disk has to be initialized.
    std::vector< dev_info > devices;               // name of the devices.
    bool                    is_file;
    boost::uuids::uuid      system_uuid;
    io_flag                 flag = io_flag::DIRECT_IO;
#ifndef NDEBUG
    size_t                  mem_btree_page_size = 8192;
#endif

    /* optional parameters */
    boost::optional< disk_attributes > disk_attr;
    boost::optional< bool >            is_read_only;

    /* completions callback */
    init_done_callback        init_done_cb;
    vol_found_callback        vol_found_cb;
    vol_mounted_callback      vol_mounted_cb;
    vol_state_change_callback vol_state_change_cb;

public:
    std::string to_string() {
        std::stringstream ss;
<<<<<<< HEAD
        ss << "min_virtual_page_size=" << min_virtual_page_size << ",cache_size=" << cache_size
           << ",disk_init=" << disk_init << ",is_file=" << is_file << ",flag =" << flag
           << ",number of devices =" << devices.size();
=======
        ss << "min_virtual_page_size=" << min_virtual_page_size << ",cache_size=" << cache_size <<",disk_init=" << disk_init 
            << ",is_file=" << is_file << ",flag =" << flag  
            << ",number of devices =" << devices.size();
>>>>>>> 683c3d41
        ss << "device names = ";
        for (uint32_t i = 0; i < devices.size(); ++i) {
            ss << devices[i].dev_names;
            ss << ", ";
        }
        return ss.str();
    }
    init_params() = default;
};

class VolInterface {
    static VolInterface* _instance;

public:
    virtual ~VolInterface() {}
    static bool init(const init_params& cfg) {
        static std::once_flag flag1;
        try {
            std::call_once(flag1, [&cfg]() { _instance = vol_homestore_init(cfg); });
            return true;
        } catch (const std::exception& e) {
            LOGERROR("{}", e.what());
            assert(0);
            return false;
        }
    }

    static VolInterface* get_instance() { return _instance; }
    static void          del_instance() { delete _instance; }

    virtual vol_interface_req_ptr  create_vol_hb_req() = 0;
    virtual std::error_condition   write(const VolumePtr& vol, uint64_t lba, uint8_t* buf, uint32_t nblks,
                                         const vol_interface_req_ptr& req) = 0;
    virtual std::error_condition read(const VolumePtr& vol, uint64_t lba, int nblks,
                                      const vol_interface_req_ptr& req) = 0;
    virtual std::error_condition sync_read(const VolumePtr& vol, uint64_t lba, int nblks,
                                           const vol_interface_req_ptr& req) = 0;
    virtual const char*          get_name(const VolumePtr& vol) = 0;
    virtual uint64_t             get_page_size(const VolumePtr& vol) = 0;
    virtual boost::uuids::uuid   get_uuid(std::shared_ptr< Volume > vol) = 0;
    virtual homeds::blob         at_offset(const boost::intrusive_ptr< BlkBuffer >& buf, uint32_t offset) = 0;
    virtual VolumePtr            create_volume(const vol_params& params) = 0;
    virtual std::error_condition remove_volume(const boost::uuids::uuid& uuid) = 0;
    virtual VolumePtr              lookup_volume(const boost::uuids::uuid& uuid) = 0;
    virtual SnapshotPtr            snap_volume(VolumePtr volptr) = 0;

    /* AM should call it in case of recovery or reboot when homestore try to mount the existing volume */
    virtual void attach_vol_completion_cb(const VolumePtr& vol, io_comp_callback cb) = 0;

    virtual std::error_condition shutdown(shutdown_comp_callback shutdown_comp_cb, bool force = false) = 0;
    virtual cap_attrs            get_system_capacity() = 0;
    virtual cap_attrs            get_vol_capacity(const VolumePtr& vol) = 0;
    virtual bool                 vol_state_change(const VolumePtr& vol, vol_state new_state) = 0;

    virtual void print_tree(const VolumePtr& vol, bool chksum = true) = 0;
    virtual void print_node(const VolumePtr& vol, uint64_t blkid, bool chksum = true) = 0;
#ifndef NDEBUG
    virtual void verify_pending_blks(const VolumePtr& vol) = 0;
#endif
#ifdef _PRERELEASE
    virtual void set_io_flip() = 0;
    virtual void set_error_flip() = 0;
#endif
};
} // namespace homestore<|MERGE_RESOLUTION|>--- conflicted
+++ resolved
@@ -83,13 +83,7 @@
     friend void intrusive_ptr_add_ref(vol_interface_req* req) { req->refcount.increment(1); }
 
     friend void intrusive_ptr_release(vol_interface_req* req) {
-        if (req->refcount.decrement_testz()) {
-<<<<<<< HEAD
-            delete (req);
-=======
-            req->free_yourself();
->>>>>>> 683c3d41
-        }
+        if (req->refcount.decrement_testz()) { req->free_yourself(); }
     }
 
     /* Set the error with error code,
@@ -118,14 +112,8 @@
     }
 
 public:
-<<<<<<< HEAD
-    vol_interface_req() : outstanding_io_cnt(0), refcount(0), is_fail_completed(false) {}
-    virtual ~vol_interface_req() = default;
-=======
-    vol_interface_req() : outstanding_io_cnt(0), outstanding_data_io_cnt(0), 
-    refcount(0), is_fail_completed(false) {}
-    ~vol_interface_req() {};
->>>>>>> 683c3d41
+    vol_interface_req() : outstanding_io_cnt(0), outstanding_data_io_cnt(0), refcount(0), is_fail_completed(false) {}
+    ~vol_interface_req() = default;
 
     void init() {
         outstanding_io_cnt.set(0);
@@ -172,7 +160,7 @@
     uint64_t max_io_size; // currently it is 1 MB based on 4k minimum page size
 };
 
-typedef std::shared_ptr< Volume > VolumePtr;
+typedef std::shared_ptr< Volume >   VolumePtr;
 typedef std::shared_ptr< Snapshot > SnapshotPtr;
 
 /* This is the optional parameteres which should be given by its consumers only when there is no
@@ -204,7 +192,7 @@
     boost::uuids::uuid      system_uuid;
     io_flag                 flag = io_flag::DIRECT_IO;
 #ifndef NDEBUG
-    size_t                  mem_btree_page_size = 8192;
+    size_t mem_btree_page_size = 8192;
 #endif
 
     /* optional parameters */
@@ -220,15 +208,9 @@
 public:
     std::string to_string() {
         std::stringstream ss;
-<<<<<<< HEAD
         ss << "min_virtual_page_size=" << min_virtual_page_size << ",cache_size=" << cache_size
            << ",disk_init=" << disk_init << ",is_file=" << is_file << ",flag =" << flag
            << ",number of devices =" << devices.size();
-=======
-        ss << "min_virtual_page_size=" << min_virtual_page_size << ",cache_size=" << cache_size <<",disk_init=" << disk_init 
-            << ",is_file=" << is_file << ",flag =" << flag  
-            << ",number of devices =" << devices.size();
->>>>>>> 683c3d41
         ss << "device names = ";
         for (uint32_t i = 0; i < devices.size(); ++i) {
             ss << devices[i].dev_names;
@@ -259,21 +241,21 @@
     static VolInterface* get_instance() { return _instance; }
     static void          del_instance() { delete _instance; }
 
-    virtual vol_interface_req_ptr  create_vol_hb_req() = 0;
-    virtual std::error_condition   write(const VolumePtr& vol, uint64_t lba, uint8_t* buf, uint32_t nblks,
-                                         const vol_interface_req_ptr& req) = 0;
-    virtual std::error_condition read(const VolumePtr& vol, uint64_t lba, int nblks,
-                                      const vol_interface_req_ptr& req) = 0;
-    virtual std::error_condition sync_read(const VolumePtr& vol, uint64_t lba, int nblks,
-                                           const vol_interface_req_ptr& req) = 0;
-    virtual const char*          get_name(const VolumePtr& vol) = 0;
-    virtual uint64_t             get_page_size(const VolumePtr& vol) = 0;
-    virtual boost::uuids::uuid   get_uuid(std::shared_ptr< Volume > vol) = 0;
-    virtual homeds::blob         at_offset(const boost::intrusive_ptr< BlkBuffer >& buf, uint32_t offset) = 0;
-    virtual VolumePtr            create_volume(const vol_params& params) = 0;
-    virtual std::error_condition remove_volume(const boost::uuids::uuid& uuid) = 0;
-    virtual VolumePtr              lookup_volume(const boost::uuids::uuid& uuid) = 0;
-    virtual SnapshotPtr            snap_volume(VolumePtr volptr) = 0;
+    virtual vol_interface_req_ptr create_vol_hb_req() = 0;
+    virtual std::error_condition  write(const VolumePtr& vol, uint64_t lba, uint8_t* buf, uint32_t nblks,
+                                        const vol_interface_req_ptr& req) = 0;
+    virtual std::error_condition  read(const VolumePtr& vol, uint64_t lba, int nblks,
+                                       const vol_interface_req_ptr& req) = 0;
+    virtual std::error_condition  sync_read(const VolumePtr& vol, uint64_t lba, int nblks,
+                                            const vol_interface_req_ptr& req) = 0;
+    virtual const char*           get_name(const VolumePtr& vol) = 0;
+    virtual uint64_t              get_page_size(const VolumePtr& vol) = 0;
+    virtual boost::uuids::uuid    get_uuid(std::shared_ptr< Volume > vol) = 0;
+    virtual homeds::blob          at_offset(const boost::intrusive_ptr< BlkBuffer >& buf, uint32_t offset) = 0;
+    virtual VolumePtr             create_volume(const vol_params& params) = 0;
+    virtual std::error_condition  remove_volume(const boost::uuids::uuid& uuid) = 0;
+    virtual VolumePtr             lookup_volume(const boost::uuids::uuid& uuid) = 0;
+    virtual SnapshotPtr           snap_volume(VolumePtr volptr) = 0;
 
     /* AM should call it in case of recovery or reboot when homestore try to mount the existing volume */
     virtual void attach_vol_completion_cb(const VolumePtr& vol, io_comp_callback cb) = 0;
