--- conflicted
+++ resolved
@@ -14,11 +14,7 @@
 #include <folly/Synchronized.h>
 #include <utility/atomic_counter.hpp>
 #include <spdlog/fmt/fmt.h>
-<<<<<<< HEAD
-#include "iomgr_executor.hpp"
-=======
 //#include "iomgr_executor.hpp"
->>>>>>> 93e3f08b
 
 namespace homeds {
 namespace loadgen {
@@ -32,10 +28,6 @@
     KVGenerator() : m_executor(4 /* threads */, 1 /* priorities */, 20000 /* maxQueueSize */) {
         srand(time(0));
         m_store = std::make_shared<Store >();
-        m_executor.start();
-    }
-    ~KVGenerator() {
-        m_executor.stop();
     }
     typedef std::function< void(generator_op_error, const key_info< K >*, void*, const std::string&) > store_error_cb_t;
     typedef std::function< void() > loadgen_success_cb_t;
@@ -343,12 +335,7 @@
     KeyRegistry< K >                                                         m_key_registry;
     folly::Synchronized< std::set< key_info< K >*, compare_key_info< K > > > m_data_set;
     std::shared_ptr< Store >                                                 m_store;
-<<<<<<< HEAD
-    //folly::CPUThreadPoolExecutor                                             m_executor;
-    IOMgrExecutor                                                            m_executor;
-=======
     Exector                                                                  m_executor;
->>>>>>> 93e3f08b
     sisl::atomic_counter< int64_t >                                          m_outstanding = 0;
     folly::Baton<>                                                           m_test_baton;
 };
