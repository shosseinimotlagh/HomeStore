--- conflicted
+++ resolved
@@ -32,13 +32,8 @@
     m_iomgr->add_fd(
         m_ev_fd, [this](auto fd, auto cookie, auto event) { process_ev_callback(fd, cookie, event); }, EPOLLIN, 9,
         nullptr);
-<<<<<<< HEAD
 #endif
 
-=======
-    m_ep = new LoadGenEP(m_iomgr);
-    m_iomgr->add_ep(m_ep);
->>>>>>> 1068dbde
     // exec start should be called before iomgr->start
     start();
     iomanager.start(1 /* total interfaces */, num_threads);
@@ -56,7 +51,7 @@
     //
     // put iomgr's stop here (instead of IOMgrExecutor::stop) so that
     // executor could be restarted after a IOMgrExecutor::stop();
-    if(m_running.load()) { stop(true); }
+    if (m_running.load()) { stop(true); }
     if (m_ev_fdinfo) iomanager.remove_fd(iomanager.default_drive_interface(), m_ev_fdinfo);
     iomanager.stop();
 }
