message(WARNING "BTree test disabled due to interface change.")
# XXX: Out of date with BTree interface
#set(TEST_BTREE_SOURCE_FILES
#        tests/test_btree.cpp
#        )
#add_executable(test_btree
#                  ${TEST_BTREE_SOURCE_FILES}
#                )
#target_link_libraries(test_btree ${COMMON_LIB_DEPS})
#add_test(NAME BTree COMMAND test_btree)

if("${CMAKE_BUILD_TYPE}" STREQUAL "Debug")
    message("Debug build")
    add_compile_options(-D_DEBUG=1 -O0 -DDEBUG_RCU -D_PRERELEASE=1)
else()
    message("Release build")
    add_compile_options(-DNDEBUG=1 -O3)
endif()

set(TEST_BTREE_CRUD_SOURCE_FILES tests/test_btree_crud.cpp)
add_executable(test_btree_crud ${TEST_BTREE_CRUD_SOURCE_FILES})
target_link_libraries(test_btree_crud  homestore ${COMMON_LIB_DEPS})
add_test(NAME BTreeCRUD COMMAND test_btree_crud)

set(TEST_HASH_SOURCE_FILES tests/test_hashset.cpp)
add_executable(test_hash ${TEST_HASH_SOURCE_FILES})
target_link_libraries(test_hash ${COMMON_LIB_DEPS} iberty)
add_test(NAME Hash COMMAND test_hash)

set(TEST_COMPOSITE_SOURCE_FILES tests/test_composite_allocator.cpp)
add_executable(test_composite_allocator ${TEST_COMPOSITE_SOURCE_FILES})
target_link_libraries(test_composite_allocator ${COMMON_LIB_DEPS} iberty)

set(TEST_OBJALLOCATOR_SOURCE_FILES tests/test_obj_allocator.cpp)
add_executable(test_obj_allocator ${TEST_OBJALLOCATOR_SOURCE_FILES})
target_link_libraries(test_obj_allocator ${COMMON_LIB_DEPS})
add_test(NAME ObjAlloc COMMAND test_obj_allocator)

set(TEST_BITWORD_SOURCE_FILES tests/test_bitword.cpp)
add_executable(test_bitword ${TEST_BITWORD_SOURCE_FILES})
target_link_libraries(test_bitword ${COMMON_LIB_DEPS})
add_test(NAME Bitword COMMAND test_bitword)

set(TEST_BITSET_SOURCE_FILES tests/test_bitset.cpp)
add_executable(test_bitset ${TEST_BITSET_SOURCE_FILES})
target_link_libraries(test_bitset ${COMMON_LIB_DEPS})
add_test(NAME Bitset COMMAND test_bitset)

set(TEST_AVECTOR_SOURCE_FILES tests/test_avector.cpp)
add_executable(test_avector ${TEST_AVECTOR_SOURCE_FILES})
target_link_libraries(test_avector ${COMMON_LIB_DEPS} folly)
add_test(NAME Avector COMMAND test_avector)

set(OBJ_ALLOCATOR_BENCHMARK_FILES tests/obj_allocator_benchmark.cpp)
add_executable(obj_allocator_benchmark ${OBJ_ALLOCATOR_BENCHMARK_FILES})
target_link_libraries(obj_allocator_benchmark ${COMMON_LIB_DEPS})
add_test(NAME ObjAllocatorBenchmark COMMAND obj_allocator_benchmark)

<<<<<<< HEAD
set(TEST_LOAD_FILES tests/loadgen_tests/test_load.cpp)
add_executable(test_load ${TEST_LOAD_FILES})
target_link_libraries(test_load homestore ${COMMON_LIB_DEPS})
add_test(NAME TestLoad COMMAND test_load)
=======
set(TEST_BTREE_SIMPLE_FILES 
    tests/loadgen_tests/test_loadgen_btree.cpp
    loadgen/iomgr_executor.cpp
    )
add_executable(test_btree_simple ${TEST_BTREE_SIMPLE_FILES})
target_link_libraries(test_btree_simple homestore ${COMMON_LIB_DEPS})
#add_test(NAME TestBtreeSimple COMMAND test_btree_simple)

set(TEST_IOMGR_EXEC_FILES 
    tests/test_iomgr_executor.cpp
    loadgen/iomgr_executor.cpp
    )
add_executable(test_iomgr_exec ${TEST_IOMGR_EXEC_FILES})
target_link_libraries(test_iomgr_exec homestore ${COMMON_LIB_DEPS})
>>>>>>> 459658cc
<|MERGE_RESOLUTION|>--- conflicted
+++ resolved
@@ -11,7 +11,7 @@
 
 if("${CMAKE_BUILD_TYPE}" STREQUAL "Debug")
     message("Debug build")
-    add_compile_options(-D_DEBUG=1 -O0 -DDEBUG_RCU -D_PRERELEASE=1)
+    add_compile_options(-D_DEBUG=1 -O0 -DDEBUG_RCU )#-D_PRERELEASE=1
 else()
     message("Release build")
     add_compile_options(-DNDEBUG=1 -O3)
@@ -56,24 +56,17 @@
 target_link_libraries(obj_allocator_benchmark ${COMMON_LIB_DEPS})
 add_test(NAME ObjAllocatorBenchmark COMMAND obj_allocator_benchmark)
 
-<<<<<<< HEAD
-set(TEST_LOAD_FILES tests/loadgen_tests/test_load.cpp)
+set(TEST_LOAD_FILES 
+        tests/loadgen_tests/test_load.cpp
+        loadgen/iomgr_executor.cpp
+        )
 add_executable(test_load ${TEST_LOAD_FILES})
 target_link_libraries(test_load homestore ${COMMON_LIB_DEPS})
 add_test(NAME TestLoad COMMAND test_load)
-=======
-set(TEST_BTREE_SIMPLE_FILES 
-    tests/loadgen_tests/test_loadgen_btree.cpp
-    loadgen/iomgr_executor.cpp
-    )
-add_executable(test_btree_simple ${TEST_BTREE_SIMPLE_FILES})
-target_link_libraries(test_btree_simple homestore ${COMMON_LIB_DEPS})
-#add_test(NAME TestBtreeSimple COMMAND test_btree_simple)
 
 set(TEST_IOMGR_EXEC_FILES 
     tests/test_iomgr_executor.cpp
     loadgen/iomgr_executor.cpp
     )
 add_executable(test_iomgr_exec ${TEST_IOMGR_EXEC_FILES})
-target_link_libraries(test_iomgr_exec homestore ${COMMON_LIB_DEPS})
->>>>>>> 459658cc
+target_link_libraries(test_iomgr_exec homestore ${COMMON_LIB_DEPS})