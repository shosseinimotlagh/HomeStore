//
// Created by Kadayam, Hari on 27/10/17.
//

#ifndef OMSTORE_MEMPIECE_HPP
#define OMSTORE_MEMPIECE_HPP

#include "tagged_ptr.hpp"
#include "homeds/utility/useful_defs.hpp"
#include <vector>
#include <cassert>
#include <cstdint>
#include <boost/optional.hpp>
#include <sstream>
#include <mutex>
#include <utility/atomic_counter.hpp>
#include <atomic>
#include <main/homestore_config.hpp>
#include <utility/obj_life_counter.hpp>

namespace homeds {
using namespace homestore;
#define round_off(val, rnd) ((((val)-1) / (rnd)) + 1)

#if 0
#define FIRST_8BITS(n) (n & 0x00ff)

#define gen_new_tag(size, offset) ((LeftShifts< 8 >()[encode(offset)]) | encode(size))
#define set_offset_in_tag(tag, offset) ((LeftShifts< 8 >()[encode(offset)]) | FIRST_8BITS(tag))
#define set_size_in_tag(tag, size) (((tag)&0xff00) | encode(size))
#define get_offset_in_tag(tag) (actual_size(((tag)&0xff00) >> 8))
#define get_size_in_tag(tag) (actual_size((tag)&0xff))
#endif

struct __attribute__((__may_alias__)) __mempiece_tag {
    uint16_t m_size : 8;   /* Size shrinked by SizeMultipler */
    uint16_t m_offset : 8; /* Offset within the mem piece */

    uint16_t to_integer() { return *((uint16_t*)this); }
} __attribute((packed));

constexpr int SizeMultiplier = 4096;

<<<<<<< HEAD
struct MemPiece {
    homeds::tagged_ptr< uint8_t > m_mem;

    MemPiece(uint8_t* mem, uint32_t size, uint32_t offset) :
            m_mem(mem, (uint16_t)gen_new_tag(encode(size), encode(offset))) {}

    MemPiece() : MemPiece(nullptr, 0, 0) {}
    MemPiece(const MemPiece& other) : m_mem(other.m_mem) {}
=======
struct MemPiece : public sisl::ObjLifeCounter< MemPiece > {
    homeds::tagged_ptr<uint8_t> m_mem;

    MemPiece(uint8_t *mem, uint32_t size, uint32_t offset) :
            ObjLifeCounter(), m_mem(mem, (uint16_t)gen_new_tag(encode(size), encode(offset))) {}

    MemPiece() : MemPiece(nullptr, 0, 0) {}
    MemPiece(const MemPiece &other) : ObjLifeCounter(), m_mem(other.m_mem) {}
>>>>>>> 904a1f5a
    ~MemPiece() {}

    void set_ptr(uint8_t* ptr) { m_mem.set_ptr(ptr); }

    void set_size(uint32_t size) {
        __mempiece_tag t = get_tag();
        t.m_size = encode(size);
        set_tag(t);
    }

    void set_offset(uint32_t offset) {
        __mempiece_tag t = get_tag();
        t.m_offset = encode(offset);
        set_tag(t);
    }

    void reset() { set(nullptr, 0, 0); }

    void set(uint8_t* ptr, uint32_t size, uint32_t offset) {
        __mempiece_tag t;
        t.m_size = encode(size);
        t.m_offset = encode(offset);
        m_mem.set(ptr, t.to_integer());
    }

    uint8_t* ptr() const { return m_mem.get_ptr(); }

    uint32_t size() const { return (decode(get_tag().m_size)); }

    uint32_t offset() const { return (decode(get_tag().m_offset)); }

    uint32_t end_offset() const {
        __mempiece_tag t = get_tag();
        return decode(t.m_size + t.m_offset);
    }

    uint8_t* get(uint32_t* psize, uint8_t* poff) const {
        *psize = size();
        *poff = offset();
        return ptr();
    }

    std::string to_string() const {
        std::stringstream ss;
        ss << "ptr = " << (void*)ptr() << " size = " << size() << " offset = " << offset();
        return ss.str();
    }

private:
    uint16_t gen_new_tag(uint32_t size, uint8_t offset) const {
        __mempiece_tag t;
        t.m_size = size;
        t.m_offset = offset;
        return t.to_integer();
    }

    __mempiece_tag get_tag() const {
        uint16_t i = m_mem.get_tag();
        return *reinterpret_cast< __mempiece_tag* >(&i);
    }

    void set_tag(__mempiece_tag t) { m_mem.set_tag(t.to_integer()); }

    uint32_t decode(uint8_t encoded_size) const { return (encoded_size * HomeStoreConfig::min_page_size); }

    uint8_t encode(uint32_t size) const {
        assert((size % HomeStoreConfig::min_page_size) == 0);
        assert((size / HomeStoreConfig::min_page_size >> 8) == 0);
        return round_off(size, HomeStoreConfig::min_page_size);
    }
} __attribute__((packed));

struct MemVector : public sisl::ObjLifeCounter< MemVector > {
private:
    std::vector< MemPiece > m_list;
    mutable std::mutex      m_mtx;
    std::atomic< uint8_t >  m_refcnt;

public:
<<<<<<< HEAD
    MemVector(uint8_t* ptr, uint32_t size, uint32_t offset) : m_refcnt(0) {
        m_list.reserve(1);
=======
    std::atomic<uint8_t> m_refcnt; 
    MemVector(uint8_t *ptr, uint32_t size, uint32_t offset) :
            ObjLifeCounter(), m_list(), m_mtx(),  m_refcnt(0) {
>>>>>>> 904a1f5a
        MemPiece m(ptr, size, offset);
        m_list.push_back(m);
        assert(size || (ptr == nullptr));
    }

<<<<<<< HEAD
    MemVector() : m_refcnt(0) { m_list.reserve(1); }
=======
    MemVector() : ObjLifeCounter(), m_list(), m_mtx(), m_refcnt(0) {}
>>>>>>> 904a1f5a

    ~MemVector() { m_list.erase(m_list.begin(), m_list.end()); }

    friend void intrusive_ptr_add_ref(MemVector* mvec) { mvec->m_refcnt++; }

    friend void intrusive_ptr_release(MemVector* mvec) {
        if (mvec->m_refcnt.fetch_sub(1, std::memory_order_relaxed) != 1) {
            return;
        }
        for (auto i = 0u; i < mvec->m_list.size(); i++) {
            if (mvec->m_list[i].ptr() != nullptr) {
                free(mvec->m_list[i].ptr());
            } else {
                assert(0);
            }
        }
        delete (mvec);
    }

    std::vector< MemPiece > get_m_list() const { return m_list; }
    void                    copy(const MemVector& other) {
        assert(other.m_refcnt > 0);
        m_list = other.get_m_list();
    }
    uint32_t npieces() const { return (m_list.size()); }

    void set(uint8_t* ptr, uint32_t size, uint32_t offset) {
        std::unique_lock< std::mutex > mtx(m_mtx);
        m_list.erase(m_list.begin(), m_list.end());
        MemPiece m(ptr, size, offset);
        m_list.push_back(m);
    }

    void set(const homeds::blob& b, uint32_t offset = 0) { set(b.bytes, b.size, offset); }

    void get(homeds::blob* outb, uint32_t offset = 0) const {
        uint32_t                       ind = 0;
        std::unique_lock< std::mutex > mtx(m_mtx);
        if ((m_list.size() && bsearch(offset, -1, &ind))) {
            auto piece_offset = m_list.at(ind).offset();
            assert(piece_offset <= offset);
            uint32_t delta = offset - piece_offset;
            assert(delta < m_list.at(ind).size());
            outb->bytes = m_list.at(ind).ptr() + delta;
            outb->size = m_list.at(ind).size() - delta;
        } else {
            assert(0);
        }
    }

    const MemPiece& get_nth_piece(uint8_t nth) const {
        if (nth < m_list.size()) {
            return m_list.at(nth);
        } else {
            assert(0);
            return m_list.at(0);
        }
    }

    MemPiece& get_nth_piece_mutable(uint8_t nth) {
        if (nth < m_list.size()) {
            return m_list[nth];
        } else {
            assert(0);
            return m_list[0];
        }
    }

    std::string to_string() const {
        auto              n = npieces();
        std::stringstream ss;

        if (n > 1)
            ss << "Pieces = " << n << "\n";
        for (auto i = 0U; i < n; i++) {
            auto& p = get_nth_piece(i);
            ss << "MemPiece[" << i << "]: " << p.to_string() << ((n > 1) ? "\n" : "");
        }
        return ss.str();
    }

    /* This method will try to set or append the offset to the memory piece. However, if there is already an entry
     * within reach for given offset/size, it will reject the entry and return false. Else it sets or adds the entry */
    bool append(uint8_t* ptr, uint32_t offset, uint32_t size) {
        std::unique_lock< std::mutex > mtx(m_mtx);
        bool                           added = false;
        MemPiece                       mp(ptr, size, offset);
        added = add_piece_to_list(mp);
        return added;
    }

    void push_back(const MemPiece& piece) { m_list.push_back(piece); }

    MemPiece& insert_at(uint32_t ind, const MemPiece& piece) {
        assert(ind <= m_list.size());
        auto it = m_list.emplace((m_list.begin() + ind), piece);
        return *it;
    }

    MemPiece& insert_at(uint32_t ind, uint8_t* ptr, uint32_t size, uint32_t offset) {
        auto mp = MemPiece(ptr, size, offset);
        return insert_at(ind, mp);
    }

    uint32_t size(uint32_t offset, uint32_t size) const {
        std::unique_lock< std::mutex > mtx(m_mtx);
        uint32_t                       s = 0;
        uint32_t                       offset_read = 0;
        bool                           start = false;
        for (auto it = m_list.begin(); it < m_list.end(); ++it) {
            offset_read += (*it).offset();
            if ((offset_read + (*it).size()) >= offset && !start) {
                if (offset_read + (*it).size() >= (offset + size)) {
                    s = size;
                    break;
                } else {
                    s = (*it).size() - (offset - offset_read);
                    start = true;
                    continue;
                }
            } else if ((offset_read + (*it).size()) < offset) {
                continue;
            }

            assert(start);

            if ((offset_read + (*it).size()) >= (offset + size)) {
                if (offset_read >= (offset + size)) {
                    break;
                }
                s += (*it).size() - (offset_read + (*it).size() - (offset + size));
                break;
            }
            s = s + (*it).size();
        }
        return s;
    }

    uint32_t size() const {
        std::unique_lock< std::mutex > mtx(m_mtx);
        uint32_t                       s = 0;
        for (auto it = m_list.begin(); it < m_list.end(); ++it) {
            s += (*it).size();
        }
        return s;
    }

    bool find_index(uint32_t offset, boost::optional< int > ind_hint, uint32_t* out_ind) const {
        *out_ind = 0;
        return (bsearch(offset, ind_hint.get_value_or(-1), out_ind));
    }

    struct cursor_t {
        cursor_t() : m_ind(-1) {}
        int m_ind;
    };

    uint32_t insert_missing_pieces(uint32_t offset, uint32_t size,
                                   std::vector< std::pair< uint32_t, uint32_t > >& missing_mp) {
        uint32_t                       new_ind;
        std::unique_lock< std::mutex > mtx(m_mtx);
        cursor_t                       c;
        uint32_t                       inserted_size = 0;

#ifndef NDEBUG
        auto temp_offset = offset;
        auto temp_size = size;
#endif
        while (size != 0) {
            bool found = find_index(offset, c.m_ind, &new_ind);
            if (found) {
                auto& mp = get_nth_piece(new_ind);
                /* check for pointer */
                if (mp.ptr() == nullptr) {
                    /* add pair */
                    std::pair ret(mp.offset(), (mp.end_offset() - mp.offset()));
                    missing_mp.push_back(ret);
                }
                if ((offset + size) <= mp.end_offset()) {
                    offset += size;
                    size = 0;
                } else {
                    size = size - (mp.end_offset() - offset);
                    offset = mp.end_offset(); // Move the offset to the start of next mp.
                }

            } else if (new_ind < npieces()) {
                auto& mp = get_nth_piece(new_ind);
                auto  sz = mp.offset() - offset;
                if (size < sz) {
                    sz = size;
                }
                insert_at(new_ind, nullptr, sz, offset);
                inserted_size += sz;

                /* add pair */
                std::pair ret(offset, sz);
                missing_mp.push_back(ret);

                size -= sz;
                offset = offset + sz;
            } else {
                insert_at(new_ind, nullptr, size, offset);
                inserted_size += size;
                std::pair ret(offset, size);
                /* add pair */
                missing_mp.push_back(ret);

                offset += size;
                size = 0;
            }
            c.m_ind = new_ind;
        }
#ifndef NDEBUG
        assert(offset == (temp_offset + temp_size));
#endif
        return inserted_size;
    }

    bool update_missing_piece(uint32_t offset, uint32_t size, uint8_t* ptr) {
        uint32_t                       new_ind;
        bool                           inserted = false;
        std::unique_lock< std::mutex > mtx(m_mtx);
        bool                           found = find_index(offset, -1, &new_ind);
        assert(found);
        auto& mp = get_nth_piece_mutable(new_ind);
        if (mp.ptr() == nullptr) {
            mp.set_ptr(ptr);
            inserted = true;
        }
        assert(size == mp.size());
        return inserted;
    }

private:
    bool add_piece_to_list(const MemPiece& mp) {

        uint32_t ind;
        // If we found an offset in search we got to fail the add
        if (bsearch(mp.offset(), -1, &ind)) {
            return false;
        }

        // If we overlap with the next entry where it is to be inserted, fail the add
        if ((ind < m_list.size()) && (mp.end_offset() > m_list.at(ind).offset())) {
            return false;
        }

        m_list.emplace((m_list.begin() + ind), mp);
        return true;
    }

    int compare(uint32_t search_offset, const MemPiece& mp) const {
        auto mp_offset = mp.offset();
        if (search_offset == mp_offset) {
            return 0;
        } else if (search_offset < mp_offset) {
            return 1;
        } else {
            return ((mp_offset + mp.size()) > search_offset) ? 0 /* Overlaps */ : -1;
        }
    }

    /* it return the first index which is greater then or equal to offset.
     * If is more then the last element in m_list.size() then it
     * return m_list.size(). If it is smaller then first element, it return
     * zero.
     */
    bool bsearch(uint32_t offset, int start, uint32_t* out_ind) const {
        int      end = m_list.size();
        uint32_t mid = 0;

        while ((end - start) > 1) {
            mid = start + (end - start) / 2;
            int x = compare(offset, m_list.at(mid));
            if (x == 0) {
                *out_ind = mid;
                return true;
            } else if (x > 0) {
                end = mid;
            } else {
                start = mid;
            }
        }

        *out_ind = end;
        return false;
    }
};
} // namespace homeds
#endif // OMSTORE_MEMPIECE_HPP<|MERGE_RESOLUTION|>--- conflicted
+++ resolved
@@ -41,16 +41,6 @@
 
 constexpr int SizeMultiplier = 4096;
 
-<<<<<<< HEAD
-struct MemPiece {
-    homeds::tagged_ptr< uint8_t > m_mem;
-
-    MemPiece(uint8_t* mem, uint32_t size, uint32_t offset) :
-            m_mem(mem, (uint16_t)gen_new_tag(encode(size), encode(offset))) {}
-
-    MemPiece() : MemPiece(nullptr, 0, 0) {}
-    MemPiece(const MemPiece& other) : m_mem(other.m_mem) {}
-=======
 struct MemPiece : public sisl::ObjLifeCounter< MemPiece > {
     homeds::tagged_ptr<uint8_t> m_mem;
 
@@ -59,7 +49,6 @@
 
     MemPiece() : MemPiece(nullptr, 0, 0) {}
     MemPiece(const MemPiece &other) : ObjLifeCounter(), m_mem(other.m_mem) {}
->>>>>>> 904a1f5a
     ~MemPiece() {}
 
     void set_ptr(uint8_t* ptr) { m_mem.set_ptr(ptr); }
@@ -139,25 +128,15 @@
     std::atomic< uint8_t >  m_refcnt;
 
 public:
-<<<<<<< HEAD
-    MemVector(uint8_t* ptr, uint32_t size, uint32_t offset) : m_refcnt(0) {
+    MemVector(uint8_t *ptr, uint32_t size, uint32_t offset) :
+            ObjLifeCounter(), m_refcnt(0) {
         m_list.reserve(1);
-=======
-    std::atomic<uint8_t> m_refcnt; 
-    MemVector(uint8_t *ptr, uint32_t size, uint32_t offset) :
-            ObjLifeCounter(), m_list(), m_mtx(),  m_refcnt(0) {
->>>>>>> 904a1f5a
         MemPiece m(ptr, size, offset);
         m_list.push_back(m);
         assert(size || (ptr == nullptr));
     }
 
-<<<<<<< HEAD
-    MemVector() : m_refcnt(0) { m_list.reserve(1); }
-=======
-    MemVector() : ObjLifeCounter(), m_list(), m_mtx(), m_refcnt(0) {}
->>>>>>> 904a1f5a
-
+    MemVector() : ObjLifeCounter(), m_refcnt(0) { m_list.reserve(1); }
     ~MemVector() { m_list.erase(m_list.begin(), m_list.end()); }
 
     friend void intrusive_ptr_add_ref(MemVector* mvec) { mvec->m_refcnt++; }
