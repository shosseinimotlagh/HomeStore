--- conflicted
+++ resolved
@@ -61,11 +61,7 @@
 public:
 #ifndef NDEBUG
 #endif
-<<<<<<< HEAD
     static BtreeBuffer* make_object() { return sisl::ObjectAllocator< SSDBtreeNode >::make_object(); }
-=======
-    static BtreeBuffer* make_object() { return homeds::ObjectAllocator< SSDBtreeNode >::make_object(); }
->>>>>>> 1068dbde
     BtreeBuffer() : is_err(0) {
 #ifndef NDEBUG
         is_btree = true;
@@ -291,9 +287,7 @@
         physical_node->set_checksum(get_node_area_size(impl));
 #endif
 
-        if (homestore::HomeStoreConfig::is_read_only) {
-            return btree_status_t::success;
-        }
+        if (homestore::HomeStoreConfig::is_read_only) { return btree_status_t::success; }
         req->instance = impl;
         req->ssd_buf = boost::dynamic_pointer_cast< btree_buffer_t >(bn);
         if (multinode_req) { multinode_req->writes_pending.increment(1); }
@@ -373,9 +367,7 @@
     static void free_node(SSDBtreeStore* store, boost::intrusive_ptr< SSDBtreeNode > bn,
                           ssdbtree_multinode_req_ptr multinode_req, bool mem_only = false) {
 
-        if (homestore::HomeStoreConfig::is_read_only) {
-            return;
-        }
+        if (homestore::HomeStoreConfig::is_read_only) { return; }
         homestore::BlkId blkid(bn->get_node_id().m_id);
         if (multinode_req) {
             store->m_blkstore->free_blk(blkid, boost::none, boost::none, multinode_req->dependent_req_q, mem_only);
