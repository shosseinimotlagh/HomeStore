/*
 *  Created on: 14-May-2016
 *      Author: Hari Kadayam
 *
 *  Copyright © 2016 Kadayam, Hari. All rights reserved.
 */
#pragma once

#include <iostream>
#include <cassert>
#include <pthread.h>
#include <vector>
#include <atomic>
#include <array>
#include "homeds/thread/lock.hpp"
#include "btree_internal.h"
#include "btree_stats.hpp"
#include "btree_node.cpp"
#include "physical_node.hpp"
#include <sds_logging/logging.h>
#include <boost/intrusive_ptr.hpp>
#include <csignal>

using namespace std;
using namespace homeds::thread;

#ifndef NDEBUG
#define MAX_BTREE_DEPTH   100
#endif

SDS_LOGGING_DECL(VMOD_BTREE_MERGE, VMOD_BTREE_SPLIT)

namespace homeds { namespace btree {

#if 0
#define container_of(ptr, type, member) ({                      \
        (type *)( (char *)ptr - offsetof(type,member) );})
#endif

#define BtreeDeclType Btree<BtreeType, K, V, InteriorNodeType, LeafNodeType, NodeSize, btree_req_type>
#define BtreeNodePtr boost::intrusive_ptr< BtreeNodeDeclType >

template<
        btree_type BtreeType,
        typename K,
        typename V,
        btree_node_type InteriorNodeType,
        btree_node_type LeafNodeType,
        size_t NodeSize = 8192,
        typename btree_req_type = struct empty_writeback_req>
class Btree
{
    typedef std::function< void (boost::intrusive_ptr<btree_req_type> cookie, 
        std::error_condition status) > comp_callback;
public:
#ifdef CLASS_DEFINITIONS
    Btree(BtreeConfig &cfg);

    /*
     * This function inserts the key/value pair into btree. The BtreeKey and BtreeValue must be overridden by the
     * caller. If key already present will return false.
     */
    bool insert(BtreeKey &k, BtreeValue &v);

    /*
     * Given a key, returns the value. Returns if object found or not
     */
    bool get(BtreeKey &key, BtreeValue *outval);

    /*
     * Given a startKey and endKey, gets any key within the range
     */
    bool get_any(BtreeRegExKey &rkey, BtreeValue *outval);

    /*
     * Remove the key from the btree. Returns true if found and removed
     */
    bool remove(BtreeKey &key, boost::intrusive_ptr<btree_req_type> *dependent_req, 
                    boost::intrusive_ptr<btree_req_type> cookie);

    /*
     * Remove any one key between start key to end key. Returns true if found and removed. Second version has
     * additional parameter left_leaning, which means while removing, try to give preference to left.
     */
    bool remove_any(BtreeRegExKey &rkey, boost::intrusive_ptr<btree_req_type> *dependent_req, 
                     boost::intrusive_ptr<btree_req_type> cookie);

    /*
     * Update the key with new value. If upsert is false, will fail if key does not exist. If upsert is true, will do
     * insert if key does not exist.
     */
    bool update(BtreeKey& key, BtreeValue& val, bool upsert = true);

    /*
     * Update the key with new_val if the cur_val is equal to old_val. Following operation is done atomically.
     * Returns true if successful, else false.
     */
    bool find_and_modify(BtreeKey &key, BtreeValue &new_val, BtreeValue &old_val);

#endif
    virtual ~Btree() = default;

private:
#ifdef CLASS_DEFINITIONS
    bool do_insert(BtreeNodePtr my_node, homeds::thread::locktype_t curlock, BtreeKey& k, BtreeValue& v, int ind_hint);

    bool do_get(BtreeNodePtr mynode, BtreeKey &key, BtreeValue *outval);

    btree_status_t do_remove(BtreeNodePtr mynode, homeds::thread::locktype_t curlock, 
                        BtreeKey &key, 
                        std::deque<boost::intrusive_ptr<btree_req_type>> &dependent_req_q, 
                        boost::intrusive_ptr<btree_req_type> cookie);

    bool upgrade_node(BtreeNodePtr mynode, BtreeNodePtr childnode, homeds::thread::locktype_t &curlock,
                      homeds::thread::locktype_t child_curlock, 
                      std::deque<boost::intrusive_ptr<btree_req_type>> &dependent_req_q);
    void split_node(BtreeNodePtr parent_node, BtreeNodePtr child_node, uint32_t parent_ind, BtreeKey **out_split_key);
    bool merge_nodes(BtreeNodePtr parent_node, std::vector<uint32_t> &indices_list);

    PhysicalNode* get_child_node(BtreeNodePtr int_node, homeds::thread::locktype_t curlock, BtreeKey& key, uint32_t &outind);
    PhysicalNode* get_child_node_range(BtreeNodePtr int_node, KeyRegex& kr, uint32_t &outind, bool *isfound);

    void check_split_root(const BtreeKey &k, const BtreeValue &v, 
                          std::deque<boost::intrusive_ptr<btree_req_type>> &dependent_req_q);
    void check_collapse_root(std::deque<boost::intrusive_ptr<btree_req_type>> &dependent_req_q);

    BtreeNodePtr alloc_leaf_node();
    BtreeNodePtr alloc_interior_node();
    void lock_node(BtreeNodePtr node, homeds::thread::locktype_t type, 
                   std::deque<boost::intrusive_ptr<btree_req_type>> *dependent_req_q);
    void unlock_node(BtreeNodePtr node, bool release);

protected:
    virtual uint32_t get_node_size() {return m_btree_cfg.get_node_size();};
    virtual uint32_t get_max_objs() {return m_btree_cfg.get_max_objs();};
    virtual uint32_t get_max_nodes() {return m_max_nodes;};
    virtual void create_root_node();
#endif

private:
    bnodeid_t m_root_node;
    homeds::thread::RWLock m_btree_lock;

    uint32_t m_max_nodes;
    BtreeConfig m_btree_cfg;
    BtreeStats m_stats;

    std::unique_ptr<BtreeSpecificImplDeclType> m_btree_specific_impl;

#ifndef NDEBUG
    static thread_local int wr_locked_count;
    static thread_local std::array<BtreeNodeDeclType *, MAX_BTREE_DEPTH> wr_locked_nodes;

    static thread_local int rd_locked_count;
    static thread_local std::array<BtreeNodeDeclType *, MAX_BTREE_DEPTH> rd_locked_nodes;
#endif

    ////////////////// Implementation /////////////////////////
public:

    static BtreeDeclType *create_btree(BtreeConfig &cfg, void *btree_specific_context, comp_callback comp_cb) {
        auto impl_ptr = BtreeSpecificImplDeclType::init_btree(cfg, btree_specific_context, comp_cb);
        return new Btree(cfg, std::move(impl_ptr));
    }

    static BtreeDeclType *create_btree(BtreeConfig &cfg, void *btree_specific_context) {
        auto impl_ptr = BtreeSpecificImplDeclType::init_btree(cfg, btree_specific_context, nullptr);
        return new Btree(cfg, std::move(impl_ptr));
    }

    Btree(BtreeConfig &cfg, std::unique_ptr<BtreeSpecificImplDeclType> btree_specific_impl) :
            m_btree_cfg(cfg) {
        m_btree_specific_impl = std::move(btree_specific_impl);
        BtreeNodeAllocator< NodeSize >::create();

        // TODO: Check if node_area_size need to include persistent header
        uint32_t node_area_size = BtreeSpecificImplDeclType::get_node_area_size(m_btree_specific_impl.get());
        m_btree_cfg.set_node_area_size(node_area_size);

        // calculate number of nodes
        uint32_t max_leaf_nodes = (m_btree_cfg.get_max_objs() *
                                   (m_btree_cfg.get_max_key_size() + m_btree_cfg.get_max_value_size()))
                                  / node_area_size + 1;
        max_leaf_nodes += (100 * max_leaf_nodes) / 60; // Assume 60% btree full

        m_max_nodes = max_leaf_nodes + ((double) max_leaf_nodes * 0.05) + 1; // Assume 5% for interior nodes
        create_root_node();
    }

    void put(const BtreeKey &k, const BtreeValue &v, PutType put_type) {
        put(k, v, put_type, NULL, NULL);
    }
    void put(const BtreeKey &k, const BtreeValue &v, PutType put_type, 
            boost::intrusive_ptr<btree_req_type> dependent_req, 
            boost::intrusive_ptr<btree_req_type> cookie) {
        homeds::thread::locktype acq_lock = homeds::thread::LOCKTYPE_READ;
        int ind;

#ifndef NDEBUG
        init_lock_debug();
        //assert(OmDB::getGlobalRefCount() == 0);
#endif

        
        m_btree_lock.read_lock();
        int retry_cnt = 0;

retry:
        assert(rd_locked_count == 0 && wr_locked_count == 0);
        BtreeNodePtr root = BtreeSpecificImplDeclType::read_node(m_btree_specific_impl.get(), m_root_node);
        std::deque<boost::intrusive_ptr<btree_req_type>> dependent_req_q;
        if (dependent_req.get()) {
            dependent_req_q.push_back(dependent_req);
        }
        lock_node(root, acq_lock, &dependent_req_q);
        bool is_leaf = root->is_leaf();

        retry_cnt++;
        if (root->is_split_needed(m_btree_cfg, k, v, &ind)) {
            // Time to do the split of root.
            unlock_node(root, acq_lock);
            m_btree_lock.unlock();
            check_split_root(k, v, dependent_req_q);

            assert(rd_locked_count == 0 && wr_locked_count == 0);
            // We must have gotten a new root, need to start from scratch.
            m_btree_lock.read_lock();
            goto retry;
        } else if ((is_leaf) && (acq_lock != homeds::thread::LOCKTYPE_WRITE)) {
            // Root is a leaf, need to take write lock, instead of read, retry
            unlock_node(root, acq_lock);
            acq_lock = homeds::thread::LOCKTYPE_WRITE;
            goto retry;
        } else {
            bool success = do_put(root, acq_lock, k, v, ind, put_type, 
                                    dependent_req_q, cookie);
            if (success == false) {
                // Need to start from top down again, since there is a race between 2 inserts or deletes.
                acq_lock = homeds::thread::LOCKTYPE_READ;
                assert(rd_locked_count == 0 && wr_locked_count == 0);
                goto retry;
            }
        }

        m_btree_lock.unlock();

#ifndef NDEBUG
        check_lock_debug();
        //assert(OmDB::getGlobalRefCount() == 0);
#endif
    }

    bool get(const BtreeKey &key, BtreeValue *outval) {
        return get(key, nullptr, outval);
    }

    bool get(const BtreeKey &key, BtreeKey *outkey, BtreeValue *outval) {
        return get_any(BtreeSearchRange(key), outkey, outval);
    }

    bool get_any(const BtreeSearchRange &range, BtreeKey *outkey, BtreeValue *outval) {
        bool is_found;
#ifndef NDEBUG
        init_lock_debug();
#endif
        //assert(OmDB::getGlobalRefCount() == 0);

        m_btree_lock.read_lock();
        BtreeNodePtr root = BtreeSpecificImplDeclType::read_node(m_btree_specific_impl.get(), m_root_node);
        lock_node(root, homeds::thread::locktype::LOCKTYPE_READ, NULL);

        is_found = do_get(root, range, outkey, outval);
        m_btree_lock.unlock();

        // TODO: Assert if key returned from do_get is same as key requested, incase of perfect match

#ifndef NDEBUG
        check_lock_debug();
        //assert(OmDB::getGlobalRefCount() == 0);
#endif
        return is_found;
    }

    /* Given a regex key, tries to get all data that falls within the regex. Returns all the values
     * and also number of values that fall within the ranges */
//    uint32_t get_multi(const BtreeSearchRange &range, std::vector<std::pair<BtreeKey *, BtreeValue *>> outval) {
//    }

    bool remove_any(const BtreeSearchRange &range, BtreeKey *outkey, BtreeValue *outval) {
        return(remove_any(range, outkey, outval, nullptr, nullptr));
    }
    bool remove_any(const BtreeSearchRange &range, BtreeKey *outkey, BtreeValue *outval, 
                boost::intrusive_ptr<btree_req_type> dependent_req, 
                boost::intrusive_ptr<btree_req_type> cookie) {
        homeds::thread::locktype acq_lock = homeds::thread::locktype::LOCKTYPE_READ;
        bool is_found = false;

#ifndef NDEBUG
        init_lock_debug();
#endif

#ifdef REFCOUNT_DEBUG
        assert(OmDBGlobals::getGlobalRefCount() == 0);
#endif

        std::deque<boost::intrusive_ptr<btree_req_type>> dependent_req_q;
        if (dependent_req.get()) {
            dependent_req_q.push_back(dependent_req);
        }
        m_btree_lock.read_lock();

    retry:
        BtreeNodePtr root = BtreeSpecificImplDeclType::read_node(m_btree_specific_impl.get(), m_root_node);
        lock_node(root, acq_lock, &dependent_req_q);
        bool is_leaf = root->is_leaf();

        if (root->get_total_entries() == 0) {
            if (is_leaf) {
                // There are no entries in btree.
                unlock_node(root, acq_lock);
                m_btree_lock.unlock();
                return false;
            }
            assert(root->get_edge_id() != INVALID_BNODEID);
            unlock_node(root, acq_lock);
            m_btree_lock.unlock();

            check_collapse_root(dependent_req_q);

            // We must have gotten a new root, need to
            // start from scratch.
            m_btree_lock.read_lock();
            goto retry;
        } else if ((is_leaf) && (acq_lock != homeds::thread::LOCKTYPE_WRITE)) {
            // Root is a leaf, need to take write lock, instead
            // of read, retry
            unlock_node(root, acq_lock);
            acq_lock = homeds::thread::LOCKTYPE_WRITE;
            goto retry;
        } else {
            btree_status_t status = do_remove(root, acq_lock, range, outkey, 
                                              outval, dependent_req_q, cookie);
            if (status == BTREE_RETRY) {
                // Need to start from top down again, since
                // there is a race between 2 inserts or deletes.
                acq_lock = homeds::thread::LOCKTYPE_READ;
                goto retry;
            } else if (status == BTREE_ITEM_FOUND) {
                is_found = true;
            } else {
                is_found = false;
            }
        }

        m_btree_lock.unlock();
#ifndef NDEBUG
        check_lock_debug();
#endif

#ifdef REFCOUNT_DEBUG
        assert(OmDBGlobals::getGlobalRefCount() == 0);
#endif
        return is_found;
    }

    bool remove(const BtreeKey &key, BtreeValue *outval) {
        return(remove(key, outval, NULL, NULL));
    }

    bool remove(const BtreeKey &key, BtreeValue *outval, 
                    boost::intrusive_ptr<btree_req_type> dependent_req, 
                    boost::intrusive_ptr<btree_req_type> cookie) {
        return remove_any(BtreeSearchRange(key), nullptr, outval, dependent_req, cookie);
    }

    const BtreeStats &get_stats() const {
        return m_stats;
    }

    void print_tree() {
        m_btree_lock.read_lock();
        std::stringstream ss;
        get_string_representation_pre_order_traversal(m_root_node, ss);
        LOGINFO("Pre order traversal of tree : <{}>", ss.str());
        m_btree_lock.unlock();
    }
    
private:
    void get_string_representation_pre_order_traversal(bnodeid_t bnodeid, std::stringstream &ss) {
        BtreeNodePtr node = BtreeSpecificImplDeclType::read_node(m_btree_specific_impl.get(), bnodeid);
        homeds::thread::locktype acq_lock = homeds::thread::locktype::LOCKTYPE_READ;
        lock_node(node, acq_lock);

        ss << "[" << node->to_string() << "]";

        if(!node->is_leaf()) {
            uint32_t i = 0;
            while (i < node->get_total_entries()) {
                BNodeptr p;
                node->get(i, &p, false);
                get_string_representation_pre_order_traversal(p.get_node_id(),ss);
                i++;
            }
        }
    }
    
    bool do_get(BtreeNodePtr my_node, const BtreeSearchRange &range, BtreeKey *outkey, BtreeValue *outval) {
        if (my_node->is_leaf()) {
            auto result = my_node->find(range, outkey, outval);
            unlock_node(my_node, homeds::thread::locktype::LOCKTYPE_READ);
            return (result.found);
        }

        BNodeptr child_ptr;
        my_node->find(range, nullptr, &child_ptr);
        BtreeNodePtr child_node = BtreeSpecificImplDeclType::read_node(m_btree_specific_impl.get(), child_ptr.get_node_id());

        lock_node(child_node, homeds::thread::LOCKTYPE_READ, NULL);
        unlock_node(my_node, homeds::thread::locktype::LOCKTYPE_READ);
        return (do_get(child_node, range, outkey, outval));
    }

#ifdef NEED_REWRITE
    uint32_t do_multiget(BtreeNodePtr my_node, const BtreeRegExKey &rkey, uint32_t max_nvalues,
                         std::vector<std::pair<BtreeKey *, BtreeValue *>> &out_values) {
        if (my_node->is_leaf()) {
            auto result = my_node->find(key, outkey, outval);
            unlock_node(my_node, true);
            return (result.match_type != NO_MATCH);
        }

        BNodeptr child_ptr;
        auto result = my_node->find(rkey, nullptr, &child_ptr);
        BtreeNodePtr child_node = read_node(child_ptr.get_node_id());

        lock_node(child_node, homeds::thread::LOCKTYPE_READ, NULL);
        unlock_node(my_node, true);
        return (do_multiget(child_node, rkey, max_nvalues, out_values));
    }
#endif

    /* This function upgrades the node lock and take required steps if things have
     * changed during the upgrade.
     *
     * Inputs:
     * myNode - Node to upgrade
     * childNode - In case childNode needs to be unlocked. Could be nullptr
     * curLock - Input/Output: current lock type
     *
     * Returns - If successfully able to upgrade, return true, else false.
     *
     * About Locks: This function expects the myNode to be locked and if childNode is not nullptr, expects
     * it to be locked too. If it is able to successfully upgrade it continue to retain its
     * old lock. If failed to upgrade, will release all locks.
     */
    bool upgrade_node(BtreeNodePtr my_node, BtreeNodePtr child_node, homeds::thread::locktype &cur_lock,
                      homeds::thread::locktype child_cur_lock,
                      std::deque<boost::intrusive_ptr<btree_req_type>> &dependent_req_q) {
        uint64_t prev_gen;
        bool ret = true;

        if (cur_lock == homeds::thread::LOCKTYPE_WRITE) {
            ret = true;
            goto done;
        }

        prev_gen = my_node->get_gen();
        if (child_node) {
            unlock_node(child_node, child_cur_lock);
        }

#ifndef NDEBUG
        // Explicitly dec and incr, for upgrade, since it does not call top level functions to lock/unlock node
        dec_check_lock_debug(my_node, LOCKTYPE_READ);
#endif

        lock_node_upgrade(my_node, &dependent_req_q);

#ifndef NDEBUG
        inc_lock_debug(my_node, LOCKTYPE_WRITE);
#endif

        // If the node has been made invalid (probably by mergeNodes) ask caller to start over again, but before that
        // cleanup or free this node if there is no one waiting.
        if (!my_node->is_valid_node()) {
            if (my_node->any_upgrade_waiters()) {
                // Still some one else is waiting, we are not the last.
                unlock_node(my_node, homeds::thread::LOCKTYPE_WRITE);
            } else {
                // No else is waiting for this node and this is an invalid node, free it up.
                assert(my_node->get_total_entries() == 0);
                unlock_node(my_node, homeds::thread::LOCKTYPE_WRITE);

                // Its ok to free after unlock, because the chain has been already cut when the node is invalidated.
                // So no one would have entered here after the chain is cut.
                BtreeSpecificImplDeclType::free_node(m_btree_specific_impl.get(), my_node, dependent_req_q);
                m_stats.dec_count(my_node->is_leaf() ? BTREE_STATS_LEAF_NODE_COUNT : BTREE_STATS_INT_NODE_COUNT);
            }
            ret = false;
            goto done;
        }

        // If node has been updated, while we have upgraded, ask caller to start all over again.
        if (prev_gen != my_node->get_gen()) {
            unlock_node(my_node, homeds::thread::LOCKTYPE_WRITE);
            ret = false;
            goto done;
        }

        // The node was not changed by anyone else during upgrade.
        cur_lock = homeds::thread::LOCKTYPE_WRITE;
        if (child_node) {
            lock_node(child_node, child_cur_lock, &dependent_req_q);
        }

    done:
        if (ret == false) {
            // if (child_node) release_node(child_node);
        }
        return ret; // We have successfully upgraded the node.
    }

#if 0
    /* This method tries to get the child node from an interior parent node, based on the key. It also provides the
     * index within the parent node, which is pointing to the child node. In case if the child node is an edge node,
     * instead of creating a new child node */
    BtreeNodePtr get_child_node(BtreeNodePtr int_node, homeds::thread::locktype curlock, const BtreeKey &key,
                                 int *out_ind) {
        BNodeptr childptr;

        if (*out_ind == -1) {
            auto result = int_node->find(BtreeSearchRange(key), nullptr, nullptr);
            *out_ind = result.end_of_search_index;
        }

        // During Insert, it is possible to get the last entry where in it needs to insert
        // the data. In those cases, we will try to accommodate with the previous entry
        // and update its key to this entry.
        if (*out_ind == int_node->get_total_entries()) {
            childptr.set_node_id(int_node->get_edge_id());

            if (!childptr.is_valid_ptr()) {
                if (upgrade_node(int_node, nullptr /* childNode */, curlock, homeds::thread::LOCKTYPE_NONE) == false) {
                    return nullptr;
                }

                if (*out_ind == 0) {
                    // If index is 0 and this is the last entry, it is a nullptr node.
                    // We should never get to nullptr node after upgradeNode is successful.
                    assert(0);
                    return nullptr;
                }

                // Update the previous entry to cover this key as well.
                (*out_ind)--;
                int_node->get(*out_ind, &childptr, false /* copy */);
                int_node->update(*out_ind, key, childptr);
            }
        } else {
            int_node->get(*out_ind, &childptr, false /* copy */);
        }

        return read_node(childptr.get_node_id());
    }
#endif

    BtreeNodePtr get_child_node(BtreeNodePtr int_node, const BtreeSearchRange &range,
                                       uint32_t *outind, bool *is_found) {
        BNodeptr child_ptr;

        auto result = int_node->find(range, nullptr, nullptr);
        *is_found = result.found;
        *outind = result.end_of_search_index;

        if (*outind == int_node->get_total_entries()) {
            //assert(!(*isFound));
            child_ptr.set_node_id(int_node->get_edge_id());

            // If bsearch points to last index, it means the search has not found entry unless it is an edge value.
            if (!child_ptr.is_valid_ptr()) {
                return nullptr;
            } else {
                *is_found = true;
            }
        } else {
            int_node->get(*outind, &child_ptr, false /* copy */);
            *is_found = true;
        }

        return BtreeSpecificImplDeclType::read_node(m_btree_specific_impl.get(), child_ptr.get_node_id());
    }

    /* This function does the heavy lifiting of co-ordinating inserts. It is a recursive function which walks
     * down the tree.
     *
     * NOTE: It expects the node it operates to be locked (either read or write) and also the node should not be full.
     *
     * Input:
     * myNode      = Node it operates on
     * curLock     = Type of lock held for this node
     * k           = Key to insert
     * v           = Value to insert
     * ind_hint    = If we already know which slot to insert to, if not -1
     * put_type    = Type of the put (refer to structure PutType)
     */
    bool do_put(BtreeNodePtr my_node, homeds::thread::locktype curlock, 
                const BtreeKey &k, const BtreeValue &v, int ind_hint, 
                PutType put_type, 
                std::deque<boost::intrusive_ptr<btree_req_type>> &dependent_req_q, 
                boost::intrusive_ptr<btree_req_type> cookie) {

#ifndef NDEBUG
        int temp_rd_locked_count = rd_locked_count;
        int temp_wr_locked_count = wr_locked_count;

        /* lets take into account the parent lock as it will be unlocked in this function */
        if (curlock == LOCKTYPE_WRITE) {
            temp_wr_locked_count--;
        } else if(curlock == LOCKTYPE_READ) {
            temp_rd_locked_count--;
        } else {
            assert(0);
        }
#endif
        if (my_node->is_leaf()) {
            assert(curlock == LOCKTYPE_WRITE);

            bool ret = my_node->put(k, v, put_type);
            if (ret) {
                BtreeSpecificImplDeclType::write_node(m_btree_specific_impl.get(), 
                                        my_node, dependent_req_q, cookie, false);
                m_stats.inc_count(BTREE_STATS_OBJ_COUNT);
            }
            unlock_node(my_node, curlock);
#ifndef NDEBUG
            assert(rd_locked_count == temp_rd_locked_count 
                    && wr_locked_count == temp_wr_locked_count);
#endif
#ifndef NDEBUG
            //my_node->print();
#endif
            return ret;
        }

retry:
        homeds::thread::locktype child_cur_lock = homeds::thread::LOCKTYPE_NONE;

        // Get the childPtr for given key.
        uint32_t ind = ind_hint;
        bool is_found;
        BtreeNodePtr child_node = get_child_node(my_node, BtreeSearchRange(k), &ind, &is_found);
        if (!is_found || (child_node == nullptr)) {
            // Either the node was updated or mynode is freed. Just proceed again from top.
            unlock_node(my_node, curlock);
            assert(rd_locked_count == temp_rd_locked_count 
                    && wr_locked_count == temp_wr_locked_count);
            return false;
        }

        // Directly get write lock for leaf, since its an insert.
        child_cur_lock = (child_node->is_leaf()) ? LOCKTYPE_WRITE : LOCKTYPE_READ;
        lock_node(child_node, child_cur_lock, &dependent_req_q);

        // Check if child node is full and a hint on where would next child goes in.
        // TODO: Do minimal check and merge nodes for optimization.
        if (child_node->is_split_needed(m_btree_cfg, k, v, &ind_hint)) {
           
            // Time to split the child, but we need to convert ours to write lock
            if (upgrade_node(my_node, child_node, curlock, child_cur_lock, dependent_req_q) == false) {
                assert(rd_locked_count == temp_rd_locked_count 
                        && wr_locked_count == temp_wr_locked_count);
                return (false);
            }

            // We need to upgrade the child to WriteLock
            if (upgrade_node(child_node, nullptr, child_cur_lock, LOCKTYPE_NONE, dependent_req_q) == false) {
                // Since we have parent node write locked, child node should never have any issues upgrading.
                assert(0);
                unlock_node(my_node, homeds::thread::LOCKTYPE_WRITE);
                assert(rd_locked_count == temp_rd_locked_count 
                        && wr_locked_count == temp_wr_locked_count);
                return (false);
            }

            // Real time to split the node and get point at which it was split
            K split_key;
            split_node(my_node, child_node, ind, &split_key, dependent_req_q);
            ind_hint = -1; // Since split is needed, hint is no longer valid

            // After split, parentNode would have split, retry search and walk down.
            unlock_node(child_node, homeds::thread::LOCKTYPE_WRITE);
            m_stats.inc_count(BTREE_STATS_SPLIT_COUNT);

            goto retry;
        }

        unlock_node(my_node, curlock);

#ifndef NDEBUG
        /* lets take into account of child lock as it is locked in this function */
        if (child_cur_lock == LOCKTYPE_WRITE) {
            temp_wr_locked_count++;
        } else if (child_cur_lock == LOCKTYPE_READ) {
            temp_rd_locked_count++;
        } else {
            assert(0);
        }
        assert(rd_locked_count == temp_rd_locked_count 
                && wr_locked_count == temp_wr_locked_count);
#endif
        return (do_put(child_node, child_cur_lock, k, v, ind_hint, 
                       put_type, dependent_req_q, cookie));

        // Warning: Do not access childNode or myNode beyond this point, since it would
        // have been unlocked by the recursive function and it could also been deleted.
    }

    btree_status_t do_remove(BtreeNodePtr my_node, homeds::thread::locktype curlock, 
                             const BtreeSearchRange &range,
                             BtreeKey *outkey, BtreeValue *outval, 
                             std::deque<boost::intrusive_ptr<btree_req_type>> &dependent_req_q, 
                             boost::intrusive_ptr<btree_req_type> cookie) {
        if (my_node->is_leaf()) {
            assert(curlock == LOCKTYPE_WRITE);

            bool is_found = my_node->remove_one(range, outkey, outval);
            if (is_found) {
                BtreeSpecificImplDeclType::write_node(m_btree_specific_impl.get(), 
                                              my_node, dependent_req_q, cookie, false);
                m_stats.dec_count(BTREE_STATS_OBJ_COUNT);
            } else {
#ifndef NDEBUG
                //my_node->to_string();
#endif
            }

            unlock_node(my_node, curlock);
	    if (is_found == true) {
			return BTREE_ITEM_FOUND;
	    } else {
			return BTREE_NOT_FOUND;
	    }
        }

    retry:
        locktype child_cur_lock = LOCKTYPE_NONE;

        // Get the childPtr for given key.
        uint32_t ind;

        bool is_found = true;
        BtreeNodePtr child_node = get_child_node(my_node, range, &ind, &is_found);
        if (!is_found || (child_node == nullptr)) {
            unlock_node(my_node, curlock);
            return BTREE_NOT_FOUND;
        }

        // Directly get write lock for leaf, since its a delete.
        child_cur_lock = (child_node->is_leaf()) ? LOCKTYPE_WRITE : LOCKTYPE_READ;
        lock_node(child_node, child_cur_lock, &dependent_req_q);

        // Check if child node is minimal.
        if (child_node->is_merge_needed(m_btree_cfg)) {
            // If we are unable to upgrade the node, ask the caller to retry.
            if (upgrade_node(my_node, child_node, curlock, child_cur_lock, dependent_req_q) == false) {
                return BTREE_RETRY;
            }

#define MAX_ADJANCENT_INDEX   3

            // We do have the write lock and hence can remove entries. Get a list of entries around the minimal child
            // node. Use the list of child entries and merge/share the keys among them.
            vector< int > indices_list;
            my_node->get_adjacent_indicies(ind, indices_list, MAX_ADJANCENT_INDEX);

            // There has to be at least 2 nodes to merge or share. If not let the node be and proceed further down.
            if (indices_list.size() > 1) {
                // It is safe to unlock child without upgrade, because child node would not be deleted, since its
                // parent (myNode) is being write locked by this thread. In fact upgrading would be a problem, since
                // this child might be a middle child in the list of indices, which means we might have to lock one in
                // left against the direction of intended locking (which could cause deadlock).
                unlock_node(child_node, child_cur_lock);
                auto result = merge_nodes(my_node, indices_list, dependent_req_q);
                if (result.merged) {
                    // Retry only if we merge them.
                    //release_node(child_node);
                    m_stats.inc_count(BTREE_STATS_MERGE_COUNT);
                    goto retry;
                } else {
                    lock_node(child_node, child_cur_lock, &dependent_req_q);
                }
            }
        }

        unlock_node(my_node, curlock);
        return (do_remove(child_node, child_cur_lock, range, outkey, 
                          outval, dependent_req_q, cookie));

        // Warning: Do not access childNode or myNode beyond this point, since it would
        // have been unlocked by the recursive function and it could also been deleted.
    }

    void check_split_root(const BtreeKey &k, const BtreeValue &v, 
                          std::deque<boost::intrusive_ptr<btree_req_type>> &dependent_req_q) {
        int ind;
        K split_key;
        BtreeNodePtr new_root_int_node = nullptr;

        m_btree_lock.write_lock();
        BtreeNodePtr root = BtreeSpecificImplDeclType::read_node(m_btree_specific_impl.get(), m_root_node);
        lock_node(root, locktype::LOCKTYPE_WRITE, &dependent_req_q);

        if (!root->is_split_needed(m_btree_cfg, k, v, &ind)) {
            unlock_node(root, homeds::thread::LOCKTYPE_WRITE);
            goto done;
        }

        // Create a new root node and split them
        new_root_int_node = alloc_interior_node();
        split_node(new_root_int_node, root, new_root_int_node->get_total_entries(), 
                    &split_key, dependent_req_q);
        unlock_node(root, homeds::thread::LOCKTYPE_WRITE);

        m_root_node = new_root_int_node->get_node_id();

#ifndef NDEBUG
        LOGDEBUGMOD(VMOD_BTREE_SPLIT, "New Root Node: {}", new_root_int_node->to_string());
#endif

        //release_node(new_root_int_node);
    done:
        m_btree_lock.unlock();
    }

    void check_collapse_root(std::deque<boost::intrusive_ptr<btree_req_type>> &dependent_req_q) {
        BtreeNodePtr child_node = nullptr;

        m_btree_lock.write_lock();
        BtreeNodePtr root = BtreeSpecificImplDeclType::read_node(m_btree_specific_impl.get(), m_root_node);
        lock_node(root, locktype::LOCKTYPE_WRITE, &dependent_req_q);

        if (root->get_total_entries() != 0) {
            unlock_node(root, locktype::LOCKTYPE_WRITE);
            goto done;
        }

        assert(root->get_edge_id() != INVALID_BNODEID);
        child_node = BtreeSpecificImplDeclType::read_node(m_btree_specific_impl.get(), root->get_edge_id());
        assert(child_node != nullptr);

        // Elevate the edge child as root.
        unlock_node(root, locktype::LOCKTYPE_WRITE);
        m_root_node = child_node->get_node_id();
        /* TODO m_root_node has to be written to fixed location */
        BtreeSpecificImplDeclType::free_node(m_btree_specific_impl.get(), root, dependent_req_q);
        m_stats.dec_count(BTREE_STATS_INT_NODE_COUNT);

        //release_node(child_node);
    done:
        m_btree_lock.unlock();
    }

    void split_node(BtreeNodePtr parent_node, BtreeNodePtr child_node, uint32_t parent_ind,
<<<<<<< HEAD
                    BtreeKey *out_split_key, 
                    std::deque<boost::intrusive_ptr<btree_req_type>> &dependent_req_q) {
=======
                    BtreeKey *out_split_key) {
#ifndef NDEBUG

        LOGTRACE("Before split\n########Parent node:\n {}\n,Child node:\n {}\n" ,
                 parent_node->to_string(),child_node->to_string());
#endif
        
>>>>>>> f5ba5b95
        BNodeptr nptr;

        // Create a new child node and split the keys by half.
        BtreeNodePtr child_node1 = child_node;
        BtreeNodePtr child_node2 = child_node->is_leaf() ? alloc_leaf_node() : alloc_interior_node();

        child_node2->set_next_bnode(child_node1->get_next_bnode());
        child_node1->set_next_bnode(child_node2->get_node_id());
        child_node1->move_out_to_right_by_size(m_btree_cfg, child_node2, m_btree_cfg.get_split_size());

        // Update the existing parent node entry to point to second child ptr.
        nptr.set_node_id(child_node2->get_node_id());
        parent_node->update(parent_ind, nptr);

        // Insert the last entry in first child to parent node
        child_node1->get_last_key(out_split_key);

        nptr.set_node_id(child_node1->get_node_id());
        parent_node->insert(*out_split_key, nptr);

        /* We should write in the order of right node, left node and parent node */
        BtreeSpecificImplDeclType::write_node(m_btree_specific_impl.get(), 
                                    child_node2, dependent_req_q, NULL, false);
        BtreeSpecificImplDeclType::write_node(m_btree_specific_impl.get(), 
                                    child_node1, dependent_req_q, NULL, false);
        BtreeSpecificImplDeclType::write_node(m_btree_specific_impl.get(), 
                                    parent_node, dependent_req_q, NULL, false);
        //release_node(child_node2);

<<<<<<< HEAD
#ifndef NDEBUG
         LOGINFOMOD(VMOD_BTREE_SPLIT,
                    "After split\n#####################\nParent node:\n{}\nChild node1:\n{}\nChild node2:\n{}",
                    parent_node->to_string(),
                    child_node1->to_string(),
                    child_node2->to_string());
=======
#ifndef NDEBUG   
        LOGTRACE("After split\n########Parent node:\n {}\n,Child node1:\n {}\n,Child node2:\n {}\n" ,
                     parent_node->to_string(),child_node1->to_string(),child_node2->to_string());
>>>>>>> f5ba5b95
#endif

        // NOTE: Do not access parentInd after insert, since insert would have
        // shifted parentNode to the right.
    }

    auto merge_nodes(BtreeNodePtr parent_node, std::vector< int > &indices_list,
                     std::deque<boost::intrusive_ptr<btree_req_type>> &dependent_req_q) {
        struct merge_info {
            BtreeNodePtr node;
            uint16_t  parent_index;
            bool freed;
            bool modified;
        };

        struct {
            bool     merged;  // Have we merged at all
            uint32_t nmerged; // If we merged, how many are the final result of nodes
        } ret{false, 0};

        std::vector< merge_info > minfo;
        BNodeptr child_ptr;
        uint32_t ndeleted_nodes = 0;

        // Loop into all index and initialize list
        minfo.reserve(indices_list.size());
        for (auto i = 0u; i < indices_list.size(); i++) {
            parent_node->get(indices_list[i], &child_ptr, false /* copy */);

            merge_info m;
            m.node = BtreeSpecificImplDeclType::read_node(m_btree_specific_impl.get(), child_ptr.get_node_id());
            m.freed = false;
            m.modified = false;
            m.parent_index = indices_list[i];
            minfo.push_back(m);
            lock_node(m.node, locktype::LOCKTYPE_WRITE, &dependent_req_q);
        }


#ifndef NDEBUG
        if (sds_logging::module_level_VMOD_BTREE_MERGE <= spdlog::level::level_enum::err) {
            LOGINFOMOD(VMOD_BTREE_MERGE, "Before Merge Nodes:\nParent node:\n{}", parent_node->to_string());
            for (auto i = 0u; i < minfo.size(); ++i) {
                LOGINFOMOD(VMOD_BTREE_MERGE, "Child node {}\n{}", i + 1, minfo[i].node->to_string());
            }
        }
#endif

        // Rebalance entries for each of the node and mark any node to be removed, if empty.
        auto i = 0U; auto j = 1U;
        auto balanced_size = m_btree_cfg.get_ideal_fill_size();
        while ((i < indices_list.size() - 1) && (j < indices_list.size())) {
            minfo[j].parent_index -= ndeleted_nodes; // Adjust the parent index for deleted nodes

            if (minfo[i].node->get_occupied_size(m_btree_cfg) < balanced_size) {
                // We have room to pull some from next node
                uint32_t pull_size = balanced_size - minfo[i].node->get_occupied_size(m_btree_cfg);
                if (minfo[i].node->move_in_from_right_by_size(m_btree_cfg, minfo[j].node, pull_size)) {
                    minfo[i].modified = true;
                    ret.merged = true;
                }

                if (minfo[j].node->get_total_entries() == 0) {
                    // We have removed all the entries from the next node, remove the entry in parent and move on to
                    // the next node.
                    minfo[j].freed = true;
                    parent_node->remove(minfo[j].parent_index);
                    minfo[i].node->set_next_bnode(minfo[j].node->get_next_bnode());
                    ndeleted_nodes++;
                    j++;
                    continue;
                }
            }

            // If we have reached the last node on second iterator and if that is minimal, we can relax the ideal size
            // and get all in and try to avoid additional minimal node hanging around.
            if ((j == minfo.size()-1) &&
                    (minfo[j].node->get_occupied_size(m_btree_cfg) <= m_btree_cfg.get_merge_suggested_size()) &&
                    balanced_size != NodeSize) {
                balanced_size = NodeSize;
                continue;
            }

            i = j++;
            minfo[i].parent_index -= ndeleted_nodes; // Adjust the parent index for deleted nodes (i.e. removed entries)
        }

        assert(!minfo[0].freed); // If we merge it, we expect the left most one has at least 1 entry.
        // TODO: Above assumption will not be valid if we are merging all empty nodes. Need to study that.

        for (auto n = 0u; n < minfo.size(); n++) {
            if (minfo[n].modified && !minfo[n].freed) {
                // If we have indeed modified, lets get the last key and put in the entry into parent node
                BNodeptr nptr(minfo[n].node->get_node_id());
                if (minfo[n].parent_index == parent_node->get_total_entries()) {
                    parent_node->update(minfo[n].parent_index, nptr);
                } else {
                    K last_key;
                    minfo[n].node->get_last_key(&last_key);
                    parent_node->update(minfo[n].parent_index, last_key, nptr);
                }

#ifndef NDEBUG
                LOGDEBUGMOD(VMOD_BTREE_MERGE, "Child Node {}", minfo[n].node->to_string());
#endif
                BtreeSpecificImplDeclType::write_node(m_btree_specific_impl.get(), 
                                   minfo[n].node, dependent_req_q, NULL, false);
            }
        }
        
        // Its time to write the parent node and loop again to write all modified nodes and free freed nodes
#ifndef NDEBUG
        LOGDEBUGMOD(VMOD_BTREE_MERGE,  "After merging node\n########################Parent Node:{} ",
                                     parent_node->to_string());
#endif
        BtreeSpecificImplDeclType::write_node(m_btree_specific_impl.get(), 
                                    parent_node, dependent_req_q, NULL, false);

        // Loop again in reverse order to unlock the nodes. freeable nodes need to be unlocked and freed
        for (int n = minfo.size()-1; n >= 0; n--) {
            if (minfo[n].freed) {
                LOGDEBUGMOD(VMOD_BTREE_MERGE, "Child Node {}: Freeing the node id = {}", n, minfo[n].node->get_node_id().to_integer());
                if (minfo[n].node->any_upgrade_waiters()) {
                    minfo[n].node->set_valid_node(false);
                    unlock_node(minfo[n].node, locktype::LOCKTYPE_WRITE);
                } else {
                    unlock_node(minfo[n].node, locktype::LOCKTYPE_WRITE);
                    BtreeSpecificImplDeclType::free_node(m_btree_specific_impl.get(), minfo[n].node, dependent_req_q);
                    m_stats.dec_count(minfo[n].node->is_leaf() ? BTREE_STATS_LEAF_NODE_COUNT : BTREE_STATS_INT_NODE_COUNT);
                }
            } else {
                unlock_node(minfo[n].node, locktype::LOCKTYPE_WRITE);
            }
        }

        ret.nmerged = minfo.size() - ndeleted_nodes;
        return ret;
    }

    BtreeNodePtr alloc_leaf_node() {
        BtreeNodePtr n = BtreeSpecificImplDeclType::alloc_node(m_btree_specific_impl.get(), true /* is_leaf */);
        n->set_leaf(true);
        m_stats.inc_count(BTREE_STATS_LEAF_NODE_COUNT);
        return n;
    }

    BtreeNodePtr alloc_interior_node() {
        BtreeNodePtr n = BtreeSpecificImplDeclType::alloc_node(m_btree_specific_impl.get(), false /* isLeaf */);
        n->set_leaf(false);
        m_stats.inc_count(BTREE_STATS_INT_NODE_COUNT);
        return n;
    }

    void lock_node(BtreeNodePtr node, homeds::thread::locktype type, 
                   std::deque<boost::intrusive_ptr<btree_req_type>> *dependent_req_q) {
        node->lock(type);
        BtreeSpecificImplDeclType::read_node_lock(m_btree_specific_impl.get(), 
                                            node, 
                                            ((type == locktype::LOCKTYPE_WRITE) ? true:false), 
                                            dependent_req_q);
#ifndef NDEBUG
        inc_lock_debug(node, type);
#endif
    }

    void lock_node_upgrade(BtreeNodePtr node, 
                           std::deque<boost::intrusive_ptr<btree_req_type>> *dependent_req_q) {
        node->lock_upgrade();
        BtreeSpecificImplDeclType::read_node_lock(m_btree_specific_impl.get(), 
                                            node, true, dependent_req_q); 
        node->lock_acknowledge();
    }

    void unlock_node(BtreeNodePtr node, homeds::thread::locktype type) {
        node->unlock(type);
#ifndef NDEBUG
        dec_check_lock_debug(node, type);
#endif
#if 0
        if (release) {
            release_node(node);
        }
#endif
    }

#ifndef NDEBUG
    static void init_lock_debug() {
        rd_locked_count = 0;
        wr_locked_count = 0;
    }

    static void check_lock_debug() {
        if (wr_locked_count != 0) {
            LOGERROR("There are {} write locks held on the exit of API", wr_locked_count);
            assert(0);
        }

        if (rd_locked_count != 0) {
            LOGERROR("There are {} read locks held on the exit of API", rd_locked_count);
            assert(0);
        }
    }

    static void inc_lock_debug(BtreeNodePtr node, locktype ltype) {
        if (ltype == LOCKTYPE_WRITE) {
            wr_locked_nodes[wr_locked_count++] = node.get();
        } else if (ltype == LOCKTYPE_READ) {
            rd_locked_nodes[rd_locked_count++] = node.get();
        }
//        std::cout << "lock_node: node = " << (void *)node << " Locked count = " << locked_count << std::endl;
    }

    static void dec_check_lock_debug(BtreeNodePtr node, locktype ltype) {
        std::array<BtreeNodeDeclType *, MAX_BTREE_DEPTH> *pnodes;
        int *pcount;
        if (ltype == LOCKTYPE_WRITE) {
            pnodes = &wr_locked_nodes;
            pcount = &wr_locked_count;
        } else {
            pnodes = &rd_locked_nodes;
            pcount = &rd_locked_count;
        }

        // std::cout << "unlock_node: node = " << (void *)node << " Locked count = " << locked_count << std::endl;
        if (node == pnodes->at(*pcount - 1)) {
            (*pcount)--;
        } else if ((*pcount > 1) && (node == pnodes->at((*pcount)-2))) {
            pnodes->at(*(pcount)-2) = pnodes->at((*pcount)-1);
            (*pcount)--;
        } else {
            if (*pcount > 1) {
                LOGERROR("unlock_node: node = {} Locked count = {} Expecting nodes = {} or {}",
                         (void *) node.get(),
                         (*pcount),
                         (void *) pnodes->at(*(pcount)-1),
                         (void *) pnodes->at(*(pcount)-2));
            } else {
                LOGERROR("unlock_node: node = {} Locked count = {} Expecting node = {}",
                         (void *) node.get(),
                         (*pcount),
                         (void *) pnodes->at(*(pcount)-1));
            }
            assert(0);
        }
    }
#endif

protected:
    void create_root_node() {
        std::deque<boost::intrusive_ptr<btree_req_type>> dependent_req_q;
        // Assign one node as root node and initially root is leaf
        BtreeNodePtr root = alloc_leaf_node();
        m_root_node = root->get_node_id();
        BtreeSpecificImplDeclType::write_node(m_btree_specific_impl.get(), root,
                                                dependent_req_q, NULL, true);
    }

    virtual uint32_t get_max_nodes() {
        return m_max_nodes;
    }

    BtreeConfig *get_config() {
        return &m_btree_cfg;
    }

#if 0
    void release_node(BtreeNodePtr node)
    {
        node->derefNode();
    }
#endif
};

#ifndef NDEBUG
template<btree_type BtreeType, typename K, typename V, btree_node_type InteriorNodeType, btree_node_type LeafNodeType,
        size_t NodeSize, typename btree_req_type>
thread_local int BtreeDeclType::wr_locked_count = 0;

template<btree_type BtreeType, typename K, typename V, btree_node_type InteriorNodeType, btree_node_type LeafNodeType,
        size_t NodeSize, typename btree_req_type>
thread_local std::array<BtreeNodeDeclType *, MAX_BTREE_DEPTH> BtreeDeclType::wr_locked_nodes = {{}};

template<btree_type BtreeType, typename K, typename V, btree_node_type InteriorNodeType, btree_node_type LeafNodeType,
        size_t NodeSize, typename btree_req_type>
thread_local int BtreeDeclType::rd_locked_count = 0;

template<btree_type BtreeType, typename K, typename V, btree_node_type InteriorNodeType, btree_node_type LeafNodeType,
        size_t NodeSize, typename btree_req_type>
thread_local std::array<BtreeNodeDeclType *, MAX_BTREE_DEPTH> BtreeDeclType::rd_locked_nodes = {{}};

#endif

}}<|MERGE_RESOLUTION|>--- conflicted
+++ resolved
@@ -861,18 +861,17 @@
     }
 
     void split_node(BtreeNodePtr parent_node, BtreeNodePtr child_node, uint32_t parent_ind,
-<<<<<<< HEAD
-                    BtreeKey *out_split_key, 
-                    std::deque<boost::intrusive_ptr<btree_req_type>> &dependent_req_q) {
-=======
-                    BtreeKey *out_split_key) {
+
 #ifndef NDEBUG
 
         LOGTRACE("Before split\n########Parent node:\n {}\n,Child node:\n {}\n" ,
                  parent_node->to_string(),child_node->to_string());
 #endif
-        
->>>>>>> f5ba5b95
+
+        BtreeKey *out_split_key, 
+        std::deque<boost::intrusive_ptr<btree_req_type>> &dependent_req_q) {
+
+
         BNodeptr nptr;
 
         // Create a new child node and split the keys by half.
@@ -902,18 +901,10 @@
                                     parent_node, dependent_req_q, NULL, false);
         //release_node(child_node2);
 
-<<<<<<< HEAD
-#ifndef NDEBUG
-         LOGINFOMOD(VMOD_BTREE_SPLIT,
-                    "After split\n#####################\nParent node:\n{}\nChild node1:\n{}\nChild node2:\n{}",
-                    parent_node->to_string(),
-                    child_node1->to_string(),
-                    child_node2->to_string());
-=======
+
 #ifndef NDEBUG   
         LOGTRACE("After split\n########Parent node:\n {}\n,Child node1:\n {}\n,Child node2:\n {}\n" ,
                      parent_node->to_string(),child_node1->to_string(),child_node2->to_string());
->>>>>>> f5ba5b95
 #endif
 
         // NOTE: Do not access parentInd after insert, since insert would have
