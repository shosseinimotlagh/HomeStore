--- conflicted
+++ resolved
@@ -1000,10 +1000,7 @@
         // cleanup or free this node if there is no one waiting.
         if (!my_node->is_valid_node()) {
             unlock_node(my_node, homeds::thread::LOCKTYPE_WRITE);
-<<<<<<< HEAD
             cur_lock = locktype::LOCKTYPE_NONE;
-=======
->>>>>>> ab71dd64
             ret = btree_status_t::retry;
             goto done;
         }
@@ -1258,27 +1255,12 @@
         
 retry:
         int start_ind = 0, end_ind = -1;
-<<<<<<< HEAD
-        
+
         /* Get the start and end ind in a parent node for the range updates. For 
          * non range updates, start ind and end ind are same.
          */
         ret = get_start_and_end_ind(my_node, bur, k, start_ind, end_ind);
         if (ret != btree_status_t::success) {
-=======
-        if (bur != nullptr) { // just get start/end index from get_all
-            my_node->get_all(bur->get_input_range(), UINT32_MAX, start_ind, end_ind);
-        } else {
-            auto result = my_node->find(k, nullptr, nullptr);
-            end_ind = start_ind = result.end_of_search_index;
-            assert(IS_VALID_INTERIOR_CHILD_INDX(result, my_node));
-        }
-
-        if (start_ind > end_ind) {
-            assert(0);//dont expect this to happen
-            // Either the node was updated or mynode is freed. Just proceed again from top.
-            ret = btree_status_t::retry;
->>>>>>> ab71dd64
             goto out;
         }
 
