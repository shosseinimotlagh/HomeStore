--- conflicted
+++ resolved
@@ -148,14 +148,10 @@
     BtreeConfig       m_btree_cfg;
     btree_super_block m_sb;
 
-<<<<<<< HEAD
     BtreeMetrics                     m_metrics;
     std::unique_ptr< btree_store_t > m_btree_store;
-
-=======
-    std::unique_ptr<btree_store_t> m_btree_store;
     comp_callback m_comp_cb;
->>>>>>> a2275152
+
 #ifndef NDEBUG
     static thread_local int                                          wr_locked_count;
     static thread_local std::array< btree_node_t*, MAX_BTREE_DEPTH > wr_locked_nodes;
@@ -166,15 +162,6 @@
 
     ////////////////// Implementation /////////////////////////
 public:
-<<<<<<< HEAD
-    btree_super_block get_btree_sb() { return m_sb; }
-
-    static btree_t* create_btree(BtreeConfig& cfg, void* btree_specific_context, comp_callback comp_cb) {
-        auto impl_ptr = btree_store_t::init_btree(cfg, btree_specific_context, comp_cb);
-
-        return new Btree(cfg, std::move(impl_ptr));
-=======
-    
     btree_super_block get_btree_sb() {
         return m_sb;
     }
@@ -202,7 +189,6 @@
         bt->m_btree_store = std::move(impl_ptr);
         bt->init();
         return bt;
->>>>>>> a2275152
     }
 
     static btree_t* create_btree(BtreeConfig& cfg, void* btree_specific_context) {
@@ -212,21 +198,8 @@
         bt->init();
         return bt;
     }
-<<<<<<< HEAD
-
-    static btree_t* create_btree(btree_super_block& btree_sb, BtreeConfig& cfg, void* btree_specific_context,
-                                 comp_callback comp_cb) {
-        auto impl_ptr = btree_store_t::init_btree(cfg, btree_specific_context, comp_cb, true);
-        return new Btree(btree_sb, cfg, std::move(impl_ptr));
-    }
-
-    Btree(BtreeConfig& cfg, std::unique_ptr< btree_store_t > store) :
-            m_btree_cfg(cfg),
-            m_metrics(cfg.get_name().c_str()) {
-        m_btree_store = std::move(store);
-=======
-    
-    static btree_t *create_btree(btree_super_block &btree_sb, BtreeConfig &cfg, 
+
+    static btree_t *create_btree(btree_super_block &btree_sb, BtreeConfig& cfg,
                                     void *btree_specific_context, comp_callback comp_cb) {
         Btree *bt = new Btree(cfg);
         bt->m_comp_cb = comp_cb;
@@ -239,7 +212,6 @@
     }
 
     void do_common_init(){
->>>>>>> a2275152
         BtreeNodeAllocator< NodeSize >::create();
 
         // TODO: Check if node_area_size need to include persistent header
@@ -249,38 +221,9 @@
         // calculate number of nodes
         uint32_t max_leaf_nodes =
             (m_btree_cfg.get_max_objs() * (m_btree_cfg.get_max_key_size() + m_btree_cfg.get_max_value_size())) /
-                node_area_size +
-            1;
+                node_area_size + 1;
         max_leaf_nodes += (100 * max_leaf_nodes) / 60; // Assume 60% btree full
 
-<<<<<<< HEAD
-        m_max_nodes = max_leaf_nodes + ((double)max_leaf_nodes * 0.05) + 1; // Assume 5% for interior nodes
-        create_root_node();
-    }
-
-    Btree(const btree_super_block& btree_sb, BtreeConfig& cfg, std::unique_ptr< btree_store_t > store) :
-            m_btree_cfg(cfg),
-            m_sb(btree_sb),
-            m_metrics(cfg.get_name().c_str()) {
-        m_btree_store = std::move(store);
-        BtreeNodeAllocator< NodeSize >::create();
-
-        // TODO: Check if node_area_size need to include persistent header
-        uint32_t node_area_size = btree_store_t::get_node_area_size(store.get());
-        m_btree_cfg.set_node_area_size(node_area_size);
-
-        // calculate number of nodes
-        uint32_t max_leaf_nodes =
-            (m_btree_cfg.get_max_objs() * (m_btree_cfg.get_max_key_size() + m_btree_cfg.get_max_value_size())) /
-                node_area_size +
-            1;
-        max_leaf_nodes += (100 * max_leaf_nodes) / 60; // Assume 60% btree full
-
-        m_max_nodes = max_leaf_nodes + ((double)max_leaf_nodes * 0.05) + 1; // Assume 5% for interior nodes
-        m_root_node = m_sb.root_node;
-    }
-
-=======
         m_max_nodes = max_leaf_nodes + ((double) max_leaf_nodes * 0.05) + 1; // Assume 5% for interior nodes
     }
     
@@ -295,9 +238,10 @@
         m_root_node = m_sb.root_node;
     }
     
-    Btree(BtreeConfig &cfg) :m_btree_cfg(cfg) {}
+    Btree(BtreeConfig &cfg) :
+            m_btree_cfg(cfg),
+            m_metrics(cfg.get_name().c_str()) {}
     
->>>>>>> a2275152
     ~Btree() {
         m_btree_lock.write_lock();
         BtreeNodePtr             root = btree_store_t::read_node(m_btree_store.get(), m_root_node);
@@ -406,21 +350,14 @@
             acq_lock = homeds::thread::LOCKTYPE_WRITE;
             goto retry;
         } else {
-<<<<<<< HEAD
-            boost::intrusive_ptr< btree_multinode_req > multinode_req;
-            if (bur != nullptr)
-                multinode_req = new btree_multinode_req();
-            bool success = do_put(root, acq_lock, k, v, ind, put_type, dependent_req_q, cookie, *existing_val,
-                                  multinode_req, true, bur);
-=======
             boost::intrusive_ptr<btree_multinode_req> multinode_req;
             if(bur){
                 multinode_req = new btree_multinode_req();
                 multinode_req->writes_pending.fetch_add(1, std::memory_order_acq_rel);
             }
+
             bool success = do_put(root, acq_lock, k, v, ind, put_type, 
                         dependent_req_q, cookie, *existing_val,multinode_req, bur);
->>>>>>> a2275152
             if (success == false) {
                 // Need to start from top down again, since there is a race between 2 inserts or deletes.
                 acq_lock = homeds::thread::LOCKTYPE_READ;
@@ -1070,13 +1007,6 @@
      * is_end_path = set to true only for last path from root to tree, for range put
      * op          = tracks multi node io.
      */
-<<<<<<< HEAD
-    bool do_put(BtreeNodePtr my_node, homeds::thread::locktype curlock, const BtreeKey& k, const BtreeValue& v,
-                int ind_hint, PutType put_type, std::deque< boost::intrusive_ptr< btree_req_type > >& dependent_req_q,
-                boost::intrusive_ptr< btree_req_type > cookie, BtreeValue& existing_val,
-                boost::intrusive_ptr< btree_multinode_req > multinode_req, bool is_end_path,
-                BtreeUpdateRequest< K, V >* bur = nullptr) {
-=======
     bool do_put(BtreeNodePtr my_node, homeds::thread::locktype curlock,
                 const BtreeKey &k, const BtreeValue &v, int ind_hint,
                 PutType put_type, std::deque<boost::intrusive_ptr<btree_req_type>> &dependent_req_q,
@@ -1084,7 +1014,6 @@
                 BtreeValue &existing_val,
                 boost::intrusive_ptr<btree_multinode_req> multinode_req,
                 BtreeUpdateRequest<K, V> *bur = nullptr) {
->>>>>>> a2275152
 
         if (my_node->is_leaf()) {
             assert(curlock == LOCKTYPE_WRITE);
@@ -1101,13 +1030,7 @@
                 for (auto pair : replace_kv) // insert is based on compare() of BtreeKey
                     my_node->insert(pair.first, pair.second);
                 multinode_req->writes_pending.fetch_add(1, std::memory_order_acq_rel);
-<<<<<<< HEAD
-                if (is_end_path)
-                    multinode_req->is_done = true;
             } else {
-=======
-            } else
->>>>>>> a2275152
                 my_node->put(k, v, put_type, existing_val);
             }
 
@@ -1242,13 +1165,9 @@
                 unlocked_already = true;
             }
 
-<<<<<<< HEAD
-            bool success = do_put(child_node, child_cur_lock, k, v, ind_hint, put_type, dependent_req_q, cookie,
-                                  existing_val, multinode_req, is_end_path, bur);
-=======
             bool success = do_put(child_node, child_cur_lock, k, v, ind_hint, put_type,
                                   dependent_req_q, cookie, existing_val, multinode_req, bur);
->>>>>>> a2275152
+
             if (success == false) {
                 if (!unlocked_already)
                     unlock_node(my_node, curlock);
