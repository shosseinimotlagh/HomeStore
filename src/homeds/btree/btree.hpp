/*
 *  Created on: 14-May-2016
 *      Author: Hari Kadayam
 *
 *  Copyright © 2016 Kadayam, Hari. All rights reserved.
 */
#pragma once

#include <iostream>
#include <cassert>
#include <pthread.h>
#include <vector>
#include <atomic>
#include <array>
#include "homeds/thread/lock.hpp"
#include "btree_internal.h"
#include "btree_node.cpp"
#include "physical_node.hpp"
#include <sds_logging/logging.h>
#include <boost/intrusive_ptr.hpp>
#include <error/error.h>
#include <csignal>
<<<<<<< HEAD
#include "homeds/utility/useful_defs.hpp"
=======
#include <fds/utils.hpp>
>>>>>>> d3f244ab
#include <fmt/ostream.h>
#include "homeds/array/reserve_vector.hpp"
#include <main/homestore_header.hpp>
#include <main/homestore_config.hpp>

using namespace std;
using namespace homeds::thread;
using namespace flip;

#ifndef NDEBUG
#define MAX_BTREE_DEPTH 100
#endif

SDS_LOGGING_DECL(btree_structures, btree_nodes, btree_generics)

namespace homeds {
namespace btree {

#if 0
#define container_of(ptr, type, member) ({ (type*)((char*)ptr - offsetof(type, member)); })
#endif

#define btree_t Btree< BtreeStoreType, K, V, InteriorNodeType, LeafNodeType, btree_req_type >

struct btree_super_block {
    bnodeid root_node;
} __attribute((packed));

template < btree_store_type BtreeStoreType, typename K, typename V, btree_node_type InteriorNodeType,
           btree_node_type LeafNodeType, typename btree_req_type = struct empty_writeback_req >
struct _btree_locked_node_info {
    btree_node_t* node;
    Clock::time_point start_time;
};

#define btree_locked_node_info                                                                                         \
    _btree_locked_node_info< BtreeStoreType, K, V, InteriorNodeType, LeafNodeType, btree_req_type >

template < btree_store_type BtreeStoreType, typename K, typename V, btree_node_type InteriorNodeType,
           btree_node_type LeafNodeType, typename btree_req_type = struct empty_writeback_req >
class Btree {
    typedef std::function< void(boost::intrusive_ptr< btree_req_type > cookie, bool status) > comp_callback;
    typedef std::function< void(V& mv) > free_blk_callback;
    typedef std::function< void() > destroy_btree_comp_callback;

private:
    bnodeid_t m_root_node;
    homeds::thread::RWLock m_btree_lock;

    uint32_t m_max_nodes;
    BtreeConfig m_btree_cfg;
    btree_super_block m_sb;

    BtreeMetrics m_metrics;
    std::unique_ptr< btree_store_t > m_btree_store;
    comp_callback m_comp_cb;
    bool m_destroy = false;
    std::atomic< uint64_t > m_total_nodes = 0;
    uint32_t m_node_size = 4096;
#ifndef NDEBUG
    std::atomic< uint64_t > m_req_id = 0;
#endif

    static thread_local homeds::reserve_vector< btree_locked_node_info, 5 > wr_locked_nodes;
    static thread_local homeds::reserve_vector< btree_locked_node_info, 5 > rd_locked_nodes;
#ifndef NDEBUG
    std::mutex m_req_mtx;
    std::map< uint64_t, btree_multinode_req_ptr > m_req_map;
#endif

    ////////////////// Implementation /////////////////////////
public:
    btree_super_block get_btree_sb() { return m_sb; }

#ifdef _PRERELEASE
    static void set_io_flip() {
        /* IO flips */
        FlipClient* fc = homestore::HomeStoreFlip::client_instance();
        FlipFrequency freq;
        FlipCondition cond1;
        FlipCondition cond2;
        freq.set_count(2000000000);
        freq.set_percent(2);

        FlipCondition null_cond;
        fc->create_condition("", flip::Operator::DONT_CARE, (int)1, &null_cond);

        fc->create_condition("nuber of entries in a node", flip::Operator::EQUAL, 0, &cond1);
        fc->create_condition("nuber of entries in a node", flip::Operator::EQUAL, 1, &cond2);
        fc->inject_noreturn_flip("btree_upgrade_node_fail", {cond1, cond2}, freq);

        fc->create_condition("nuber of entries in a node", flip::Operator::EQUAL, 4, &cond1);
        fc->create_condition("nuber of entries in a node", flip::Operator::EQUAL, 2, &cond2);

        fc->inject_retval_flip("btree_delay_and_split", {cond1, cond2}, freq, 20);
        fc->inject_retval_flip("btree_delay_and_split_leaf", {cond1, cond2}, freq, 20);
        fc->inject_noreturn_flip("btree_parent_node_full", {null_cond}, freq);
        fc->inject_noreturn_flip("btree_leaf_node_split", {null_cond}, freq);
        fc->inject_retval_flip("btree_upgrade_delay", {null_cond}, freq, 20);
        fc->inject_retval_flip("writeBack_completion_req_delay_us", {null_cond}, freq, 20);
    }

    static void set_error_flip() {
        /* error flips */
        FlipClient* fc = homestore::HomeStoreFlip::client_instance();
        FlipFrequency freq;
        freq.set_count(2000000000);
        freq.set_percent(1);

        FlipCondition null_cond;
        fc->create_condition("", flip::Operator::DONT_CARE, (int)1, &null_cond);

        fc->inject_noreturn_flip("btree_split_failure", {null_cond}, freq);
        fc->inject_noreturn_flip("btree_write_comp_fail", {null_cond}, freq);
        fc->inject_noreturn_flip("btree_read_fail", {null_cond}, freq);
        fc->inject_noreturn_flip("btree_write_fail", {null_cond}, freq);
        fc->inject_noreturn_flip("btree_refresh_fail", {null_cond}, freq);
    }
#endif

    void process_completions(btree_status_t status, btree_multinode_req_ptr multinode_req) {

        if (!multinode_req) {
            return;
        }
        if (multinode_req->status == btree_status_t::success) {
            multinode_req->status = status;
        }
        if (multinode_req->writes_pending.decrement_testz()) {
            if (m_comp_cb && multinode_req->cookie) {
                BT_LOG_ASSERT_CMP(multinode_req->is_sync, ==, false, );
                m_comp_cb(multinode_req->cookie, (multinode_req->status == btree_status_t::success) ? true : false);
            }

            /* initialize this req to empty the dependent req_q */
            multinode_req->cmpltd();
#ifndef NDEBUG
            std::unique_lock< std::mutex > mtx(m_req_mtx);
            auto it = m_req_map.find(multinode_req->req_id);
            assert(it != m_req_map.end());
            m_req_map.erase(it);
#endif
        }
    }

    static btree_t* create_btree(BtreeConfig& cfg, void* btree_specific_context, comp_callback comp_cb) {
        Btree* bt = new Btree(cfg);
        bt->m_comp_cb = comp_cb;
        auto impl_ptr = btree_store_t::init_btree(
            cfg, btree_specific_context,
            std::bind(&Btree::process_completions, bt, std::placeholders::_1, std::placeholders::_2));
        bt->m_btree_store = std::move(impl_ptr);
        btree_status_t ret = bt->init();
        if (ret != btree_status_t::success) {
            LOGERROR("btree create failed. error {} name {}", ret, cfg.get_name());
            return nullptr;
        }

        HS_SUBMOD_LOG(INFO, base, , "btree", cfg.get_name(), "New {} created: Node size {}", BtreeStoreType,
                      cfg.get_node_size());
        return bt;
    }

    static btree_t* create_btree(BtreeConfig& cfg, void* btree_specific_context) {
        auto impl_ptr = btree_store_t::init_btree(cfg, btree_specific_context, nullptr);
        Btree* bt = new Btree(cfg);
        bt->m_btree_store = std::move(impl_ptr);
        btree_status_t ret = bt->init();
        if (ret != btree_status_t::success) {
            LOGERROR("btree create failed. error {} name {}", ret, cfg.get_name());
            return nullptr;
        }

        HS_SUBMOD_LOG(INFO, base, , "btree", cfg.get_name(), "New {} created: Node size {}", BtreeStoreType,
                      cfg.get_node_size());
        return bt;
    }

    static btree_t* create_btree(btree_super_block& btree_sb, BtreeConfig& cfg, void* btree_specific_context,
                                 comp_callback comp_cb) {
        Btree* bt = new Btree(cfg);
        bt->m_comp_cb = comp_cb;
        auto impl_ptr = btree_store_t::init_btree(
            cfg, btree_specific_context,
            std::bind(&Btree::process_completions, bt, std::placeholders::_1, std::placeholders::_2), true);
        bt->m_btree_store = std::move(impl_ptr);
        bt->init_recovery(btree_sb);
        LOGINFO("btree recovered and created {} node size {}", cfg.get_name(), cfg.get_node_size());
        return bt;
    }

    void do_common_init() {

        // TODO: Check if node_area_size need to include persistent header
        uint32_t node_area_size = btree_store_t::get_node_area_size(m_btree_store.get());
        m_btree_cfg.set_node_area_size(node_area_size);

        // calculate number of nodes
        uint32_t max_leaf_nodes =
            (m_btree_cfg.get_max_objs() * (m_btree_cfg.get_max_key_size() + m_btree_cfg.get_max_value_size())) /
                node_area_size +
            1;
        max_leaf_nodes += (100 * max_leaf_nodes) / 60; // Assume 60% btree full

        m_max_nodes = max_leaf_nodes + ((double)max_leaf_nodes * 0.05) + 1; // Assume 5% for interior nodes
    }

    btree_status_t init() {
        do_common_init();
        return (create_root_node());
    }

    void init_recovery(btree_super_block btree_sb) {
        m_sb = btree_sb;
        do_common_init();
        m_root_node = m_sb.root_node;
    }

    Btree(BtreeConfig& cfg) :
            m_btree_cfg(cfg),
            m_metrics(BtreeStoreType, cfg.get_name().c_str()),
            m_node_size(cfg.get_node_size()) {}

    ~Btree() {
        if (!m_destroy) {
            destroy(nullptr, true);
        }
    }

    btree_status_t destroy(free_blk_callback free_blk_cb, bool mem_only) {
        m_btree_lock.write_lock();
        BtreeNodePtr root;
        homeds::thread::locktype acq_lock = LOCKTYPE_WRITE;

        btree_multinode_req_ptr multinode_req = btree_multinode_req< btree_req_type >::make_request();
        auto ret = read_and_lock_root(m_root_node, root, acq_lock, acq_lock, multinode_req);
        if (ret != btree_status_t::success) {
            m_btree_lock.unlock();
            return ret;
        }

        try {
            ret = free(root, free_blk_cb, multinode_req, mem_only);
        } catch (std::exception& e) { BT_LOG_ASSERT(false, root, "free returned exception : {}", e.what()); }

        unlock_node(root, acq_lock);
        m_btree_lock.unlock();
        THIS_BT_LOG(DEBUG, base, , "btree nodes destroyed");

        if (ret == btree_status_t::success) {
            m_destroy = true;
        }
        return ret;
    }

    void recovery_cmpltd() {
        btree_store_t::recovery_cmpltd(m_btree_store.get());
        THIS_BT_LOG(DEBUG, base, , "recovery completed");
    }

    //
    // 1. free nodes in post order traversal of tree to free non-leaf node
    // 2. If free_blk_cb is not null, callback to caller for leaf node's blk_id;
    // Assumption is that there are no pending IOs when it is called.
    //
    btree_status_t free(BtreeNodePtr node, free_blk_callback free_blk_cb, btree_multinode_req_ptr multinode_req,
                        bool mem_only) {
        // TODO - this calls free node on mem_tree and ssd_tree.
        // In ssd_tree we free actual block id, which is not correct behavior
        // we shouldnt really free any blocks on free node, just reclaim any memory
        // occupied by ssd_tree structure in memory. Ideally we should have sepearte
        // api like deleteNode which should be called instead of freeNode
        homeds::thread::locktype acq_lock = homeds::thread::LOCKTYPE_WRITE;
        uint32_t i = 0;
        btree_status_t ret = btree_status_t::success;

        if (!node->is_leaf()) {
            BtreeNodeInfo child_info;
            while (i <= node->get_total_entries()) {
                if (i == node->get_total_entries()) {
                    if (!(node->get_edge_id().is_valid())) {
                        break;
                    }
                    child_info.set_bnode_id(node->get_edge_id());
                } else {
                    node->get(i, &child_info, false /* copy */);
                }

                BtreeNodePtr child;
                ret = read_and_lock_child(child_info.bnode_id(), child, node, i, acq_lock, acq_lock, multinode_req);
                if (ret != btree_status_t::success) {
                    return ret;
                }
                ret = free(child, free_blk_cb, multinode_req, mem_only);
                unlock_node(child, acq_lock);
                i++;
            }
        } else if (free_blk_cb) {
            // get value from leaf node and return to caller via callback;
            for (uint32_t i = 0; i < node->get_total_entries(); i++) {
                V val;
                node->get(i, &val, false);
                // Caller will free the blk in blkstore in sync mode, which is fine since it is in-memory operation;
                try {
                    free_blk_cb(val);
                } catch (std::exception& e) {
                    BT_LOG_ASSERT(false, node, "free_blk_cb returned exception: {}", e.what());
                }
            }
        }

        if (ret != btree_status_t::success) {
            return ret;
        }
        try {
            free_node(node, multinode_req, mem_only);
        } catch (std::exception& e) { BT_LOG_ASSERT(false, node, "free_node returned exception: {}", e.what()); }
        return ret;
    }

    uint64_t get_used_size() { return m_node_size * m_total_nodes.load(); }

    btree_status_t range_put(const BtreeKey& k, const BtreeValue& v, btree_put_type put_type,
                             boost::intrusive_ptr< btree_req_type > dependent_req,
                             boost::intrusive_ptr< btree_req_type > cookie, BtreeUpdateRequest< K, V >& bur) {
        V temp_v;
        // initialize cb param
        K sub_st(*(K*)bur.get_input_range().get_start_key()), sub_en(*(K*)bur.get_input_range().get_end_key()); // cpy
        K in_st(*(K*)bur.get_input_range().get_start_key()), in_en(*(K*)bur.get_input_range().get_end_key());   // cpy
        bur.get_cb_param()->get_input_range().set(in_st, bur.get_input_range().is_start_inclusive(), in_en,
                                                  bur.get_input_range().is_end_inclusive());
        bur.get_cb_param()->get_sub_range().set(sub_st, bur.get_input_range().is_start_inclusive(), sub_en,
                                                bur.get_input_range().is_end_inclusive());
        return (put(k, v, put_type, dependent_req, cookie, &temp_v, &bur));
    }

    btree_status_t put(const BtreeKey& k, const BtreeValue& v, btree_put_type put_type) {
        V temp_v;
        return (put(k, v, put_type, nullptr, nullptr, &temp_v));
    }

    btree_status_t put(const BtreeKey& k, const BtreeValue& v, btree_put_type put_type,
                       boost::intrusive_ptr< btree_req_type > dependent_req,
                       boost::intrusive_ptr< btree_req_type > cookie, BtreeValue* existing_val = nullptr,
                       BtreeUpdateRequest< K, V >* bur = nullptr) {

        COUNTER_INCREMENT(m_metrics, btree_write_ops_count, 1);
        homeds::thread::locktype acq_lock = homeds::thread::LOCKTYPE_READ;
        int ind = -1;
        bool is_leaf = false;

        // THIS_BT_LOG(INFO, base, , "Put called for key = {}, value = {}", k.to_string(), v.to_string());

        m_btree_lock.read_lock();

        btree_multinode_req_ptr multinode_req;
        multinode_req = btree_multinode_req< btree_req_type >::make_request(cookie, dependent_req, true, false);
        multinode_req->writes_pending.increment(1);
        btree_status_t ret = btree_status_t::success;
#ifndef NDEBUG
        {
            static atomic< uint64_t > req_id = 0;
            std::unique_lock< std::mutex > mtx(m_req_mtx);
            multinode_req->req_id = ++m_req_id;
            m_req_map.emplace(std::make_pair(multinode_req->req_id, multinode_req));
        }
#endif
    retry:
        multinode_req->retry_cnt++;
        multinode_req->node_read_cnt = 0;

        BT_LOG_ASSERT_CMP(rd_locked_nodes.size(), ==, 0, );
        BT_LOG_ASSERT_CMP(wr_locked_nodes.size(), ==, 0, );

        BtreeNodePtr root;
        ret = read_and_lock_root(m_root_node, root, acq_lock, acq_lock, multinode_req);
        if (ret != btree_status_t::success) {
            goto out;
        }
        is_leaf = root->is_leaf();

        if (root->is_split_needed(m_btree_cfg, k, v, &ind, put_type, bur)) {

            // Time to do the split of root.
            unlock_node(root, acq_lock);
            m_btree_lock.unlock();
            ret = check_split_root(k, v, multinode_req, put_type, bur);
            BT_LOG_ASSERT_CMP(rd_locked_nodes.size(), ==, 0, );
            BT_LOG_ASSERT_CMP(wr_locked_nodes.size(), ==, 0, );

            // We must have gotten a new root, need to start from scratch.
            m_btree_lock.read_lock();

            if (ret != btree_status_t::success) {
                LOGERROR("root split failed btree name {}", m_btree_cfg.get_name());
                goto out;
            }

            goto retry;

        } else if ((is_leaf) && (acq_lock != homeds::thread::LOCKTYPE_WRITE)) {

            // Root is a leaf, need to take write lock, instead of read, retry
            unlock_node(root, acq_lock);
            acq_lock = homeds::thread::LOCKTYPE_WRITE;
            goto retry;

        } else {
            ret = do_put(root, acq_lock, k, v, ind, put_type, *existing_val, multinode_req, bur);
            if (ret == btree_status_t::retry) {
                // Need to start from top down again, since there is a race between 2 inserts or deletes.
                acq_lock = homeds::thread::LOCKTYPE_READ;
                THIS_BT_LOG(TRACE, btree_generics, , "retrying put operation");
                BT_LOG_ASSERT_CMP(rd_locked_nodes.size(), ==, 0, );
                BT_LOG_ASSERT_CMP(wr_locked_nodes.size(), ==, 0, );
                goto retry;
            }
        }

    out:
        m_btree_lock.unlock();
#ifndef NDEBUG
        check_lock_debug();
#endif
        if (ret != btree_status_t::success) {
            THIS_BT_LOG(INFO, base, , "btree put failed {}", ret);
            COUNTER_INCREMENT(m_metrics, write_err_cnt, 1);
        } else {
            COUNTER_INCREMENT(m_metrics, btree_retry_count, multinode_req->retry_cnt);
            COUNTER_INCREMENT(m_metrics, read_node_count_in_write_ops, multinode_req->node_read_cnt);
        }
        process_completions(ret, multinode_req);

        return ret;
    }

    btree_status_t get(const BtreeKey& key, BtreeValue* outval) { return get(key, nullptr, outval); }

    btree_status_t get(const BtreeKey& key, BtreeKey* outkey, BtreeValue* outval) {
        return get_any(BtreeSearchRange(key), outkey, outval);
    }

    btree_status_t get_any(const BtreeSearchRange& range, BtreeKey* outkey, BtreeValue* outval) {
        btree_status_t ret = btree_status_t::success;
        ;
        bool is_found;

        m_btree_lock.read_lock();
        BtreeNodePtr root;
        btree_multinode_req_ptr multinode_req = btree_multinode_req< btree_req_type >::make_request(false, false);

        ret = read_and_lock_root(m_root_node, root, LOCKTYPE_READ, LOCKTYPE_READ, multinode_req);
        if (ret != btree_status_t::success) {
            goto out;
        }

        ret = do_get(root, range, outkey, outval, multinode_req);
    out:
        m_btree_lock.unlock();

        // TODO: Assert if key returned from do_get is same as key requested, incase of perfect match

#ifndef NDEBUG
        check_lock_debug();
#endif
        return ret;
    }

    btree_status_t query(BtreeQueryRequest< K, V >& query_req, std::vector< std::pair< K, V > >& out_values) {
        // initialize cb param
        K in_st(*(K*)query_req.get_input_range().get_start_key());
        K in_en(*(K*)query_req.get_input_range().get_end_key()); // cpy
        COUNTER_INCREMENT(m_metrics, btree_query_ops_count, 1);
        if (query_req.get_cb_param()) {
            query_req.get_cb_param()->get_input_range().set(in_st, query_req.get_input_range().is_start_inclusive(),
                                                            in_en, query_req.get_input_range().is_end_inclusive());
        }

        btree_status_t ret = btree_status_t::success;
        if (query_req.get_batch_size() == 0) {
            return ret;
        }

        btree_multinode_req_ptr multinode_req = btree_multinode_req< btree_req_type >::make_request(false, false);

        query_req.init_batch_range();

        m_btree_lock.read_lock();
        BtreeNodePtr root = nullptr;
        ret = read_and_lock_root(m_root_node, root, LOCKTYPE_READ, LOCKTYPE_READ, multinode_req);
        if (ret != btree_status_t::success) {
            goto out;
        }

        switch (query_req.query_type()) {
        case BtreeQueryType::SWEEP_NON_INTRUSIVE_PAGINATION_QUERY:
            ret = do_sweep_query(root, query_req, out_values, multinode_req);
            break;

        case BtreeQueryType::TREE_TRAVERSAL_QUERY:
            ret = do_traversal_query(root, query_req, out_values, nullptr, multinode_req);
            break;

        default:
            unlock_node(root, homeds::thread::locktype::LOCKTYPE_READ);
            LOGERROR("Query type {} is not supported yet", query_req.query_type());
            break;
        }

    out:
        m_btree_lock.unlock();
#ifndef NDEBUG
        check_lock_debug();
#endif
        if (ret == btree_status_t::success || ret == btree_status_t::has_more) {
            COUNTER_INCREMENT(m_metrics, read_node_count_in_query_ops, multinode_req->node_read_cnt);
        } else {
            COUNTER_INCREMENT(m_metrics, query_err_cnt, 1);
        }
        return ret;
    }

#ifdef SERIALIZABLE_QUERY_IMPLEMENTATION
    btree_status_t sweep_query(BtreeQueryRequest& query_req, std::vector< std::pair< K, V > >& out_values) {
        COUNTER_INCREMENT(m_metrics, btree_read_ops_count, 1);
        query_req.init_batch_range();

        m_btree_lock.read_lock();

        BtreeNodePtr root;
        btree_status_t ret = btree_status_t::success;

        ret = read_and_lock_root(m_root_node, root, LOCKTYPE_READ, LOCKTYPE_READ, nullptr);
        if (ret != btree_status_t::success) {
            goto out;
        }

        ret = do_sweep_query(root, query_req, out_values);
    out:
        m_btree_lock.unlock();

#ifndef NDEBUG
        check_lock_debug();
#endif
        return ret;
    }

    btree_status_t serializable_query(BtreeSerializableQueryRequest& query_req,
                                      std::vector< std::pair< K, V > >& out_values) {
        query_req.init_batch_range();

        m_btree_lock.read_lock();
        BtreeNodePtr node;
        btree_status_t ret;

        if (query_req.is_empty_cursor()) {
            // Initialize a new lock tracker and put inside the cursor.
            query_req.cursor().m_locked_nodes = std::make_unique< BtreeLockTrackerImpl >(this);

            BtreeNodePtr root;
            ret = read_and_lock_root(m_root_node, root, LOCKTYPE_READ, LOCKTYPE_READ, nullptr);
            if (ret != btree_status_t::success) {
                goto out;
            }
            get_tracker(query_req)->push(root); // Start tracking the locked nodes.
        } else {
            node = get_tracker(query_req)->top();
        }

        ret = do_serialzable_query(node, query_req, out_values);
    out:
        m_btree_lock.unlock();

        // TODO: Assert if key returned from do_get is same as key requested, incase of perfect match

#ifndef NDEBUG
        check_lock_debug();
#endif

        return ret;
    }

    BtreeLockTrackerImpl* get_tracker(BtreeSerializableQueryRequest& query_req) {
        return (BtreeLockTrackerImpl*)query_req->get_cursor.m_locked_nodes.get();
    }
#endif

    /* It doesn't support async */
    btree_status_t remove_any(const BtreeSearchRange& range, BtreeKey* outkey, BtreeValue* outval) {
        return (remove_any(range, outkey, outval, nullptr, nullptr));
    }

    btree_status_t remove_any(const BtreeSearchRange& range, BtreeKey* outkey, BtreeValue* outval,
                              boost::intrusive_ptr< btree_req_type > dependent_req,
                              boost::intrusive_ptr< btree_req_type > cookie) {
        homeds::thread::locktype acq_lock = homeds::thread::locktype::LOCKTYPE_READ;
        bool is_found = false;
        bool is_leaf = false;

        m_btree_lock.read_lock();

        btree_multinode_req_ptr multinode_req =
            btree_multinode_req< btree_req_type >::make_request(cookie, dependent_req, true, false);
        multinode_req->writes_pending.increment(1);
#ifndef NDEBUG
        {
            std::unique_lock< std::mutex > mtx(m_req_mtx);
            multinode_req->req_id = ++m_req_id;
            m_req_map.emplace(std::make_pair(multinode_req->req_id, multinode_req));
        }
#endif
    retry:

        btree_status_t status = btree_status_t::success;

        BtreeNodePtr root;
        status = read_and_lock_root(m_root_node, root, acq_lock, acq_lock, multinode_req);
        if (status != btree_status_t::success) {
            goto out;
        }
        is_leaf = root->is_leaf();

        if (root->get_total_entries() == 0) {
            if (is_leaf) {
                // There are no entries in btree.
                unlock_node(root, acq_lock);
                status = btree_status_t::not_found;
                THIS_BT_LOG(DEBUG, base, root, "entry not found in btree");
                goto out;
            }
            BT_LOG_ASSERT(root->get_edge_id().is_valid(), root, "Invalid edge id");
            unlock_node(root, acq_lock);
            m_btree_lock.unlock();

            status = check_collapse_root(multinode_req);
            if (status != btree_status_t::success) {
                LOGERROR("check collapse read failed btree name {}", m_btree_cfg.get_name());
                goto out;
            }

            // We must have gotten a new root, need to
            // start from scratch.
            m_btree_lock.read_lock();
            goto retry;
        } else if ((is_leaf) && (acq_lock != homeds::thread::LOCKTYPE_WRITE)) {
            // Root is a leaf, need to take write lock, instead
            // of read, retry
            unlock_node(root, acq_lock);
            acq_lock = homeds::thread::LOCKTYPE_WRITE;
            goto retry;
        } else {
            status = do_remove(root, acq_lock, range, outkey, outval, multinode_req);
            if (status == btree_status_t::retry) {
                // Need to start from top down again, since
                // there is a race between 2 inserts or deletes.
                acq_lock = homeds::thread::LOCKTYPE_READ;
                goto retry;
            }
        }

    out:
        m_btree_lock.unlock();
#ifndef NDEBUG
        check_lock_debug();
#endif

        process_completions(status, multinode_req);
        return status;
    }

    btree_status_t remove(const BtreeKey& key, BtreeValue* outval) { return (remove(key, outval, nullptr, nullptr)); }

    btree_status_t remove(const BtreeKey& key, BtreeValue* outval, boost::intrusive_ptr< btree_req_type > dependent_req,
                          boost::intrusive_ptr< btree_req_type > cookie) {
        return remove_any(BtreeSearchRange(key), nullptr, outval, dependent_req, cookie);
    }

    void verify_tree() {
        m_btree_lock.read_lock();
        verify_node(m_root_node, nullptr, -1);
        m_btree_lock.unlock();
    }

    void diff(Btree *other, uint32_t param, vector <pair <K, V>> *diff_kv) {
       std::vector< pair<K,V> > my_kvs, other_kvs;

       get_all_kvs(&my_kvs);
       other->get_all_kvs(&other_kvs);
       auto it1 = my_kvs.begin();
       auto it2 = other_kvs.begin();

       K k1, k2;
       V v1, v2;

       if (it1 != my_kvs.end()) {
           k1 = it1->first;
           v1 = it1->second;
       }
       if (it2 != other_kvs.end()) {
           k2 = it2->first;
           v2 = it2->second;
       }

       while ((it1 != my_kvs.end()) && (it2 != other_kvs.end())) {
           if (k1.preceeds(&k2)) {
               /* k1 preceeds k2 - push k1 and continue */
               diff_kv->emplace_back(make_pair(k1,v1));
               it1++;
               if (it1 == my_kvs.end()) {
                   break;
               }
               k1 = it1->first;
               v1 = it1->second;
           } else if (k1.succeeds(&k2)) {
               /* k2 preceeds k1 - push k2 and continue */
               diff_kv->emplace_back(make_pair(k2, v2));
               it2++;
               if (it2 == other_kvs.end()) {
                   break;
               }
               k2 = it2->first;
               v2 = it2->second;
           } else {
               /* k1 and k2 overlaps */
               std::vector< pair< K, V > > overlap_kvs;
               diff_read_next_t            to_read = READ_BOTH;

               v1.get_overlap_diff_kvs(&k1, &v1, &k2, &v2, param, to_read, overlap_kvs);
               for (auto ovr_it = overlap_kvs.begin(); ovr_it != overlap_kvs.end(); ovr_it++) {
                   diff_kv->emplace_back(make_pair(ovr_it->first, ovr_it->second));
               }

               switch (to_read) {
               case READ_FIRST:
                   it1++;
                   if (it1 == my_kvs.end()) {
                       // Add k2,v2
                       diff_kv->emplace_back(make_pair(k2, v2));
                       it2++;
                       break;
                   }
                   k1 = it1->first;
                   v1 = it1->second;
                   break;

               case READ_SECOND:
                   it2++;
                   if (it2 == other_kvs.end()) {
                       diff_kv->emplace_back(make_pair(k1, v1));
                       it1++;
                       break;
                   }
                   k2 = it2->first;
                   v2 = it2->second;
                   break;

                case READ_BOTH: 
                   /* No tail part */
                   it1++;
                   if (it1 == my_kvs.end()) {
                       break;
                   }
                   k1 = it1->first;
                   v1 = it1->second;
                   it2++;
                   if (it2 == my_kvs.end()) {
                       break;
                   }
                   k2 = it2->first;
                   v2 = it2->second;
                   break;

                default:
                    LOGERROR("ERROR: Getting Overlapping Diff KVS for {}:{}, {}:{}, to_read {}", k1, v1, k2, v2, to_read);
                    /* skip both */
                    it1++;
                    if (it1 == my_kvs.end()) {
                        break;
                    }
                    k1 = it1->first;
                    v1 = it1->second;
                    it2++;
                    if (it2 == my_kvs.end()) {
                        break;
                    }
                    k2 = it2->first;
                    v2 = it2->second;
                    break;
                }
           }
       }

       while (it1 != my_kvs.end()) {
           diff_kv->emplace_back(make_pair(it1->first, it1->second));
           it1++;
       }

       while (it2 != other_kvs.end()) {
           diff_kv->emplace_back(make_pair(it2->first, it2->second));
           it2++;
       }

    }

    void merge(Btree* other, match_item_cb_update_t<K,V> merge_cb) {

          std::vector< pair< K, V > > other_kvs;

          other->get_all_kvs(&other_kvs);
          for (auto it = other_kvs.begin(); it != other_kvs.end(); it++) {
              K                           k = it->first;
              V                           v = it->second;
              BRangeUpdateCBParam< K, V > local_param(k, v);
              K                           start(k.start(), 1), end(k.end(), 1);

              auto                       search_range = BtreeSearchRange(start, true, end, true);
              BtreeUpdateRequest< K, V > ureq(search_range, merge_cb, (BRangeUpdateCBParam< K, V >*)&local_param);
              range_put(k, v, btree_put_type::APPEND_IF_EXISTS_ELSE_INSERT, nullptr, nullptr, ureq);
          }
    }

    void get_all_kvs(std::vector< pair< K, V > >* kvs) {
        std::vector< BtreeNodePtr > leaves;

        get_leaf_nodes(&leaves);
        for (auto l : leaves) {
            l->get_all_kvs(kvs);
        }
    }

    void print_tree() {
        m_btree_lock.read_lock();
        std::stringstream ss;
        to_string(m_root_node, ss);
        THIS_BT_LOG(INFO, base, , "Pre order traversal of tree : <{}>", ss.str());
        m_btree_lock.unlock();
    }

    void print_node(const bnodeid_t& bnodeid) {
        std::stringstream ss;
        BtreeNodePtr node;
        m_btree_lock.read_lock();
        homeds::thread::locktype acq_lock = homeds::thread::locktype::LOCKTYPE_READ;
        if (read_and_lock_node(bnodeid, node, acq_lock, acq_lock, nullptr) != btree_status_t::success) {
            return;
        }
        ss << "[" << node->to_string() << "]";
        unlock_node(node, acq_lock);
        THIS_BT_LOG(INFO, base, , "Node : <{}>", ss.str());
        m_btree_lock.unlock();
    }

    nlohmann::json get_metrics_in_json(bool updated = true) { return m_metrics.get_result_in_json(updated); }

private:
    void verify_node(bnodeid_t bnodeid, BtreeNodePtr parent_node, uint32_t indx) {
        homeds::thread::locktype acq_lock = homeds::thread::locktype::LOCKTYPE_READ;
        BtreeNodePtr my_node;
        if (read_and_lock_node(bnodeid, my_node, acq_lock, acq_lock, nullptr) != btree_status_t::success) {
            LOGINFO("read node failed");
            return;
        }

        K prev_key;
        for (uint32_t i = 0; i < my_node->get_total_entries(); ++i) {
            K key;
            my_node->get_nth_key(i, &key, false);
            if (!my_node->is_leaf()) {
                BtreeNodeInfo child;
                my_node->get(i, &child, false);
                verify_node(child.bnode_id(), my_node, i);
                if (i > 0) {
                    BT_LOG_ASSERT_CMP(prev_key.compare(&key), <, 0, my_node);
                }
            }
            if (my_node->is_leaf() && i > 0) {
                BT_LOG_ASSERT_CMP(prev_key.compare_start(&key), <, 0, my_node);
            }
            prev_key = key;
        }

        if (parent_node && parent_node->get_total_entries() != indx) {
            K parent_key;
            parent_node->get_nth_key(indx, &parent_key, false);

            K last_key;
            my_node->get_nth_key(my_node->get_total_entries() - 1, &last_key, false);
            BT_LOG_ASSERT_CMP(last_key.compare(&parent_key), ==, 0, parent_node);
        } else if (parent_node) {
            K parent_key;
            parent_node->get_nth_key(indx - 1, &parent_key, false);

            K first_key;
            my_node->get_nth_key(0, &first_key, false);
            BT_LOG_ASSERT_CMP(first_key.compare(&parent_key), >, 0, parent_node);
        }

        if (my_node->get_edge_id().is_valid()) {
            verify_node(my_node->get_edge_id(), my_node, my_node->get_total_entries());
        }
        unlock_node(my_node, acq_lock);
    }

    void to_string(bnodeid_t bnodeid, std::stringstream& ss) {
        BtreeNodePtr node;

        homeds::thread::locktype acq_lock = homeds::thread::locktype::LOCKTYPE_READ;

        if (read_and_lock_node(bnodeid, node, acq_lock, acq_lock, nullptr) != btree_status_t::success) {
            return;
        }
        ss << "[" << node->to_string() << "]";

        if (!node->is_leaf()) {
            uint32_t i = 0;
            while (i < node->get_total_entries()) {
                BtreeNodeInfo p;
                node->get(i, &p, false);
                to_string(p.bnode_id(), ss);
                i++;
            }
            if (node->get_edge_id().is_valid())
                to_string(node->get_edge_id(), ss);
        }
        unlock_node(node, acq_lock);
    }

<<<<<<< HEAD
    btree_status_t do_get(BtreeNodePtr my_node, const BtreeSearchRange& range, BtreeKey* outkey, BtreeValue* outval,
                          btree_multinode_req_ptr multinode_req) {
=======
    /*
     * Get all leaf nodes from the read-only tree (CP tree, Snap Tree etc)
     * NOTE: Doesn't take any lock
     */
    void get_leaf_nodes(std::vector <BtreeNodePtr> *leaves) {
        /* TODO: Add a flag to indicate RO tree
         * TODO: Check the flag here
         */
        get_leaf_nodes(m_root_node, leaves);
    }

    // TODO: Remove the locks once we have RO flags
    void get_leaf_nodes(bnodeid_t bnodeid, std::vector< BtreeNodePtr >* leaves) {
        BtreeNodePtr node;

        if (read_and_lock_node(bnodeid, node, LOCKTYPE_READ, LOCKTYPE_READ, nullptr) != btree_status_t::success) {
            return;
        }

        if (node->is_leaf()) {
            BtreeNodePtr next_node = nullptr;
            leaves->push_back(node);
            while (node->get_next_bnode().is_valid()) {
                auto ret =
                    read_and_lock_sibling(node->get_next_bnode(), next_node, LOCKTYPE_READ, LOCKTYPE_READ, nullptr);
                unlock_node(node, LOCKTYPE_READ);
                assert(ret == btree_status_t::success);
                if (ret != btree_status_t::success) {
                    LOGERROR("Cannot read sibling node for {}", node);
                    return;
                }
                assert(next_node->is_leaf());
                leaves->push_back(next_node);
                node = next_node;
            }
            unlock_node(node, LOCKTYPE_READ);
            return;
        }

        assert(node->get_total_entries() > 0);
        if (node->get_total_entries() > 0) {
            BtreeNodeInfo p;
            node->get(0, &p, false);
            //XXX If we cannot get rid of locks, lock child and release parent here
            get_leaf_nodes(p.bnode_id(), leaves);
        }
        unlock_node(node, LOCKTYPE_READ);
    }

    btree_status_t do_get(BtreeNodePtr my_node, const BtreeSearchRange& range, BtreeKey* outkey, 
                          BtreeValue* outval, btree_multinode_req_ptr multinode_req) {
>>>>>>> d3f244ab
        btree_status_t ret = btree_status_t::success;
        bool is_child_lock = false;
        homeds::thread::locktype child_locktype;
        multinode_req->node_read_cnt++;

        if (my_node->is_leaf()) {
            auto result = my_node->find(range, outkey, outval);
            if (result.found) {
                ret = btree_status_t::success;
            } else {
                ret = btree_status_t::not_found;
            }
            unlock_node(my_node, homeds::thread::locktype::LOCKTYPE_READ);
            return ret;
        }

        BtreeNodeInfo child_info;
        auto result = my_node->find(range, nullptr, &child_info);
        ASSERT_IS_VALID_INTERIOR_CHILD_INDX(result, my_node);

        BtreeNodePtr child_node;
        child_locktype = homeds::thread::LOCKTYPE_READ;
        ret = read_and_lock_child(child_info.bnode_id(), child_node, my_node, result.end_of_search_index,
                                  child_locktype, child_locktype, multinode_req);
        if (ret != btree_status_t::success) {
            goto out;
        }

        unlock_node(my_node, homeds::thread::locktype::LOCKTYPE_READ);

        return (do_get(child_node, range, outkey, outval, multinode_req));
    out:
        unlock_node(my_node, homeds::thread::locktype::LOCKTYPE_READ);
        return ret;
    }

    btree_status_t do_sweep_query(BtreeNodePtr my_node, BtreeQueryRequest< K, V >& query_req,
                                  std::vector< std::pair< K, V > >& out_values, btree_multinode_req_ptr multinode_req) {
        btree_status_t ret = btree_status_t::success;
        multinode_req->node_read_cnt++;
        if (my_node->is_leaf()) {
            BT_DEBUG_ASSERT_CMP(query_req.get_batch_size(), >, 0, my_node);

            auto count = 0U;
            BtreeNodePtr next_node = nullptr;

            do {
                if (next_node) {
                    unlock_node(my_node, homeds::thread::locktype::LOCKTYPE_READ);
                    my_node = next_node;
                    if (my_node->get_total_entries() > 0) {
                        K ekey;
                        next_node->get_nth_key(0, &ekey, false);
                        /* comparing the end key of the input rangee with the start key of the next interval to see
                         * if it overlaps
                         */
                        if (query_req.get_input_range().get_end_key()->compare_start(&ekey) < 0) { // early lookup end
                            query_req.cursor().m_last_key = nullptr;
                            break;
                        }
                    }
                }

                THIS_BT_LOG(TRACE, btree_nodes, my_node, "Query leaf node:\n {}", my_node->to_string());

                int start_ind = 0, end_ind = 0;
                std::vector< std::pair< K, V > > match_kv;
                auto cur_count = my_node->get_all(query_req.this_batch_range(), query_req.get_batch_size() - count,
                                                  start_ind, end_ind, &match_kv);

                if (query_req.callback()) {
                    // TODO - support accurate sub ranges in future instead of setting input range
                    query_req.get_cb_param()->set_sub_range(query_req.get_input_range());
                    std::vector< std::pair< K, V > > result_kv;
                    query_req.callback()(match_kv, result_kv, query_req.get_cb_param());
                    auto ele_to_add = result_kv.size();
                    if (count + ele_to_add > query_req.get_batch_size()) {
                        ele_to_add = query_req.get_batch_size() - count;
                    }
                    if (ele_to_add > 0) {
                        out_values.insert(out_values.end(), result_kv.begin(), result_kv.begin() + ele_to_add);
                    }
                    count += ele_to_add;

                    BT_DEBUG_ASSERT_CMP(count, <=, query_req.get_batch_size(), my_node);
                } else {
                    out_values.insert(std::end(out_values), std::begin(match_kv), std::end(match_kv));
                    count += cur_count;
                }

                if ((count < query_req.get_batch_size()) && my_node->get_next_bnode().is_valid()) {
                    ret = read_and_lock_sibling(my_node->get_next_bnode(), next_node, LOCKTYPE_READ, LOCKTYPE_READ,
                                                multinode_req);
                    if (ret != btree_status_t::success) {
                        LOGERROR("read failed btree name {}", m_btree_cfg.get_name());
                        ret = btree_status_t::read_failed;
                        break;
                    }
                } else {
                    // If we are here because our count is full, then setup the last key as cursor, otherwise, it would
                    // mean count is 0, but this is the rightmost leaf node in the tree. So no more cursors.
                    query_req.cursor().m_last_key = (count) ? std::make_unique< K >(out_values.back().first) : nullptr;
                    break;
                }
            } while (true);

            unlock_node(my_node, homeds::thread::locktype::LOCKTYPE_READ);
            if (ret != btree_status_t::success) {
                return ret;
            }
            if (query_req.cursor().m_last_key != nullptr) {
                if (query_req.get_input_range().get_end_key()->compare(query_req.cursor().m_last_key.get()) == 0) {
                    /* we finished just at the last key */
                    return btree_status_t::success;
                } else {
                    return btree_status_t::has_more;
                }
            } else {
                return btree_status_t::success;
            }
        }

        BtreeNodeInfo start_child_info;
        auto result = my_node->find(query_req.get_start_of_range(), nullptr, &start_child_info);
        ASSERT_IS_VALID_INTERIOR_CHILD_INDX(result, my_node);

        BtreeNodePtr child_node;
        ret = read_and_lock_child(start_child_info.bnode_id(), child_node, my_node, result.end_of_search_index,
                                  LOCKTYPE_READ, LOCKTYPE_READ, multinode_req);
        unlock_node(my_node, homeds::thread::locktype::LOCKTYPE_READ);
        if (ret != btree_status_t::success) {
            return ret;
        }
        return (do_sweep_query(child_node, query_req, out_values, multinode_req));
    }

    btree_status_t do_traversal_query(BtreeNodePtr my_node, BtreeQueryRequest< K, V >& query_req,
                                      std::vector< std::pair< K, V > >& out_values, BtreeSearchRange* sub_range,
                                      btree_multinode_req_ptr multinode_req) {
        btree_status_t ret = btree_status_t::success;

        multinode_req->node_read_cnt++;
        if (my_node->is_leaf()) {
            BT_LOG_ASSERT_CMP(query_req.get_batch_size(), >, 0, my_node);

            int start_ind = 0, end_ind = 0;
            std::vector< std::pair< K, V > > match_kv;
            my_node->get_all(query_req.this_batch_range(), query_req.get_batch_size() - (uint32_t)out_values.size(),
                             start_ind, end_ind, &match_kv);

            if (query_req.callback()) {
                // TODO - support accurate sub ranges in future instead of setting input range
                query_req.get_cb_param()->set_sub_range(query_req.get_input_range());
                std::vector< std::pair< K, V > > result_kv;
                query_req.callback()(match_kv, result_kv, query_req.get_cb_param());
                auto ele_to_add = result_kv.size();
                if (ele_to_add > 0) {
                    out_values.insert(out_values.end(), result_kv.begin(), result_kv.begin() + ele_to_add);
                }
            }
            out_values.insert(std::end(out_values), std::begin(match_kv), std::end(match_kv));

            unlock_node(my_node, homeds::thread::locktype::LOCKTYPE_READ);
            if (out_values.size() >= query_req.get_batch_size()) {
                BT_DEBUG_ASSERT_CMP(out_values.size(), ==, query_req.get_batch_size(), my_node);
                query_req.cursor().m_last_key = std::make_unique< K >(out_values.back().first);
                if (query_req.get_input_range().get_end_key()->compare(query_req.cursor().m_last_key.get()) == 0) {
                    /* we finished just at the last key */
                    return btree_status_t::success;
                }
                return btree_status_t::has_more;
            }

            return ret;
        }

        auto start_ret = my_node->find(query_req.get_start_of_range(), nullptr, nullptr);
        auto end_ret = my_node->find(query_req.get_end_of_range(), nullptr, nullptr);
        bool unlocked_already = false;
        int ind = -1;

        if (start_ret.end_of_search_index == (int)my_node->get_total_entries() &&
            !(my_node->get_edge_id().is_valid())) {
            goto done; // no results found
        } else if (end_ret.end_of_search_index == (int)my_node->get_total_entries() &&
                   !(my_node->get_edge_id().is_valid())) {
            end_ret.end_of_search_index--; // end is not valid
        }

        BT_LOG_ASSERT_CMP(start_ret.end_of_search_index, <=, end_ret.end_of_search_index, my_node);
        ind = start_ret.end_of_search_index;

        while (ind <= end_ret.end_of_search_index) {
            BtreeNodeInfo child_info;
            my_node->get(ind, &child_info, false);
            BtreeNodePtr child_node = nullptr;
            homeds::thread::locktype child_cur_lock = homeds::thread::LOCKTYPE_READ;
            ret = read_and_lock_child(child_info.bnode_id(), child_node, my_node, ind, child_cur_lock, child_cur_lock,
                                      multinode_req);
            if (ret != btree_status_t::success) {
                break;
            }

            if (ind == end_ret.end_of_search_index) {
                // If we have reached the last index, unlock before traversing down, because we no longer need
                // this lock. Holding this lock will impact performance unncessarily.
                unlock_node(my_node, homeds::thread::locktype::LOCKTYPE_READ);
                unlocked_already = true;
            }
            // TODO - pass sub range if child is leaf
            ret = do_traversal_query(child_node, query_req, out_values, nullptr, multinode_req);
            if (ret == btree_status_t::has_more) {
                break;
            }
            ind++;
        }
    done:
        if (!unlocked_already) {
            unlock_node(my_node, homeds::thread::locktype::LOCKTYPE_READ);
        }

        return ret;
    }

#ifdef SERIALIZABLE_QUERY_IMPLEMENTATION
    btree_status_t do_serialzable_query(BtreeNodePtr my_node, BtreeSerializableQueryRequest& query_req,
                                        std::vector< std::pair< K, V > >& out_values) {

        btree_status_t ret = btree_status_t::success;
        if (my_node->is_leaf) {
            auto count = 0;
            auto start_result = my_node->find(query_req.get_start_of_range(), nullptr, nullptr);
            auto start_ind = start_result.end_of_search_index;

            auto end_result = my_node->find(query_req.get_end_of_range(), nullptr, nullptr);
            auto end_ind = end_result.end_of_search_index;
            if (!end_result.found) {
                end_ind--;
            } // not found entries will point to 1 ind after last in range.

            ind = start_ind;
            while ((ind <= end_ind) && (count < query_req.get_batch_size())) {
                K key;
                V value;
                my_node->get_nth_element(ind, &key, &value, false);

                if (!query_req.m_match_item_cb || query_req.m_match_item_cb(key, value)) {
                    out_values.emplace_back(std::make_pair< K, V >(key, value));
                    count++;
                }
                ind++;
            }

            bool has_more = ((ind >= start_ind) && (ind < end_ind));
            if (!has_more) {
                unlock_node(my_node, homeds::thread::locktype::LOCKTYPE_READ);
                get_tracker(query_req)->pop();
                return success;
            }

            return has_more;
        }

        BtreeNodeId start_child_ptr, end_child_ptr;
        auto start_ret = my_node->find(query_req.get_start_of_range(), nullptr, &start_child_ptr);
        ASSERT_IS_VALID_INTERIOR_CHILD_INDX(start_ret, my_node);
        auto end_ret = my_node->find(query_req.get_end_of_range(), nullptr, &end_child_ptr);
        ASSERT_IS_VALID_INTERIOR_CHILD_INDX(end_ret, my_node);

        BtreeNodePtr child_node;
        if (start_ret.end_of_search_index == end_ret.end_of_search_index) {
            BT_LOG_ASSERT_CMP(start_child_ptr, ==, end_child_ptr, my_node);

            ret = read_and_lock_node(start_child_ptr.get_node_id(), child_node, LOCKTYPE_READ, LOCKTYPE_READ, nullptr);
            if (ret != btree_status_t::success) {
                unlock_node(my_node, homeds::thread::locktype::LOCKTYPE_READ);
                return ret;
            }
            unlock_node(my_node, homeds::thread::locktype::LOCKTYPE_READ);

            // Pop the last node and push this child node
            get_tracker(query_req)->pop();
            get_tracker(query_req)->push(child_node);
            return do_serialzable_query(child_node, query_req, search_range, out_values);
        } else {
            // This is where the deviation of tree happens. Do not pop the node out of lock tracker
            bool has_more = false;

            for (auto i = start_ret.end_of_search_index; i <= end_ret.end_of_search_index; i++) {
                BtreeNodeId child_ptr;
                my_node->get_nth_value(i, &child_ptr, false);
                ret = read_and_lock_node(child_ptr.get_node_id(), child_node, LOCKTYPE_READ, LOCKTYPE_READ, nullptr);
                if (ret != btree_status_t::success) {
                    unlock_node(my_node, homeds::thread::locktype::LOCKTYPE_READ);
                    return ret;
                }

                get_tracker(query_req)->push(child_node);

                ret = do_serialzable_query(child_node, query_req, out_values);
                if (ret == BTREE_AGAIN) {
                    BT_LOG_ASSERT_CMP(out_values.size(), ==, query_req.get_batch_size(), );
                    break;
                }
            }

            if (ret == BTREE_SUCCESS) {
                unlock_node(my_node, homeds::thread::locktype::LOCKTYPE_READ);
                assert(get_tracker(query_req)->top() == my_node);
                get_tracker(query_req)->pop();
            }
            return ret;
        }
    }
#endif

    /* This function upgrades the node lock and take required steps if things have
     * changed during the upgrade.
     *
     * Inputs:
     * myNode - Node to upgrade
     * childNode - In case childNode needs to be unlocked. Could be nullptr
     * curLock - Input/Output: current lock type
     *
     * Returns - If successfully able to upgrade, return true, else false.
     *
     * About Locks: This function expects the myNode to be locked and if childNode is not nullptr, expects
     * it to be locked too. If it is able to successfully upgrade it continue to retain its
     * old lock. If failed to upgrade, will release all locks.
     */
    btree_status_t upgrade_node(BtreeNodePtr my_node, BtreeNodePtr child_node, homeds::thread::locktype& cur_lock,
                                homeds::thread::locktype& child_cur_lock, btree_multinode_req_ptr multinode_req) {
        uint64_t prev_gen;
        btree_status_t ret = btree_status_t::success;
        homeds::thread::locktype child_lock_type = child_cur_lock;

        if (cur_lock == homeds::thread::LOCKTYPE_WRITE) {
            goto done;
        }

        prev_gen = my_node->get_gen();
        if (child_node) {
            unlock_node(child_node, child_cur_lock);
            child_cur_lock = locktype::LOCKTYPE_NONE;
        }

#ifdef _PRERELEASE
        {
            auto time = homestore_flip->get_test_flip< uint64_t >("btree_upgrade_delay");
            if (time) {
                usleep(time.get());
            }
        }
#endif
        ret = lock_node_upgrade(my_node, multinode_req);
        if (ret != btree_status_t::success) {
            cur_lock = locktype::LOCKTYPE_NONE;
            return ret;
        }

        // The node was not changed by anyone else during upgrade.
        cur_lock = homeds::thread::LOCKTYPE_WRITE;

        // If the node has been made invalid (probably by mergeNodes) ask caller to start over again, but before that
        // cleanup or free this node if there is no one waiting.
        if (!my_node->is_valid_node()) {
            unlock_node(my_node, homeds::thread::LOCKTYPE_WRITE);
            cur_lock = locktype::LOCKTYPE_NONE;
            ret = btree_status_t::retry;
            goto done;
        }

        // If node has been updated, while we have upgraded, ask caller to start all over again.
        if (prev_gen != my_node->get_gen()) {
            unlock_node(my_node, cur_lock);
            cur_lock = locktype::LOCKTYPE_NONE;
            ret = btree_status_t::retry;
            goto done;
        }

        if (child_node) {
            ret = lock_and_refresh_node(child_node, child_lock_type, multinode_req);
            if (ret != btree_status_t::success) {
                unlock_node(my_node, cur_lock);
                cur_lock = locktype::LOCKTYPE_NONE;
                child_cur_lock = locktype::LOCKTYPE_NONE;
                goto done;
            }
            child_cur_lock = child_lock_type;
        }

#ifdef _PRERELEASE
        {
            int is_leaf = 0;

            if (child_node && child_node->is_leaf()) {
                is_leaf = 1;
            }
            if (homestore_flip->test_flip("btree_upgrade_node_fail", is_leaf)) {
                unlock_node(my_node, cur_lock);
                cur_lock = locktype::LOCKTYPE_NONE;
                if (child_node) {
                    unlock_node(child_node, child_cur_lock);
                    child_cur_lock = locktype::LOCKTYPE_NONE;
                }
                ret = btree_status_t::retry;
                goto done;
            }
        }
#endif

        BT_DEBUG_ASSERT_CMP(my_node->m_common_header.is_lock, ==, 1, my_node);
    done:
        return ret;
    }

    btree_status_t update_leaf_node(BtreeNodePtr my_node, const BtreeKey& k, const BtreeValue& v,
                                    btree_put_type put_type, BtreeValue& existing_val,
                                    btree_multinode_req_ptr multinode_req, BtreeUpdateRequest< K, V >* bur) {

        btree_status_t ret = btree_status_t::success;
        if (bur != nullptr) {
            // BT_DEBUG_ASSERT_CMP(bur->callback(), !=, nullptr, my_node); // TODO - range req without
            // callback implementation
            std::vector< std::pair< K, V > > match;
            int start_ind = 0, end_ind = 0;
            my_node->get_all(bur->get_cb_param()->get_sub_range(), UINT32_MAX, start_ind, end_ind, &match);

            vector< pair< K, V > > replace_kv;
            bur->callback()(match, replace_kv, bur->get_cb_param());
            assert(start_ind <= end_ind);
            if (match.size() > 0) {
                my_node->remove(start_ind, end_ind);
            }
            BT_DEBUG_ASSERT_CMP(replace_kv.size(), >=, match.size(), my_node);
            for (auto& pair : replace_kv) { // insert is based on compare() of BtreeKey
                auto status = my_node->insert(pair.first, pair.second);
                BT_RELEASE_ASSERT((status == btree_status_t::success), my_node, "unexpected insert failure");
                if (status != btree_status_t::success) {
                    COUNTER_INCREMENT(m_metrics, insert_failed_count, 1);
                    return btree_status_t::retry;
                }
            }
        } else {
            if (!my_node->put(k, v, put_type, existing_val)) {
                ret = btree_status_t::put_failed;
            }
        }

#ifndef NDEBUG
        // sorted check
        for (auto i = 1u; i < my_node->get_total_entries(); i++) {
            K curKey, prevKey;
            my_node->get_nth_key(i - 1, &prevKey, false);
            my_node->get_nth_key(i, &curKey, false);
            BT_DEBUG_ASSERT_CMP(prevKey.compare(&curKey), <=, 0, my_node);
        }
#endif
        write_node_async(my_node, multinode_req);
        COUNTER_INCREMENT(m_metrics, btree_obj_count, 1);
        return ret;
    }

    btree_status_t get_start_and_end_ind(BtreeNodePtr my_node, BtreeUpdateRequest< K, V >* bur, const BtreeKey& k,
                                         int& start_ind, int& end_ind) {

        btree_status_t ret = btree_status_t::success;
        if (bur != nullptr) {
            /* just get start/end index from get_all. We don't release the parent lock until this
             * key range is not inserted from start_ind to end_ind.
             */
            my_node->get_all(bur->get_input_range(), UINT32_MAX, start_ind, end_ind);
        } else {
            auto result = my_node->find(k, nullptr, nullptr);
            end_ind = start_ind = result.end_of_search_index;
            ASSERT_IS_VALID_INTERIOR_CHILD_INDX(result, my_node);
        }

        if (start_ind > end_ind) {
            BT_LOG_ASSERT(false, my_node, "start ind {} greater than end ind {}", start_ind, end_ind);
            ret = btree_status_t::retry;
        }
        return ret;
    }

    /* It split the child if a split is required. It releases lock on parent and child_node in case of failure */
    btree_status_t check_and_split_node(BtreeNodePtr my_node, BtreeUpdateRequest< K, V >* bur, const BtreeKey& k,
                                        const BtreeValue& v, int ind_hint, btree_put_type put_type,
                                        btree_multinode_req_ptr multinode_req, BtreeNodePtr child_node,
                                        homeds::thread::locktype& curlock, homeds::thread::locktype& child_curlock,
                                        int child_ind, bool& split_occured) {

        split_occured = false;
        K split_key;
        btree_status_t ret = btree_status_t::success;
        auto child_lock_type = child_curlock;
        auto none_lock_type = LOCKTYPE_NONE;

#ifdef _PRERELEASE
        boost::optional< int > time;
        if (child_node->is_leaf()) {
            time = homestore_flip->get_test_flip< int >("btree_delay_and_split_leaf", child_node->get_total_entries());
        } else {
            time = homestore_flip->get_test_flip< int >("btree_delay_and_split", child_node->get_total_entries());
        }
        if (time && child_node->get_total_entries() > 2) {
            usleep(time.get());
        } else
#endif
        {
            if (!child_node->is_split_needed(m_btree_cfg, k, v, &ind_hint, put_type, bur)) {
                return ret;
            }
        }

        /* Split needed */
        if (bur) {

            /* In case of range update we might split multiple childs of a parent in a single
             * iteration which result into less space in the parent node.
             */
#ifdef _PRERELEASE
            if (homestore_flip->test_flip("btree_parent_node_full")) {
                ret = btree_status_t::retry;
                goto out;
            }
#endif
            if (my_node->is_split_needed(m_btree_cfg, k, v, &ind_hint, put_type, bur)) {
                // restart from root
                ret = btree_status_t::retry;
                goto out;
            }
            /* refresh node is needed wherever we are writing to a node multiple times
             * in a single lock iteration.
             */
            btree_store_t::refresh_node(m_btree_store.get(), my_node, multinode_req, true);
        }

        // Time to split the child, but we need to convert parent to write lock
        ret = upgrade_node(my_node, child_node, curlock, child_curlock, multinode_req);
        if (ret != btree_status_t::success) {
            THIS_BT_LOG(DEBUG, btree_structures, my_node, "Upgrade of node lock failed, retrying from root");
            BT_LOG_ASSERT_CMP(curlock, ==, homeds::thread::LOCKTYPE_NONE, my_node);
            goto out;
        }
        BT_LOG_ASSERT_CMP(child_curlock, ==, child_lock_type, my_node);
        BT_LOG_ASSERT_CMP(curlock, ==, homeds::thread::LOCKTYPE_WRITE, my_node);

        // We need to upgrade the child to WriteLock
        ret = upgrade_node(child_node, nullptr, child_curlock, none_lock_type, multinode_req);
        if (ret != btree_status_t::success) {
            THIS_BT_LOG(DEBUG, btree_structures, child_node, "Upgrade of child node lock failed, retrying from root");
            BT_LOG_ASSERT_CMP(child_curlock, ==, homeds::thread::LOCKTYPE_NONE, child_node);
            goto out;
        }
        BT_LOG_ASSERT_CMP(none_lock_type, ==, homeds::thread::LOCKTYPE_NONE, my_node);
        BT_LOG_ASSERT_CMP(child_curlock, ==, homeds::thread::LOCKTYPE_WRITE, child_node);

        // Real time to split the node and get point at which it was split
        ret = split_node(my_node, child_node, child_ind, &split_key, multinode_req);
        if (ret != btree_status_t::success) {
            goto out;
        }

        // After split, retry search and walk down.
        unlock_node(child_node, homeds::thread::LOCKTYPE_WRITE);
        child_curlock = LOCKTYPE_NONE;
        COUNTER_INCREMENT(m_metrics, btree_split_count, 1);
        split_occured = true;
    out:
        if (ret != btree_status_t::success) {
            if (curlock != LOCKTYPE_NONE) {
                unlock_node(my_node, curlock);
                curlock = LOCKTYPE_NONE;
            }

            if (child_curlock != LOCKTYPE_NONE) {
                unlock_node(child_node, child_curlock);
                child_curlock = LOCKTYPE_NONE;
            }
        }
        return ret;
    }

    /* This function is called for the interior nodes whose childs are leaf nodes to calculate the sub range */
    void get_subrange(BtreeNodePtr my_node, BtreeUpdateRequest< K, V >* bur, int curr_ind) {

        if (!bur) {
            return;
        }

#ifndef NDEBUG
        if (curr_ind > 0) {
            /* start of subrange will always be more then the key in curr_ind - 1 */
            K start_key;
            BtreeKey* start_key_ptr = &start_key;

            my_node->get_nth_key(curr_ind - 1, start_key_ptr, false);
            assert(start_key_ptr->compare(bur->get_cb_param()->get_sub_range().get_start_key()) <= 0);
        }
#endif

        // find end of subrange
        bool end_inc = true;
        K end_key;
        BtreeKey* end_key_ptr = &end_key;

        if (curr_ind < (int)my_node->get_total_entries()) {
            my_node->get_nth_key(curr_ind, end_key_ptr, false);
            if (end_key_ptr->compare(bur->get_input_range().get_end_key()) >= 0) {
                /* this is last index to process as end of range is smaller then key in this node */
                end_key_ptr = const_cast< BtreeKey* >(bur->get_input_range().get_end_key());
                end_inc = bur->get_input_range().is_end_inclusive();
            } else {
                end_inc = true;
            }
        } else {
            /* it is the edge node. end key is the end of input range */
            BT_LOG_ASSERT_CMP(my_node->get_edge_id().is_valid(), ==, true, my_node);
            end_key_ptr = const_cast< BtreeKey* >(bur->get_input_range().get_end_key());
            end_inc = bur->get_input_range().is_end_inclusive();
        }

        auto blob = end_key_ptr->get_blob();
        const_cast< BtreeKey* >(bur->get_cb_param()->get_sub_range().get_end_key())->copy_blob(blob); // copy
        bur->get_cb_param()->get_sub_range().set_end_incl(end_inc);

        auto ret = bur->get_cb_param()->get_sub_range().get_start_key()->compare(
            bur->get_cb_param()->get_sub_range().get_end_key());
        BT_LOG_ASSERT_CMP(ret, <=, 0, my_node);
        /* We don't neeed to update the start at it is updated when entries are inserted in leaf nodes */
    }

    /* This function does the heavy lifiting of co-ordinating inserts. It is a recursive function which walks
     * down the tree.
     *
     * NOTE: It expects the node it operates to be locked (either read or write) and also the node should not be full.
     *
     * Input:
     * myNode      = Node it operates on
     * curLock     = Type of lock held for this node
     * k           = Key to insert
     * v           = Value to insert
     * ind_hint    = If we already know which slot to insert to, if not -1
     * put_type    = Type of the put (refer to structure btree_put_type)
     * is_end_path = set to true only for last path from root to tree, for range put
     * op          = tracks multi node io.
     */
    btree_status_t do_put(BtreeNodePtr my_node, homeds::thread::locktype curlock, const BtreeKey& k,
                          const BtreeValue& v, int ind_hint, btree_put_type put_type, BtreeValue& existing_val,
                          btree_multinode_req_ptr multinode_req, BtreeUpdateRequest< K, V >* bur = nullptr) {

        btree_status_t ret = btree_status_t::success;
        bool unlocked_already = false;
        int curr_ind = -1;

        if (my_node->is_leaf()) {
            /* update the leaf node */
            BT_LOG_ASSERT_CMP(curlock, ==, LOCKTYPE_WRITE, my_node);
            ret = update_leaf_node(my_node, k, v, put_type, existing_val, multinode_req, bur);
            unlock_node(my_node, curlock);
            return ret;
        }

        bool is_any_child_splitted = false;
        K checkpoint_key;
        bool is_checkpont = false;

        multinode_req->node_read_cnt++;
    retry:
        assert(!bur ||
               const_cast< BtreeKey* >(bur->get_cb_param()->get_sub_range().get_start_key())
                       ->compare(bur->get_input_range().get_start_key()) == 0);
        int start_ind = 0, end_ind = -1;

        /* Get the start and end ind in a parent node for the range updates. For
         * non range updates, start ind and end ind are same.
         */
        ret = get_start_and_end_ind(my_node, bur, k, start_ind, end_ind);
        if (ret != btree_status_t::success) {
            goto out;
        }

        BT_DEBUG_ASSERT((curlock == LOCKTYPE_READ || curlock == LOCKTYPE_WRITE), my_node, "unexpected locktype {}",
                        curlock);
        curr_ind = start_ind;

        while (curr_ind <= end_ind) { // iterate all matched childrens

#ifdef _PRERELEASE
            if (curr_ind - start_ind > 1 && homestore_flip->test_flip("btree_leaf_node_split")) {
                ret = btree_status_t::retry;
                goto out;
            }
#endif

            homeds::thread::locktype child_cur_lock = homeds::thread::LOCKTYPE_NONE;

            // Get the childPtr for given key.
            BtreeNodeInfo child_info;
            BtreeNodePtr child_node;

            ret = get_child_and_lock_node(my_node, curr_ind, child_info, child_node, LOCKTYPE_READ, LOCKTYPE_WRITE,
                                          multinode_req);
            if (ret != btree_status_t::success) {
                if (ret == btree_status_t::not_found) {
                    // Either the node was updated or mynode is freed. Just proceed again from top.
                    /* XXX: Is this case really possible as we always take the parent lock and never
                     * release it.
                     */
                    ret = btree_status_t::retry;
                }
                goto out;
            }

            // Directly get write lock for leaf, since its an insert.
            child_cur_lock = (child_node->is_leaf()) ? LOCKTYPE_WRITE : LOCKTYPE_READ;

            /* Get subrange if it is a range update */
            if (bur && child_node->is_leaf()) {
                /* We get the subrange only for leaf because this is where we will be inserting keys. In interior nodes,
                 * keys are always propogated from the lower nodes.
                 */
                get_subrange(my_node, bur, curr_ind);
            }

            /* check if child node is needed to split */
            bool split_occured = false;
            ret = check_and_split_node(my_node, bur, k, v, ind_hint, put_type, multinode_req, child_node, curlock,
                                       child_cur_lock, curr_ind, split_occured);
            if (ret != btree_status_t::success) {
                goto out;
            }
            if (split_occured) {
                ind_hint = -1; // Since split is needed, hint is no longer valid
                goto retry;
            }

            if (bur && child_node->is_leaf()) {

                if (curr_ind != (int)my_node->get_total_entries()) {
                    /* if it is not an edge node then update the end key in input range after insert has happened in
                     * the leaf nodes.
                     */
                    my_node->get_nth_key(curr_ind, &checkpoint_key, true);
                    is_checkpont = true;
                }
                THIS_BT_LOG(DEBUG, btree_structures, my_node, "Subrange:s:{},e:{},c:{},nid:{},eidvalid?:{},sk:{},ek:{}",
                            start_ind, end_ind, curr_ind, my_node->get_node_id().to_string(),
                            my_node->get_edge_id().is_valid(),
                            bur->get_cb_param()->get_sub_range().get_start_key()->to_string(),
                            bur->get_cb_param()->get_sub_range().get_end_key()->to_string());
            }

#ifndef NDEBUG
            K ckey, pkey;
            if (curr_ind != (int)my_node->get_total_entries()) { // not edge
                my_node->get_nth_key(curr_ind, &pkey, true);
                if (child_node->get_total_entries() != 0) {
                    child_node->get_last_key(&ckey);
                    if (!child_node->is_leaf()) {
                        assert(ckey.compare(&pkey) == 0);
                    } else {
                        assert(ckey.compare(&pkey) <= 0);
                    }
                }
                assert(bur != nullptr || k.compare(&pkey) <= 0);
            }
            if (curr_ind > 0) { // not first child
                my_node->get_nth_key(curr_ind - 1, &pkey, true);
                if (child_node->get_total_entries() != 0) {
                    child_node->get_first_key(&ckey);
                    assert(pkey.compare(&ckey) <= 0);
                }
                assert(bur != nullptr || k.compare(&pkey) >= 0);
            }
#endif
            if (curr_ind == end_ind) {
                // If we have reached the last index, unlock before traversing down, because we no longer need
                // this lock. Holding this lock will impact performance unncessarily.
                unlock_node(my_node, curlock);
                curlock = LOCKTYPE_NONE;
            }

#ifndef NDEBUG
            if (child_cur_lock == homeds::thread::LOCKTYPE_WRITE) {
                assert(child_node->m_common_header.is_lock);
            }
#endif

            ret = do_put(child_node, child_cur_lock, k, v, ind_hint, put_type, existing_val, multinode_req, bur);

            if (ret != btree_status_t::success) {
                goto out;
            }

            if (bur && is_checkpont) { // savepoint of range only if this parent has leaf nodes

                /* update the start indx of both sub range and input range */
                const_cast< BtreeKey* >(bur->get_cb_param()->get_sub_range().get_start_key())
                    ->copy_blob(checkpoint_key.get_blob()); // copy
                bur->get_cb_param()->get_sub_range().set_start_incl(false);

                // update input range for checkpointing
                const_cast< BtreeKey* >(bur->get_input_range().get_start_key())
                    ->copy_blob(checkpoint_key.get_blob()); // copy
                bur->get_input_range().set_start_incl(false);
            }
            curr_ind++;
        }
    out:
        if (curlock != LOCKTYPE_NONE) {
            unlock_node(my_node, curlock);
        }
        return ret;
        // Warning: Do not access childNode or myNode beyond this point, since it would
        // have been unlocked by the recursive function and it could also been deleted.
    }

    btree_status_t do_remove(BtreeNodePtr my_node, homeds::thread::locktype curlock, const BtreeSearchRange& range,
                             BtreeKey* outkey, BtreeValue* outval, btree_multinode_req_ptr multinode_req) {
        btree_status_t ret = btree_status_t::success;
        if (my_node->is_leaf()) {
            BT_DEBUG_ASSERT_CMP(curlock, ==, LOCKTYPE_WRITE, my_node);

#ifndef NDEBUG
            for (auto i = 1u; i < my_node->get_total_entries(); i++) {
                K curKey, prevKey;
                my_node->get_nth_key(i - 1, &prevKey, false);
                my_node->get_nth_key(i, &curKey, false);
                assert(prevKey.compare(&curKey) < 0);
            }
#endif
            bool is_found = my_node->remove_one(range, outkey, outval);
#ifndef NDEBUG
            for (auto i = 1u; i < my_node->get_total_entries(); i++) {
                K curKey, prevKey;
                my_node->get_nth_key(i - 1, &prevKey, false);
                my_node->get_nth_key(i, &curKey, false);
                assert(prevKey.compare(&curKey) < 0);
            }
#endif
            if (is_found) {
                write_node_async(my_node, multinode_req);
                COUNTER_DECREMENT(m_metrics, btree_obj_count, 1);
            }

            unlock_node(my_node, curlock);
            return is_found ? btree_status_t::success : btree_status_t::not_found;
        }

    retry:
        locktype child_cur_lock = LOCKTYPE_NONE;

        /* range delete is not supported yet */
        // Get the childPtr for given key.
        auto result = my_node->find(range, nullptr, nullptr);
        ASSERT_IS_VALID_INTERIOR_CHILD_INDX(result, my_node);
        uint32_t ind = result.end_of_search_index;

        BtreeNodeInfo child_info;
        BtreeNodePtr child_node;
        ret =
            get_child_and_lock_node(my_node, ind, child_info, child_node, LOCKTYPE_READ, LOCKTYPE_WRITE, multinode_req);

        if (ret != btree_status_t::success) {
            unlock_node(my_node, curlock);
            return ret;
        }

        if (child_node->is_leaf()) {
            child_cur_lock = LOCKTYPE_WRITE;
        } else {
            child_cur_lock = LOCKTYPE_READ;
        }

        // Check if child node is minimal.
        if (child_node->is_merge_needed(m_btree_cfg)) {
            // If we are unable to upgrade the node, ask the caller to retry.
            ret = upgrade_node(my_node, child_node, curlock, child_cur_lock, multinode_req);
            if (ret != btree_status_t::success) {
                BT_DEBUG_ASSERT_CMP(curlock, ==, homeds::thread::LOCKTYPE_NONE, my_node)
                return ret;
            }
            BT_DEBUG_ASSERT_CMP(curlock, ==, homeds::thread::LOCKTYPE_WRITE, my_node);

#define MAX_ADJANCENT_INDEX 3

            // We do have the write lock and hence can remove entries. Get a list of entries around the minimal child
            // node. Use the list of child entries and merge/share the keys among them.
            vector< int > indices_list;
            my_node->get_adjacent_indicies(ind, indices_list, MAX_ADJANCENT_INDEX);

            // There has to be at least 2 nodes to merge or share. If not let the node be and proceed further down.
            if (indices_list.size() > 1) {
                // It is safe to unlock child without upgrade, because child node would not be deleted, since its
                // parent (myNode) is being write locked by this thread. In fact upgrading would be a problem, since
                // this child might be a middle child in the list of indices, which means we might have to lock one in
                // left against the direction of intended locking (which could cause deadlock).
                unlock_node(child_node, child_cur_lock);
                auto result = merge_nodes(my_node, indices_list, multinode_req);
                if (result.status != btree_status_t::success) {
                    // write or read failed
                    unlock_node(my_node, curlock);
                    return result.status;
                }
                if (result.merged) {
                    // Retry only if we merge them.
                    // release_node(child_node);
                    COUNTER_INCREMENT(m_metrics, btree_merge_count, 1);
                    goto retry;
                } else {
                    ret = lock_and_refresh_node(child_node, child_cur_lock, multinode_req);
                    if (ret != btree_status_t::success) {
                        unlock_node(my_node, curlock);
                        return ret;
                    }
                }
            }
        }

#ifndef NDEBUG
        K ckey, pkey;
        if (ind != my_node->get_total_entries() && child_node->get_total_entries()) { // not edge
            child_node->get_last_key(&ckey);
            my_node->get_nth_key(ind, &pkey, true);
            BT_DEBUG_ASSERT_CMP(ckey.compare(&pkey), <=, 0, my_node);
        }

        if (ind > 0 && child_node->get_total_entries()) { // not first child
            child_node->get_first_key(&ckey);
            my_node->get_nth_key(ind - 1, &pkey, true);
            BT_DEBUG_ASSERT_CMP(pkey.compare(&ckey), <, 0, my_node);
        }
#endif

        unlock_node(my_node, curlock);
        return (do_remove(child_node, child_cur_lock, range, outkey, outval, multinode_req));

        // Warning: Do not access childNode or myNode beyond this point, since it would
        // have been unlocked by the recursive function and it could also been deleted.
    }

    btree_status_t check_split_root(const BtreeKey& k, const BtreeValue& v, btree_multinode_req_ptr multinode_req,
                                    btree_put_type& putType, BtreeUpdateRequest< K, V >* bur = nullptr) {
        int ind;
        K split_key;
        BtreeNodePtr child_node = nullptr;
        btree_status_t ret = btree_status_t::success;

        m_btree_lock.write_lock();
        BtreeNodePtr root;

        ret = read_and_lock_root(m_root_node, root, locktype::LOCKTYPE_WRITE, locktype::LOCKTYPE_WRITE, multinode_req);
        if (ret != btree_status_t::success) {
            goto done;
        }

        if (!root->is_split_needed(m_btree_cfg, k, v, &ind, putType, bur)) {
            unlock_node(root, homeds::thread::LOCKTYPE_WRITE);
            goto done;
        }

        // Create a new child node and split them
        child_node = alloc_interior_node();
        if (child_node == nullptr) {
            ret = btree_status_t::space_not_avail;
            unlock_node(root, homeds::thread::LOCKTYPE_WRITE);
            goto done;
        }

        /* it swap the data while keeping the nodeid same */
        btree_store_t::swap_node(m_btree_store.get(), root, child_node);
        write_node_async(child_node, multinode_req);

        THIS_BT_LOG(DEBUG, btree_structures, root,
                    "Root node is full, swapping contents with child_node {} and split that",
                    child_node->get_node_id_int());

        /* Reading a node again to get the latest buffer from writeback cache. We are going
         * to write this node again in split node. We can not have two consecutive writes on the
         * same buffer without reading in between because we have to update the dependent
         * req_q and underneath buffer from the writeback cache layer. Since it is a new node
         * we can safely say that write lock is taking without actually taking it because no
         * body can acccess this child node.
         */
        ret = btree_store_t::refresh_node(m_btree_store.get(), child_node, multinode_req, true);
        if (ret != btree_status_t::success) {
            unlock_node(root, homeds::thread::LOCKTYPE_WRITE);
            goto done;
        }

        BT_DEBUG_ASSERT_CMP(root->get_total_entries(), ==, 0, root);
        ret = split_node(root, child_node, root->get_total_entries(), &split_key, multinode_req);
        BT_DEBUG_ASSERT_CMP(m_root_node, ==, root->get_node_id(), root);

        /* unlock child node */
        ret = btree_store_t::refresh_node(m_btree_store.get(), root, multinode_req, true);
        unlock_node(root, homeds::thread::LOCKTYPE_WRITE);

        if (ret == btree_status_t::success) {
            COUNTER_INCREMENT(m_metrics, btree_depth, 1);
        }
    done:
        m_btree_lock.unlock();
        return ret;
    }

    btree_status_t check_collapse_root(btree_multinode_req_ptr multinode_req) {
        BtreeNodePtr child_node = nullptr;
        btree_status_t ret = btree_status_t::success;

        m_btree_lock.write_lock();
        BtreeNodePtr root;

        ret = read_and_lock_root(m_root_node, root, locktype::LOCKTYPE_WRITE, locktype::LOCKTYPE_WRITE, multinode_req);
        if (ret != btree_status_t::success) {
            goto done;
        }

        if (root->get_total_entries() != 0 || root->is_leaf() /*some other thread collapsed root already*/) {
            unlock_node(root, locktype::LOCKTYPE_WRITE);
            goto done;
        }

        BT_DEBUG_ASSERT_CMP(root->get_edge_id().is_valid(), ==, true, root);
        child_node = read_node(root->get_edge_id(), multinode_req);
        if (child_node == nullptr) {
            unlock_node(root, locktype::LOCKTYPE_WRITE);
            ret = btree_status_t::read_failed;
            goto done;
        }

        btree_store_t::swap_node(m_btree_store.get(), root, child_node);
        write_node_async(root, multinode_req);
        BT_DEBUG_ASSERT_CMP(m_root_node, ==, root->get_node_id(), root);

        // Elevate the edge child as root.
        unlock_node(root, locktype::LOCKTYPE_WRITE);
        free_node(child_node, multinode_req);

        if (ret == btree_status_t::success) {
            COUNTER_DECREMENT(m_metrics, btree_depth, 1);
        }
    done:
        m_btree_lock.unlock();
        return ret;
    }

    /* Requires read/write lock on parent_node and requires write lock on child_node1 before calling this func.
     * This function doesn't accept multinode request unlike other APIs and also call btree store APIs directly.
     * Operations in this function is independent of the actual operation so it shouldn't depend on original
     * multinode request which is created in the caller.
     */
    btree_status_t fix_pc_gen_mistmatch(BtreeNodePtr parent_node, BtreeNodePtr child_node1, uint32_t parent_ind) {
        THIS_BT_LOG(TRACE, btree_generics, child_node1, "Before fix, parent: {}", parent_node->get_node_id_int());

        vector< BtreeNodePtr > nodes_to_free;
        K parent_key;
        BtreeNodePtr parent_sibbling = nullptr;
        bnodeid_t sibbling_id;
        btree_status_t ret = btree_status_t::success;

        if (parent_ind != parent_node->get_total_entries()) {
            parent_node->get_nth_key(parent_ind, &parent_key, false);
            auto result = child_node1->find(parent_key, nullptr);
            if (result.found) {
                // either do nothing or do trim
                if (result.end_of_search_index != (int)child_node1->get_total_entries()) {
                    child_node1->invalidate_edge(); // incase was valid edge
                    child_node1->remove(result.end_of_search_index + 1, child_node1->get_total_entries() - 1);
                }
                // else its an edge entry, do nothing
            } else {
                bool borrowKeys = true;
                BtreeNodePtr old_sibbling = nullptr;
                do {
                    // merge case, borrow entries
                    if ((old_sibbling == nullptr) && (child_node1->get_next_bnode().is_valid())) {
                        old_sibbling = read_node(child_node1->get_next_bnode(), nullptr);
                        if (old_sibbling == nullptr) {
                            // read failed
                            ret = btree_status_t::read_failed;
                            return ret;
                        }
                    } else if ((old_sibbling->get_total_entries() == 0) &&
                               (old_sibbling->get_next_bnode().is_valid())) {
                        old_sibbling = read_node(old_sibbling->get_next_bnode(), nullptr);
                        if (old_sibbling == nullptr) {
                            // read failed
                            ret = btree_status_t::read_failed;
                            return ret;
                        }
                    } else {
                        BT_LOG_ASSERT(0, child_node1, "Error in fixing gen mismatch");
                    }
                    auto res = old_sibbling->find(parent_key, nullptr);
                    int no_of_keys = old_sibbling->get_total_entries();
                    if (res.found) {
                        no_of_keys = res.end_of_search_index + 1;
                        borrowKeys = false;
                    }
                    uint32_t nentries =
                        child_node1->move_in_from_right_by_entries(m_btree_cfg, old_sibbling, no_of_keys);
                    BT_LOG_ASSERT_CMP(nentries, >, 0, child_node1);
                    nodes_to_free.push_back(old_sibbling);
                } while (borrowKeys);
            }

            // update correct sibbling of child node1
            if (parent_ind == parent_node->get_total_entries() - 1) {
                if (parent_node->get_edge_id().is_valid()) {
                    sibbling_id = parent_node->get_edge_id();
                } else if (parent_node->get_next_bnode().is_valid()) {
                    // edge entry, so get first parents sibbling and get its first child
                    parent_sibbling = read_node(parent_node->get_next_bnode(), nullptr);
                    if (parent_sibbling == nullptr) {
                        return btree_status_t::read_failed;
                    }
                    parent_sibbling->lock(locktype::LOCKTYPE_READ);

                    BtreeNodeInfo sibbling_info;
                    parent_sibbling->get(0, &sibbling_info, false);
                    sibbling_id = sibbling_info.bnode_id();
                } else {
                    sibbling_id = bnodeid_t::empty_bnodeid();
                }
            } else {
                BtreeNodeInfo sibbling_info;
                parent_node->get(parent_ind + 1, &sibbling_info, false);
                sibbling_id = sibbling_info.bnode_id();
            }
            child_node1->set_next_bnode(sibbling_id);
        } else {
            // parent ind is edge , so no key in parent to match against this is not valid in case of split crash
            // for merge, we have borrow everything on right
            BtreeNodePtr curr = nullptr;
            bnodeid_t next = child_node1->get_next_bnode();
            while ((next.is_valid())) {
                curr = read_node(next, nullptr);
                if (curr == nullptr) {
                    return btree_status_t::read_failed;
                }
                child_node1->move_in_from_right_by_entries(m_btree_cfg, curr, curr->get_total_entries());
                nodes_to_free.push_back(curr);
                next = curr->get_next_bnode();
            }
            child_node1->set_next_bnode(bnodeid_t::empty_bnodeid());
        }

        // correct child version
        child_node1->flip_pc_gen_flag();

        /* we should synchronously try to recover this node. If we write asynchronously then
         * we need to do refresh.
         */
        ret = write_node_sync(child_node1);

        if (parent_sibbling != nullptr) {
            unlock_node(parent_sibbling, locktype::LOCKTYPE_READ);
        }

        if (ret != btree_status_t::success) {
            return ret;
        }

        for (int i = 0; i < (int)nodes_to_free.size(); i++) {
            free_node(nodes_to_free[i], nullptr);
        }

        COUNTER_INCREMENT(m_metrics, btree_num_pc_gen_mismatch, 1);

#ifndef NDEBUG
        if (parent_ind != parent_node->get_total_entries()) {
            K child_node1_last_key;
            child_node1->get_last_key(&child_node1_last_key);
            BT_DEBUG_ASSERT_CMP(child_node1_last_key.compare(&parent_key), ==, 0, child_node1);
        }
#endif
        return ret;
    }

    btree_status_t split_node(BtreeNodePtr parent_node, BtreeNodePtr child_node, uint32_t parent_ind,
                              BtreeKey* out_split_key, btree_multinode_req_ptr multinode_req) {
        BtreeNodeInfo ninfo;
        BtreeNodePtr child_node1 = child_node;
        BtreeNodePtr child_node2 = child_node1->is_leaf() ? alloc_leaf_node() : alloc_interior_node();
        if (child_node2 == nullptr) {
            return (btree_status_t::space_not_avail);
        }
        btree_status_t ret = btree_status_t::success;

        child_node2->set_next_bnode(child_node1->get_next_bnode());
        child_node1->set_next_bnode(child_node2->get_node_id());
        uint32_t child1_filled_size = m_btree_cfg.get_node_area_size() - child_node1->get_available_size(m_btree_cfg);

        auto split_size = m_btree_cfg.get_split_size(child1_filled_size);
        uint32_t res = child_node1->move_out_to_right_by_size(m_btree_cfg, child_node2, split_size);

        BT_DEBUG_ASSERT_CMP(res, >, 0, child_node1,
                            "Unable to split entries in the child node"); // means cannot split entries
        BT_DEBUG_ASSERT_CMP(child_node1->get_total_entries(), >, 0, child_node1);

        if (res == 0) {
            /* it can not split the node. We should return error */
            COUNTER_INCREMENT(m_metrics, split_failed, 1);
            return btree_status_t::split_failed;
        }
        child_node1->flip_pc_gen_flag();

        // Update the existing parent node entry to point to second child ptr.
        ninfo.set_bnode_id(child_node2->get_node_id());
        parent_node->update(parent_ind, ninfo);

        // Insert the last entry in first child to parent node
        child_node1->get_last_key(out_split_key);
        ninfo.set_bnode_id(child_node1->get_node_id());

        /* If key is extent then we always insert the end key in the parent node */
        K out_split_end_key;
        out_split_end_key.copy_end_key_blob(out_split_key->get_blob());
        parent_node->insert(out_split_end_key, ninfo);

#ifndef NDEBUG
        K split_key;
        child_node2->get_first_key(&split_key);
        BT_DEBUG_ASSERT_CMP(split_key.compare(out_split_key), >, 0, child_node2);
#endif
        THIS_BT_LOG(DEBUG, btree_structures, parent_node, "Split child_node={} with new_child_node={}, split_key={}",
                    child_node1->get_node_id_int(), child_node2->get_node_id_int(), out_split_key->to_string());

#ifdef _PRERELEASE
        if (BtreeStoreType == btree_store_type::SSD_BTREE &&
            homestore_flip->test_flip("btree_split_failure", child_node->is_leaf())) {
            child_node1->flip_pc_gen_flag();
            child_node1->move_in_from_right_by_size(m_btree_cfg, child_node2, split_size);
        }
#endif

        // NOTE: Do not access parentInd after insert, since insert would have
        // we write right child node, than parent and than left child
        write_node_async(child_node2, multinode_req);
        write_node_async(parent_node, multinode_req);
#ifdef _PRERELEASE
        if (BtreeStoreType == btree_store_type::SSD_BTREE &&
            homestore_flip->test_flip("btree_split_panic", child_node->is_leaf())) {
            abort();
        }
#endif
        write_node_async(child_node1, multinode_req);

        // NOTE: Do not access parentInd after insert, since insert would have
        // shifted parentNode to the right.
        return ret;
    }

    struct merge_info {
        BtreeNodePtr node;
        BtreeNodePtr node_orig;
        uint16_t parent_index = 0xFFFF;
        bool freed = false;
        bool is_new_allocation = false;
        bool is_last_key = false;
        bool is_lock = false;
    };

    auto merge_nodes(BtreeNodePtr parent_node, std::vector< int >& indices_list,
                     btree_multinode_req_ptr multinode_req) {
        struct {
            bool merged;      // Have we merged at all
            uint32_t nmerged; // If we merged, how many are the final result of nodes
            btree_status_t status;
        } ret{false, 0, btree_status_t::success};

        std::vector< merge_info > minfo;
        BtreeNodeInfo child_info;
        uint32_t ndeleted_nodes = 0;
        bool merge_cmplt = false;

        // Loop into all index and initialize list
        minfo.reserve(indices_list.size());

        for (auto i = 0u; i < indices_list.size(); i++) {
            if (indices_list[i] == (int)parent_node->get_total_entries()) {
                BT_LOG_ASSERT(parent_node->get_edge_id().is_valid(), parent_node,
                              "Assertion failure, expected valid edge for parent_node");
            }

            parent_node->get(indices_list[i], &child_info, false /* copy */);
            merge_info _m;

            ret.status = read_and_lock_node(child_info.bnode_id(), _m.node_orig, locktype::LOCKTYPE_WRITE,
                                            locktype::LOCKTYPE_WRITE, multinode_req);
            if (ret.status != btree_status_t::success) {
                goto out;
            }
            BT_LOG_ASSERT_CMP(_m.node_orig->is_valid_node(), ==, true, _m.node_orig);
            _m.node = _m.node_orig;
            _m.is_lock = true;

            if (i != 0) { // create replica childs except first child
                _m.node = btree_store_t::alloc_node(m_btree_store.get(), _m.node_orig->is_leaf(), _m.is_new_allocation,
                                                    _m.node_orig);
                if (_m.node == nullptr) {
                    ret.status = btree_status_t::space_not_avail;
                    goto out;
                }
                minfo[i - 1].node->set_next_bnode(_m.node->get_node_id()); // link them
            }
            _m.node->flip_pc_gen_flag();
            _m.freed = false;
            _m.parent_index = indices_list[i];
            minfo.push_back(_m);
        }

        {
            uint32_t first_node_nentries = minfo[0].node->get_total_entries();

            assert(indices_list.size() == minfo.size());
            K last_pkey; // last key of parent node
            if (minfo[indices_list.size() - 1].parent_index != parent_node->get_total_entries()) {
                /* If it is not edge we always preserve the last key in a given merge group of nodes.*/
                parent_node->get_nth_key(minfo[indices_list.size() - 1].parent_index, &last_pkey, true);
            }

            // Rebalance entries for each of the node and mark any node to be removed, if empty.
            auto i = 0U;
            auto j = 1U;
            auto balanced_size = m_btree_cfg.get_ideal_fill_size();
            int last_indx = minfo[0].parent_index; // last seen index in parent whos child was not freed
            while ((i < indices_list.size() - 1) && (j < indices_list.size())) {
                minfo[j].parent_index -= ndeleted_nodes; // Adjust the parent index for deleted nodes

                if (minfo[i].node->get_occupied_size(m_btree_cfg) < balanced_size) {
                    // We have room to pull some from next node
                    uint32_t pull_size = balanced_size - minfo[i].node->get_occupied_size(m_btree_cfg);
                    if (minfo[i].node->move_in_from_right_by_size(m_btree_cfg, minfo[j].node, pull_size)) {
                        // move in internally updates edge if needed
                        ret.merged = true;
                    }

                    if (minfo[j].node->get_total_entries() == 0) {
                        // We have removed all the entries from the next node, remove the entry in parent and move on to
                        // the next node.

                        minfo[j].freed = true;
                        parent_node->remove(minfo[j].parent_index); // remove interally updates parents edge if needed
                        minfo[i].node->set_next_bnode(minfo[j].node->get_next_bnode());
                        ndeleted_nodes++;
                        ret.merged = true; // case when no entries moved but node is still empty
                    }
                }

                if (!minfo[j].freed) {
                    last_indx = minfo[j].parent_index;
                    /* update the sibling index */
                    i = j;
                }
                j++;
            }

            BT_LOG_ASSERT_CMP(minfo[0].freed, ==, false,
                              minfo[0].node); // If we merge it, we expect the left most one has at least 1 entry.
            for (auto n = 0u; n < minfo.size(); n++) {
                if (!minfo[n].freed) {
                    // lets get the last key and put in the entry into parent node
                    BtreeNodeInfo ninfo(minfo[n].node->get_node_id());

                    if (minfo[n].parent_index == parent_node->get_total_entries()) { // edge entrys
                        parent_node->update(minfo[n].parent_index, ninfo);
                    } else if (minfo[n].node->get_total_entries() != 0) {
                        K last_ckey; // last key in child
                        minfo[n].node->get_last_key(&last_ckey);
                        parent_node->update(minfo[n].parent_index, last_ckey, ninfo);
                    } else {
                        parent_node->update(minfo[n].parent_index, ninfo);
                    }

                    if (n == 0) {
                        continue;
                    } // skip first child commit.

                    write_node_async(minfo[n].node, multinode_req);
                }
            }

            if (last_indx != (int)parent_node->get_total_entries()) {
                /* preserve the last key if it is not the edge */
                V temp_value;
                parent_node->get(last_indx, &temp_value, true);        // save value
                parent_node->update(last_indx, last_pkey, temp_value); // update key keeping same value
            }
#ifndef NDEBUG
            validate_sanity_next_child(parent_node, (uint32_t)last_indx);
#endif
            // Its time to write the parent node and loop again to write all nodes and free freed nodes
            write_node_async(parent_node, multinode_req);

            ret.nmerged = minfo.size() - ndeleted_nodes;

#ifdef _PRERELEASE
            if (homestore_flip->test_flip("btree_merge_failure", minfo[0].node->is_leaf())) {
                minfo[0].node->flip_pc_gen_flag();
                minfo[0].node->set_total_entries(first_node_nentries);
            } else
#endif
            {
                write_node_async(minfo[0].node, multinode_req);
#ifndef NDEBUG
                validate_sanity(minfo, parent_node, indices_list);
#endif
            }
            merge_cmplt = true;
        }
    out:
        // Loop again in reverse order to unlock the nodes. freeable nodes need to be unlocked and freed
        for (int n = minfo.size() - 1; n >= 0; n--) {
            if (minfo[n].freed) {
                // free copied node if it became empty
                free_node(minfo[n].node, multinode_req);
            }
            // free original node except first
            if (n != 0 && minfo[n].is_new_allocation && merge_cmplt) {
                free_node(minfo[n].node_orig, multinode_req);
            }

            if (minfo[n].is_lock) {
                unlock_node(minfo[n].node_orig, locktype::LOCKTYPE_WRITE);
            }
        }

        return ret;
    }

#ifndef NDEBUG
    void validate_sanity_next_child(BtreeNodePtr parent_node, uint32_t ind) {
        BtreeNodeInfo child_info;
        K child_key;
        K parent_key;

        if (parent_node->get_edge_id().is_valid()) {
            if (ind == parent_node->get_total_entries()) {
                return;
            }
        } else {
            if (ind == parent_node->get_total_entries() - 1) {
                return;
            }
        }
        parent_node->get(ind + 1, &child_info, false /* copy */);
        auto child_node = read_node(child_info.bnode_id(), nullptr);
        lock_and_refresh_node(child_node, locktype::LOCKTYPE_READ, nullptr);
        if (child_node->get_total_entries() == 0) {
            unlock_node(child_node, locktype::LOCKTYPE_READ);
            return;
        }
        child_node->get_first_key(&child_key);
        parent_node->get_nth_key(ind, &parent_key, false);
        assert(child_key.compare(&parent_key) > 0);
        unlock_node(child_node, locktype::LOCKTYPE_READ);
    }

    void validate_sanity(std::vector< merge_info >& minfo, BtreeNodePtr parent_node, std::vector< int >& indices_list) {
        int index_sub = indices_list[0];
        BtreeNodePtr prev = nullptr;
        int last_indx = -1;

        for (int i = 0; i < (int)indices_list.size(); i++) {
            if (minfo[i].freed != true) {
                last_indx = i;
            }
        }

        for (int i = 0; i < (int)indices_list.size(); i++) {
            if (minfo[i].freed != true) {
                BtreeNodeInfo child_info;
                assert(index_sub == minfo[i].parent_index);
                parent_node->get(minfo[i].parent_index, &child_info, false);
                BT_DEBUG_ASSERT_CMP(child_info.bnode_id(), ==, minfo[i].node->get_node_id(), parent_node);
                index_sub++;
                if (prev != nullptr && prev->get_next_bnode().m_id != minfo[i].node->get_node_id().m_id) {
                    cout << "oops";
                }

                if (minfo[i].node->get_total_entries() == 0) {
                    continue;
                }
                K last_key;
                minfo[i].node->get_last_key(&last_key);
                K first_key;
                minfo[i].node->get_first_key(&first_key);

                if (minfo[i].parent_index != 0) {
                    K parent_key;
                    parent_node->get_nth_key(minfo[i].parent_index - 1, &parent_key, false);
                    BT_DEBUG_ASSERT_CMP(first_key.compare(&parent_key), >=, 0, parent_node);
                }

                if (minfo[i].parent_index != parent_node->get_total_entries()) {
                    K parent_key;
                    parent_node->get_nth_key(minfo[i].parent_index, &parent_key, false);
                    if (i == last_indx) {
                        /* we always preserve the last key */
                        BT_DEBUG_ASSERT_CMP(last_key.compare(&parent_key), <=, 0, parent_node);
                    } else {
                        BT_DEBUG_ASSERT_CMP(last_key.compare(&parent_key), ==, 0, parent_node);
                    }
                }
                prev = minfo[i].node;
            }
        }
    }

#endif

    BtreeNodePtr alloc_leaf_node() {
        bool is_new_allocation;
        BtreeNodePtr n = btree_store_t::alloc_node(m_btree_store.get(), true /* is_leaf */, is_new_allocation);
        if (n == nullptr) {
            return nullptr;
        }
        n->set_leaf(true);
        COUNTER_INCREMENT(m_metrics, btree_leaf_node_count, 1);
        m_total_nodes++;
        return n;
    }

    BtreeNodePtr alloc_interior_node() {
        bool is_new_allocation;
        BtreeNodePtr n = btree_store_t::alloc_node(m_btree_store.get(), false /* isLeaf */, is_new_allocation);
        if (n == nullptr) {
            return nullptr;
        }
        n->set_leaf(false);
        COUNTER_INCREMENT(m_metrics, btree_int_node_count, 1);
        m_total_nodes++;
        return n;
    }

    /* Note:- This function assumes that access of this node is thread safe. */
    void free_node(BtreeNodePtr& node, btree_multinode_req_ptr multinode_req, bool mem_only = false) {
        THIS_BT_LOG(DEBUG, btree_generics, node, "Freeing node");

        COUNTER_DECREMENT_IF_ELSE(m_metrics, node->is_leaf(), btree_leaf_node_count, btree_int_node_count, 1);
        BT_LOG_ASSERT_CMP(node->is_valid_node(), ==, true, node);
        node->set_valid_node(false);
        m_total_nodes--;
        btree_store_t::free_node(m_btree_store.get(), node, multinode_req, mem_only);
    }

    /* Recovery process is different for root node, child node and sibling node depending on how the node
     * is accessed. This is the reason to create below three apis separately.
     */
    btree_status_t read_and_lock_root(bnodeid_t id, BtreeNodePtr& node_ptr, thread::locktype int_lock_type,
                                      thread::locktype leaf_lock_type, btree_multinode_req_ptr multinode_req) {
        /* there is no recovery for root node as it is always written to a fixed bnodeid */
        return (read_and_lock_node(id, node_ptr, int_lock_type, int_lock_type, multinode_req));
    }

    /* It read the node, take the lock and recover it if required */
    btree_status_t read_and_lock_child(bnodeid_t child_id, BtreeNodePtr& child_node, BtreeNodePtr parent_node,
                                       uint32_t parent_ind, thread::locktype int_lock_type,
                                       thread::locktype leaf_lock_type, btree_multinode_req_ptr multinode_req) {

        child_node = read_node(child_id, multinode_req);
        if (child_node == nullptr) {
            LOGERROR("read failed btree name {}", m_btree_cfg.get_name());
            return btree_status_t::read_failed;
        }

        if (child_id.m_pc_gen_flag != child_node->get_node_id().m_pc_gen_flag) {
            auto ret = lock_and_refresh_node(child_node, LOCKTYPE_WRITE, multinode_req);
            if (ret != btree_status_t::success) {
                LOGERROR("refresh failed btree name {}", m_btree_cfg.get_name());
                return ret;
            }
            if (child_id.m_pc_gen_flag != child_node->get_node_id().m_pc_gen_flag) { // check again
                ret = fix_pc_gen_mistmatch(parent_node, child_node, parent_ind);
                if (ret != btree_status_t::success) {
                    LOGERROR("node recovery failed btree name {}", m_btree_cfg.get_name());
                    unlock_node(child_node, LOCKTYPE_WRITE);
                    return ret;
                }
            }
            unlock_node(child_node, LOCKTYPE_WRITE);
        }

        auto is_leaf = child_node->is_leaf();
        auto acq_lock = is_leaf ? leaf_lock_type : int_lock_type;
        btree_status_t ret = lock_and_refresh_node(child_node, acq_lock, multinode_req);

        BT_DEBUG_ASSERT_CMP(child_node->is_valid_node(), ==, true, child_node);
        BT_DEBUG_ASSERT_CMP(is_leaf, ==, child_node->is_leaf(), child_node);

        return ret;
    }

    /* It read the node, take the lock and recover it if required */
    btree_status_t read_and_lock_sibling(bnodeid_t id, BtreeNodePtr& node_ptr, thread::locktype int_lock_type,
                                         thread::locktype leaf_lock_type, btree_multinode_req_ptr multinode_req) {

        /* TODO: Currently we do not have any recovery while sibling is read. It is not a problem today
         * as we always scan the whole btree traversally during boot. However, we should support
         * it later.
         */
        return (read_and_lock_node(id, node_ptr, int_lock_type, int_lock_type, multinode_req));
    }

    /* It read the node and take a lock of the node. It doesn't recover the node.
     * @int_lock_type  :- lock type if a node is interior node.
     * @leaf_lock_type :- lock type if a node is leaf node.
     */
    btree_status_t read_and_lock_node(bnodeid_t id, BtreeNodePtr& node_ptr, thread::locktype int_lock_type,
                                      thread::locktype leaf_lock_type, btree_multinode_req_ptr multinode_req) {

        node_ptr = read_node(id, multinode_req);
        if (node_ptr == nullptr) {
            LOGERROR("read failed btree name {}", m_btree_cfg.get_name());
            return btree_status_t::read_failed;
        }

        auto acq_lock = (node_ptr->is_leaf()) ? leaf_lock_type : int_lock_type;
        auto ret = lock_and_refresh_node(node_ptr, acq_lock, multinode_req);
        if (ret != btree_status_t::success) {
            LOGERROR("refresh failed btree name {}", m_btree_cfg.get_name());
            return ret;
        }

        return btree_status_t::success;
    }

    btree_status_t get_child_and_lock_node(BtreeNodePtr node, uint32_t index, BtreeNodeInfo& child_info,
                                           BtreeNodePtr& child_node, thread::locktype int_lock_type,
                                           thread::locktype leaf_lock_type, btree_multinode_req_ptr multinode_req) {

        if (index == node->get_total_entries()) {
            child_info.set_bnode_id(node->get_edge_id());
            // If bsearch points to last index, it means the search has not found entry unless it is an edge value.
            if (!child_info.has_valid_bnode_id()) {
                BT_LOG_ASSERT(false, node, "Child index {} does not have valid bnode_id", index);
                return btree_status_t::not_found;
            }
        } else {
            BT_LOG_ASSERT_CMP(index, <, node->get_total_entries(), node);
            node->get(index, &child_info, false /* copy */);
        }

        return (read_and_lock_child(child_info.bnode_id(), child_node, node, index, int_lock_type, leaf_lock_type,
                                    multinode_req));
    }

    /* It doesn't return anything as io will be completed (success or failure) asynchronously */
    void write_node_async(BtreeNodePtr& node, btree_multinode_req_ptr multinode_req) {
        /* ignore the return status */
        BT_DEBUG_ASSERT_CMP(multinode_req, !=, nullptr, node);
        BT_DEBUG_ASSERT_CMP(node->m_common_header.is_lock, !=, 0, node);
        write_node(node, multinode_req);
    }

    btree_status_t write_node_sync(BtreeNodePtr& node) { return (write_node(node, nullptr)); }

    btree_status_t write_node(BtreeNodePtr& node, btree_multinode_req_ptr multinode_req) {
        THIS_BT_LOG(DEBUG, btree_generics, node, "Writing node");

        COUNTER_INCREMENT_IF_ELSE(m_metrics, node->is_leaf(), btree_leaf_node_writes, btree_int_node_writes, 1);
        HISTOGRAM_OBSERVE_IF_ELSE(m_metrics, node->is_leaf(), btree_leaf_node_occupancy, btree_int_node_occupancy,
                                  ((m_node_size - node->get_available_size(m_btree_cfg)) * 100) / m_node_size);
        return (btree_store_t::write_node(m_btree_store.get(), node, multinode_req));
    }

    BtreeNodePtr read_node(bnodeid_t id, btree_multinode_req_ptr multinode_req) {
        return (btree_store_t::read_node(m_btree_store.get(), id));
    }

    btree_status_t lock_and_refresh_node(BtreeNodePtr node, homeds::thread::locktype type,
                                         btree_multinode_req_ptr multinode_req) {
        bool is_write_modifiable;
        node->lock(type);
        if (type == homeds::thread::LOCKTYPE_WRITE) {
            is_write_modifiable = true;
#ifndef NDEBUG
            node->m_common_header.is_lock = 1;
#endif
        } else {
            is_write_modifiable = false;
        }

        auto ret = btree_store_t::refresh_node(m_btree_store.get(), node, multinode_req, is_write_modifiable);
        if (ret != btree_status_t::success) {
            node->unlock(type);
            return ret;
        }
        start_of_lock(node, type);
        return btree_status_t::success;
    }

    btree_status_t lock_node_upgrade(const BtreeNodePtr& node, btree_multinode_req_ptr multinode_req) {
        // Explicitly dec and incr, for upgrade, since it does not call top level functions to lock/unlock node
        auto time_spent = end_of_lock(node, LOCKTYPE_READ);

        node->lock_upgrade();
#ifndef NDEBUG
        node->m_common_header.is_lock = 1;
#endif
        node->lock_acknowledge();
        auto ret = btree_store_t::refresh_node(m_btree_store.get(), node, multinode_req, true);
        if (ret != btree_status_t::success) {
            node->unlock(LOCKTYPE_WRITE);
            return ret;
        }

        observe_lock_time(node, LOCKTYPE_READ, time_spent);
        start_of_lock(node, LOCKTYPE_WRITE);
        return btree_status_t::success;
    }

    void unlock_node(const BtreeNodePtr& node, homeds::thread::locktype type) {
#ifndef NDEBUG
        if (type == homeds::thread::LOCKTYPE_WRITE) {
            node->m_common_header.is_lock = 0;
        }
#endif
        node->unlock(type);
        auto time_spent = end_of_lock(node, type);
        observe_lock_time(node, type, time_spent);
#if 0
        if (release) { release_node(node); }
#endif
    }

    void observe_lock_time(const BtreeNodePtr& node, homeds::thread::locktype type, uint64_t time_spent) {
        if (time_spent == 0) {
            return;
        }

        if (type == LOCKTYPE_READ) {
            HISTOGRAM_OBSERVE_IF_ELSE(m_metrics, node->is_leaf(), btree_inclusive_time_in_leaf_node,
                                      btree_inclusive_time_in_int_node, time_spent);
        } else {
            HISTOGRAM_OBSERVE_IF_ELSE(m_metrics, node->is_leaf(), btree_exclusive_time_in_leaf_node,
                                      btree_exclusive_time_in_int_node, time_spent);
        }
    }

    static std::string node_info_list(std::vector< btree_locked_node_info >* pnode_infos) {
        std::stringstream ss;
        for (auto& info : *pnode_infos) {
            ss << (void*)info.node << ", ";
        }
        ss << "\n";
        return ss.str();
    }

    static void start_of_lock(const BtreeNodePtr& node, locktype ltype) {
        btree_locked_node_info info;

        info.start_time = Clock::now();
        info.node = node.get();
        if (ltype == LOCKTYPE_WRITE) {
            wr_locked_nodes.push_back(info);
            DLOGTRACEMOD(btree_generics, "ADDING node {} to write locked nodes list, its size = {}", (void*)info.node,
                         wr_locked_nodes.size());
        } else if (ltype == LOCKTYPE_READ) {
            rd_locked_nodes.push_back(info);
            DLOGTRACEMOD(btree_generics, "ADDING node {} to read locked nodes list, its size = {}", (void*)info.node,
                         rd_locked_nodes.size());
        } else {
            DEBUG_ASSERT(false, "Invalid locktype {}", ltype);
        }
    }

    static bool remove_locked_node(const BtreeNodePtr& node, locktype ltype, btree_locked_node_info* out_info) {
        auto pnode_infos = (ltype == LOCKTYPE_WRITE) ? &wr_locked_nodes : &rd_locked_nodes;

        if (!pnode_infos->empty()) {
            auto info = pnode_infos->back();
            if (info.node == node.get()) {
                *out_info = info;
                pnode_infos->pop_back();
                DLOGTRACEMOD(btree_generics, "REMOVING node {} from {} locked nodes list, its size = {}",
                             (void*)info.node, (ltype == LOCKTYPE_WRITE) ? "write" : "read", pnode_infos->size());
                return true;
            } else if (pnode_infos->size() > 1) {
                info = pnode_infos->at(pnode_infos->size() - 2);
                if (info.node == node.get()) {
                    *out_info = info;
                    pnode_infos->at(pnode_infos->size() - 2) = pnode_infos->back();
                    pnode_infos->pop_back();
                    DLOGTRACEMOD(btree_generics, "REMOVING node {} from {} locked nodes list, its size = {}",
                                 (void*)info.node, (ltype == LOCKTYPE_WRITE) ? "write" : "read", pnode_infos->size());
                    return true;
                }
            }
        }

#ifndef NDEBUG
        if (pnode_infos->empty()) {
            LOGERROR("locked_node_list: node = {} not found, locked node list empty", (void*)node.get());
        } else if (pnode_infos->size() == 1) {
            LOGERROR("locked_node_list: node = {} not found, total list count = 1, Expecting node = {}",
                     (void*)node.get(), (void*)pnode_infos->back().node);
        } else {
            LOGERROR("locked_node_list: node = {} not found, total list count = {}, Expecting nodes = {} or {}",
                     (void*)node.get(), pnode_infos->size(), (void*)pnode_infos->back().node,
                     (void*)pnode_infos->at(pnode_infos->size() - 2).node);
        }
#endif
        return false;
    }

    static uint64_t end_of_lock(const BtreeNodePtr& node, locktype ltype) {
        btree_locked_node_info info;
        if (!remove_locked_node(node, ltype, &info)) {
            DEBUG_ASSERT(false, "Expected node = {} is not there in locked_node_list", (void*)node.get());
            return 0;
        }
        // DEBUG_ASSERT_EQ(node.get(), info.node);
        return get_elapsed_time_ns(info.start_time);
    }

#ifndef NDEBUG
    static void check_lock_debug() {
        DEBUG_ASSERT_EQ(wr_locked_nodes.size(), 0);
        DEBUG_ASSERT_EQ(rd_locked_nodes.size(), 0);
    }
#endif

protected:
    btree_status_t create_root_node() {
        // Assign one node as root node and initially root is leaf
        BtreeNodePtr root = alloc_leaf_node();
        if (root == nullptr) {
            return (btree_status_t::space_not_avail);
        }
        m_root_node = root->get_node_id();
        btree_status_t ret = btree_status_t::success;

        ret = write_node_sync(root);
        if (ret != btree_status_t::success) {
            return ret;
        }
        m_sb.root_node = m_root_node;
        return btree_status_t::success;
    }

    BtreeConfig* get_config() { return &m_btree_cfg; }
};

// static inline const char* _type_desc(BtreeNodePtr n) { return n->is_leaf() ? "L" : "I"; }

template < btree_store_type BtreeStoreType, typename K, typename V, btree_node_type InteriorNodeType,
           btree_node_type LeafNodeType, typename btree_req_type >
thread_local homeds::reserve_vector< btree_locked_node_info, 5 > btree_t::wr_locked_nodes;

template < btree_store_type BtreeStoreType, typename K, typename V, btree_node_type InteriorNodeType,
           btree_node_type LeafNodeType, typename btree_req_type >
thread_local homeds::reserve_vector< btree_locked_node_info, 5 > btree_t::rd_locked_nodes;

#ifdef SERIALIZABLE_QUERY_IMPLEMENTATION
template < btree_store_type BtreeStoreType, typename K, typename V, btree_node_type InteriorNodeType,
           btree_node_type LeafNodeType, typename btree_req_type = struct empty_writeback_req >
class BtreeLockTrackerImpl : public BtreeLockTracker {
public:
    BtreeLockTrackerImpl(btree_t* bt) : m_bt(bt) {}

    virtual ~BtreeLockTrackerImpl() {
        while (m_nodes.size()) {
            auto& p = m_nodes.top();
            m_bt->unlock_node(p.first, p.second);
            m_nodes.pop();
        }
    }

    void push(BtreeNodePtr node, homeds::thread::locktype locktype) {
        m_nodes.emplace(std::make_pair<>(node, locktype));
    }

    std::pair< BtreeNodePtr, homeds::thread::locktype > pop() {
        assert(m_nodes.size());
        std::pair< BtreeNodePtr, homeds::thread::locktype > p;
        if (m_nodes.size()) {
            p = m_nodes.top();
            m_nodes.pop();
        } else {
            p = std::make_pair<>(nullptr, homeds::thread::locktype::LOCKTYPE_NONE);
        }

        return p;
    }

    BtreeNodePtr top() { return (m_nodes.size == 0) ? nullptr : m_nodes.top().first; }

private:
    btree_t m_bt;
    std::stack< std::pair< BtreeNodePtr, homeds::thread::locktype > > m_nodes;
};
#endif

} // namespace btree
} // namespace homeds<|MERGE_RESOLUTION|>--- conflicted
+++ resolved
@@ -20,11 +20,7 @@
 #include <boost/intrusive_ptr.hpp>
 #include <error/error.h>
 #include <csignal>
-<<<<<<< HEAD
-#include "homeds/utility/useful_defs.hpp"
-=======
 #include <fds/utils.hpp>
->>>>>>> d3f244ab
 #include <fmt/ostream.h>
 #include "homeds/array/reserve_vector.hpp"
 #include <main/homestore_header.hpp>
@@ -952,62 +948,8 @@
         unlock_node(node, acq_lock);
     }
 
-<<<<<<< HEAD
     btree_status_t do_get(BtreeNodePtr my_node, const BtreeSearchRange& range, BtreeKey* outkey, BtreeValue* outval,
                           btree_multinode_req_ptr multinode_req) {
-=======
-    /*
-     * Get all leaf nodes from the read-only tree (CP tree, Snap Tree etc)
-     * NOTE: Doesn't take any lock
-     */
-    void get_leaf_nodes(std::vector <BtreeNodePtr> *leaves) {
-        /* TODO: Add a flag to indicate RO tree
-         * TODO: Check the flag here
-         */
-        get_leaf_nodes(m_root_node, leaves);
-    }
-
-    // TODO: Remove the locks once we have RO flags
-    void get_leaf_nodes(bnodeid_t bnodeid, std::vector< BtreeNodePtr >* leaves) {
-        BtreeNodePtr node;
-
-        if (read_and_lock_node(bnodeid, node, LOCKTYPE_READ, LOCKTYPE_READ, nullptr) != btree_status_t::success) {
-            return;
-        }
-
-        if (node->is_leaf()) {
-            BtreeNodePtr next_node = nullptr;
-            leaves->push_back(node);
-            while (node->get_next_bnode().is_valid()) {
-                auto ret =
-                    read_and_lock_sibling(node->get_next_bnode(), next_node, LOCKTYPE_READ, LOCKTYPE_READ, nullptr);
-                unlock_node(node, LOCKTYPE_READ);
-                assert(ret == btree_status_t::success);
-                if (ret != btree_status_t::success) {
-                    LOGERROR("Cannot read sibling node for {}", node);
-                    return;
-                }
-                assert(next_node->is_leaf());
-                leaves->push_back(next_node);
-                node = next_node;
-            }
-            unlock_node(node, LOCKTYPE_READ);
-            return;
-        }
-
-        assert(node->get_total_entries() > 0);
-        if (node->get_total_entries() > 0) {
-            BtreeNodeInfo p;
-            node->get(0, &p, false);
-            //XXX If we cannot get rid of locks, lock child and release parent here
-            get_leaf_nodes(p.bnode_id(), leaves);
-        }
-        unlock_node(node, LOCKTYPE_READ);
-    }
-
-    btree_status_t do_get(BtreeNodePtr my_node, const BtreeSearchRange& range, BtreeKey* outkey, 
-                          BtreeValue* outval, btree_multinode_req_ptr multinode_req) {
->>>>>>> d3f244ab
         btree_status_t ret = btree_status_t::success;
         bool is_child_lock = false;
         homeds::thread::locktype child_locktype;
