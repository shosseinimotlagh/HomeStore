--- conflicted
+++ resolved
@@ -45,17 +45,15 @@
         std::error_condition status) > comp_callback;
 public:
     using HeaderType = mem_btree_node_header;
-
-<<<<<<< HEAD
-    static std::unique_ptr<MemBtreeImpl> init_btree(BtreeConfig &cfg, 
-                            void *btree_specific_context, comp_callback comp_cb) {
-=======
-    BtreeSpecificImpl(BtreeConfig &cfg, void *btree_specific_context) {
+  
+  BtreeSpecificImpl(BtreeConfig &cfg, void *btree_specific_context) {
         this->cfg = cfg;
         this->cfg.set_node_area_size(NodeSize - sizeof(MemBtreeNodeDeclType) - sizeof(LeafPhysicalNodeDeclType));
     }
-    static std::unique_ptr<MemBtreeImpl> init_btree(BtreeConfig &cfg, void *btree_specific_context) {
->>>>>>> f5ba5b95
+    
+    static std::unique_ptr<MemBtreeImpl> init_btree(BtreeConfig &cfg, 
+                            void *btree_specific_context, comp_callback comp_cb) {
+
         return nullptr;
     }
 
