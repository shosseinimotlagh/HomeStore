/*
 * btree_internal.h
 *
 *  Created on: 14-May-2016
 *      Author: Hari Kadayam
 *
 *  Copyright © 2016 Kadayam, Hari. All rights reserved.
 */
#pragma once
#include <vector>
#include <iostream>
#include <cmath>
#include <fds/utils.hpp>
#include <fds/freelist_allocator.hpp>
#include "error/error.h"
#include "common/homestore_header.hpp"
#include <metrics/metrics.hpp>
#include <utility/enum.hpp>
#include <boost/intrusive_ptr.hpp>
#include <fds/utils.hpp>
#include <fds/obj_allocator.hpp>
#include <utility/atomic_counter.hpp>
#include <utility/obj_life_counter.hpp>
#include <sds_logging/logging.h>
#include <boost/preprocessor/cat.hpp>
#include <boost/preprocessor/control/if.hpp>
#include <boost/preprocessor/stringize.hpp>
#include "common/homestore_assert.hpp"

ENUM(btree_status_t, uint32_t, success, not_found, item_found, closest_found, closest_removed, retry, has_more,
     read_failed, write_failed, stale_buf, refresh_failed, put_failed, space_not_avail, split_failed, insert_failed);

typedef enum {
    READ_NONE = 0,
    READ_FIRST = 1,
    READ_SECOND = 2,
    READ_BOTH = 3,
} diff_read_next_t;

/* We should always find the child smaller or equal then  search key in the interior nodes. */
#ifndef NDEBUG
#define ASSERT_IS_VALID_INTERIOR_CHILD_INDX(ret, node)                                                                 \
    DEBUG_ASSERT(((ret.end_of_search_index < (int)node->get_total_entries()) || node->get_edge_id().is_valid()),       \
                 "Is_valid_interior_child_check_failed: end_of_search_index={} total_entries={}, edge_valid={}",       \
                 ret.end_of_search_index, node->get_total_entries(), node->get_edge_id().is_valid())
#else
#define ASSERT_IS_VALID_INTERIOR_CHILD_INDX(ret, node)
#endif

#define THIS_BT_LOG(level, mod, node, msg, ...)                                                                        \
    HS_DETAILED_LOG(level, mod, , "btree", m_btree_cfg.get_name(), BOOST_PP_IF(BOOST_PP_IS_EMPTY(node), , "node"),     \
                    node->to_string(), msg, ##__VA_ARGS__)
#define BT_ASSERT(assert_type, cond, node, ...)                                                                        \
    HS_DETAILED_ASSERT(assert_type, cond, , "btree", m_btree_cfg.get_name(),                                           \
                       BOOST_PP_IF(BOOST_PP_IS_EMPTY(node), , "node"), node->to_string(), ##__VA_ARGS__)
#define BT_ASSERT_CMP(assert_type, val1, cmp, val2, node, ...)                                                         \
    HS_DETAILED_ASSERT_CMP(assert_type, val1, cmp, val2, , "btree", m_btree_cfg.get_name(),                            \
                           BOOST_PP_IF(BOOST_PP_IS_EMPTY(node), , "node"), node->to_string(), ##__VA_ARGS__)

#define BT_DEBUG_ASSERT(...) BT_ASSERT(DEBUG, __VA_ARGS__)
#define BT_RELEASE_ASSERT(...) BT_ASSERT(RELEASE, __VA_ARGS__)
#define BT_LOG_ASSERT(...) BT_ASSERT(LOGMSG, __VA_ARGS__)

#define BT_DEBUG_ASSERT_CMP(...) BT_ASSERT_CMP(DEBUG, ##__VA_ARGS__)
#define BT_RELEASE_ASSERT_CMP(...) BT_ASSERT_CMP(RELEASE, ##__VA_ARGS__)
#define BT_LOG_ASSERT_CMP(...) BT_ASSERT_CMP(LOGMSG, ##__VA_ARGS__)

// structure to track btree multinode operations on different nodes
#define btree_multinode_req_ptr boost::intrusive_ptr< btree_multinode_req< btree_req_type > >

template < typename btree_req_type >
struct btree_multinode_req : public sisl::ObjLifeCounter< struct btree_multinode_req< btree_req_type > > {
    // when pending writes becomes zero and is_done is true, we can callback to upper layer
    sisl::atomic_counter< int > writes_pending;
    sisl::atomic_counter< int > m_refcount;
    btree_status_t status;
    boost::intrusive_ptr< btree_req_type > cookie;
    std::deque< boost::intrusive_ptr< btree_req_type > > dependent_req_q;
    bool is_write_modifiable;
    bool is_sync;
    int retry_cnt = 0;
    int node_read_cnt = 0;
#ifndef NDEBUG
    uint64_t req_id = 0;
    std::vector< uint64_t > child_req_q;
#endif

    btree_multinode_req() :
            writes_pending(0),
            m_refcount(0),
            status(btree_status_t::success),
            cookie(nullptr),
            dependent_req_q(0),
            is_write_modifiable(false),
            is_sync(false){};

    btree_multinode_req(bool is_write_modifiable, bool is_sync) :
            writes_pending(0),
            m_refcount(0),
            status(btree_status_t::success),
            cookie(nullptr),
            dependent_req_q(0),
            is_write_modifiable(is_write_modifiable),
            is_sync(is_sync){};

    btree_multinode_req(boost::intrusive_ptr< btree_req_type > cookie, boost::intrusive_ptr< btree_req_type > req,
                        bool is_write_modifiable, bool is_sync) :
            writes_pending(0),
            m_refcount(0),
            status(btree_status_t::success),
            cookie(cookie),
            dependent_req_q(0),
            is_write_modifiable(is_write_modifiable),
            is_sync(is_sync) {
        if (req.get()) { dependent_req_q.push_back(req); }
    }

    template < class... Args >
    static btree_multinode_req_ptr make_request(Args&&... args) {
        return (btree_multinode_req_ptr(sisl::ObjectAllocator< btree_multinode_req< btree_req_type > >::make_object(
            std::forward< Args >(args)...)));
    }

    ~btree_multinode_req() {}

    void cmpltd() {
        while (!dependent_req_q.empty()) {
            dependent_req_q.pop_back();
        }
    }

    friend void intrusive_ptr_add_ref(btree_multinode_req* req) { req->m_refcount.increment(1); }

    friend void intrusive_ptr_release(btree_multinode_req* req) {
        if (req->m_refcount.decrement_testz()) {
            sisl::ObjectAllocator< btree_multinode_req< btree_req_type > >::deallocate(req);
        }
    }

    friend class sisl::ObjectAllocator< btree_req_type >;
};

struct empty_writeback_req {
    /* shouldn't contain anything */
    std::atomic< int > m_refcount;
    friend void intrusive_ptr_add_ref(empty_writeback_req* req) {
        req->m_refcount.fetch_add(1, std::memory_order_acquire);
    }
    friend void intrusive_ptr_release(empty_writeback_req* req) {
        if (req->m_refcount.fetch_sub(1, std::memory_order_acquire) == 1) { free(req); }
    }
};

#if 0
struct uint48_t {
    uint64_t m_x : 48;

    uint48_t() { m_x = 0; }
    uint48_t(uint64_t x) { m_x = x; }
    uint48_t(const int& x) { m_x = x; }
    uint48_t(uint8_t* mem) { m_x = (uint64_t)mem; }
    uint48_t(const uint48_t& other) { m_x = other.m_x; }

    uint48_t& operator=(const uint48_t& other) {
        m_x = other.m_x;
        return *this;
    }

    uint48_t& operator=(const uint64_t& x) {
        m_x = x;
        return *this;
    }

    uint48_t& operator=(const int& x) {
        m_x = (uint64_t)x;
        return *this;
    }

    bool operator==(const uint48_t& other) const { return (m_x == other.m_x); }
    bool operator!=(const uint48_t& other) const { return (m_x != other.m_x); }
    uint64_t to_integer() { return m_x; }
} __attribute__((packed));
#endif

namespace homeds {
namespace btree {

#define BTREE_VMODULE_SET (VMODULE_ADD(bt_insert), VMODULE_ADD(bt_delete), )

template < uint8_t NBits >
constexpr uint64_t set_bits() {
    return (NBits == 64) ? -1ULL : ((static_cast< uint64_t >(1) << NBits) - 1);
}

struct bnodeid {
    uint64_t m_id : 63; // TODO: We can reduce this if needbe later.
    uint64_t m_pc_gen_flag : 1;

    bnodeid() : bnodeid(set_bits< 63 >(), 0) {}
    bnodeid(uint64_t id, uint8_t gen_flag = 0) : m_id(id), m_pc_gen_flag(gen_flag) {}
    bnodeid(const bnodeid& other) = default;

    bool operator==(const bnodeid& bid) const { return (m_id == bid.m_id) && (m_pc_gen_flag == bid.m_pc_gen_flag); }
    std::string to_string() {
        std::stringstream ss;
        ss << " Id:" << m_id << ",pcgen:" << m_pc_gen_flag;
        return ss.str();
    }

    friend std::ostream& operator<<(std::ostream& os, const bnodeid& id) {
        os << " Id:" << id.m_id << ",pcgen:" << id.m_pc_gen_flag;
        return os;
    }

    bool is_valid() const { return (m_id != set_bits< 63 >()); }
    static bnodeid empty_bnodeid() { return bnodeid(); }
    uint64_t get_int() { return (m_id << 63 | 1); };
} __attribute__((packed));

typedef bnodeid bnodeid_t;

#if 0
struct bnodeid {
    uint48_t m_id;
    uint8_t m_pc_gen_flag:1;//parent child gen flag used to recover from split and merge
    
    bnodeid() {m_id=0;m_pc_gen_flag=0;}
    bnodeid(const uint48_t &m_id, bool pc_gen_flag) : m_id(m_id), m_pc_gen_flag(pc_gen_flag?1:0) {}
    bnodeid(uint64_t m_id, bool pc_gen_flag) : m_id(m_id), m_pc_gen_flag(pc_gen_flag?1:0) {}

    bnodeid(const bnodeid &other) {
        m_id = other.m_id;
        m_pc_gen_flag = other.get_pc_gen_flag()?1:0;
    }
    
    uint48_t get_id()  {
        return m_id;
    }

    bool operator==(const bnodeid &other) const {
        return (m_id == other.m_id && m_pc_gen_flag == other.m_pc_gen_flag);
    }

    void set_id(const uint48_t &id) {
        m_id = id;
    }
    
    void set_pc_gen_flag(bool pc_gen_flag) {
        m_pc_gen_flag = pc_gen_flag?1:0;
    }
    
    bool get_pc_gen_flag() const{
        return m_pc_gen_flag;
    }
    
    std::string to_string() {
        std::stringstream ss;
        std::string temp="0";
        if(m_pc_gen_flag==1)
            temp="1";
        ss<< " Id:"<<m_id.m_x <<",pcgen:"<< temp;
        return ss.str();
    }
    
    bool is_invalidate_id() {
        bnodeid temp(-1,0);
        if(this->m_id.m_x == temp.m_id.m_x)return true;
        else return false;
    }
    
}__attribute__((packed));

#endif

ENUM(btree_store_type, uint32_t, MEM_BTREE, SSD_BTREE)

ENUM(btree_node_type, uint32_t, SIMPLE, VAR_VALUE, VAR_KEY, VAR_OBJECT, PREFIX, COMPACT)

#if 0
enum MatchType { NO_MATCH = 0, FULL_MATCH, SUBSET_MATCH, SUPERSET_MATCH, PARTIAL_MATCH_LEFT, PARTIAL_MATCH_RIGHT };
#endif

ENUM(btree_put_type, uint16_t,
     INSERT_ONLY_IF_NOT_EXISTS, // Insert
     REPLACE_ONLY_IF_EXISTS,    // Upsert
     REPLACE_IF_EXISTS_ELSE_INSERT,
     APPEND_ONLY_IF_EXISTS, // Update
     APPEND_IF_EXISTS_ELSE_INSERT)

class BtreeSearchRange;

class BtreeKey {
public:
    BtreeKey() = default;
    // BtreeKey(const BtreeKey& other) = delete; // Deleting copy constructor forces the
    // derived class to define its own copy constructor
    virtual ~BtreeKey() = default;

    // virtual BtreeKey& operator=(const BtreeKey& other) = delete; // Deleting = overload forces the derived to define
    // its = overload
    virtual int compare(const BtreeKey* other) const = 0;

    /* Applicable only for extent keys. It compare start key of (*other) with end key of (*this) */
    virtual int compare_start(const BtreeKey* other) const { return compare(other); };
    virtual int compare_range(const BtreeSearchRange& range) const = 0;
    virtual homeds::blob get_blob() const = 0;
    virtual void set_blob(const homeds::blob& b) = 0;
    virtual void copy_blob(const homeds::blob& b) = 0;

    /* Applicable to extent keys. It doesn't copy the entire blob. Copy only the end key of the blob */
    virtual void copy_end_key_blob(const homeds::blob& b) { copy_blob(b); };

    virtual uint32_t get_blob_size() const = 0;
    virtual void set_blob_size(uint32_t size) = 0;

    virtual std::string to_string() const = 0;
    virtual bool is_extent_key() { return false; }
};

ENUM(_MultiMatchSelector, uint16_t, DO_NOT_CARE, LEFT_MOST, RIGHT_MOST,
     BEST_FIT_TO_CLOSEST,           // Return the entry either same or more then the search key. If
                                    // nothing is available then return the entry just smaller then the
                                    // search key.
     BEST_FIT_TO_CLOSEST_FOR_REMOVE // It is similar as BEST_FIT_TO_CLOSEST but have special
                                    // handling for remove This code will be removed once
                                    // range query is supported in remove
)

class BtreeSearchRange {
    friend struct BtreeQueryCursor;
    // friend class  BtreeQueryRequest;

private:
    const BtreeKey* m_start_key = nullptr;
    const BtreeKey* m_end_key = nullptr;

    bool m_start_incl = false;
    bool m_end_incl = false;
    _MultiMatchSelector m_multi_selector;

public:
    BtreeSearchRange() {}

    BtreeSearchRange(const BtreeKey& start_key) : BtreeSearchRange(start_key, true, start_key, true) {}

    BtreeSearchRange(const BtreeKey& start_key, const BtreeKey& end_key) :
            BtreeSearchRange(start_key, true, end_key, true) {}

    BtreeSearchRange(const BtreeKey& start_key, bool start_incl, _MultiMatchSelector option) :
            BtreeSearchRange(start_key, start_incl, start_key, start_incl, option) {}

    BtreeSearchRange(const BtreeKey& start_key, bool start_incl, const BtreeKey& end_key, bool end_incl) :
            BtreeSearchRange(start_key, start_incl, end_key, end_incl, _MultiMatchSelector::DO_NOT_CARE) {}

    BtreeSearchRange(const BtreeKey& start_key, bool start_incl, const BtreeKey& end_key, bool end_incl,
                     _MultiMatchSelector option) :
            m_start_key(&start_key),
            m_end_key(&end_key),
            m_start_incl(start_incl),
            m_end_incl(end_incl),
            m_multi_selector(option) {}

    void set(const BtreeKey& start_key, bool start_incl, const BtreeKey& end_key, bool end_incl) {
        m_start_key = &start_key;
        m_end_key = &end_key;
        m_start_incl = start_incl;
        m_end_incl = end_incl;
    }

    void set_start_key(BtreeKey* m_start_key) { BtreeSearchRange::m_start_key = m_start_key; }
    void set_start_incl(bool m_start_incl) { BtreeSearchRange::m_start_incl = m_start_incl; }
    void set_end_key(const BtreeKey* m_end_key) { BtreeSearchRange::m_end_key = m_end_key; }
    void set_end_incl(bool m_end_incl) { BtreeSearchRange::m_end_incl = m_end_incl; }

    const BtreeKey* get_start_key() const { return m_start_key; }
    const BtreeKey* get_end_key() const { return m_end_key; }

    BtreeSearchRange extract_start_of_range() const {
        return BtreeSearchRange(*m_start_key, m_start_incl, m_multi_selector);
    }
    BtreeSearchRange extract_end_of_range() const { return BtreeSearchRange(*m_end_key, m_end_incl, m_multi_selector); }

    // Is the key provided and current key completely matches.
    // i.e If say a range = [8 to 12] and rkey is [9 - 11], then compare will return 0,
    // but this method will return false. It will return true only if range exactly matches.
    // virtual bool is_full_match(BtreeRangeKey *rkey) const = 0;

    bool is_start_inclusive() const { return m_start_incl; }
    bool is_end_inclusive() const { return m_end_incl; }

    bool is_simple_search() const { return ((get_start_key() == get_end_key()) && (m_start_incl == m_end_incl)); }

    _MultiMatchSelector selection_option() const { return m_multi_selector; }
    void set_selection_option(_MultiMatchSelector o) { m_multi_selector = o; }
};

/* This type is for keys which is range in itself i.e each key is having its own
 * start() and end().
 */
class ExtentBtreeKey : public BtreeKey {
public:
    ExtentBtreeKey() = default;
    virtual ~ExtentBtreeKey() = default;
    virtual bool is_extent_key() { return true; }
    virtual int compare_end(const BtreeKey* other) const = 0;
    virtual int compare_start(const BtreeKey* other) const override = 0;

    virtual bool preceeds(const BtreeKey* other) const = 0;
    virtual bool succeeds(const BtreeKey* other) const = 0;

    virtual void copy_end_key_blob(const homeds::blob& b) override = 0;

    /* we always compare the end key in case of extent */
    virtual int compare(const BtreeKey* other) const override { return (compare_end(other)); }

    /* we always compare the end key in case of extent */
    virtual int compare_range(const BtreeSearchRange& range) const override {
        return (compare_end(range.get_end_key()));
    }
};

class BtreeValue {
public:
    BtreeValue() {}
    virtual ~BtreeValue() {}

    // BtreeValue(const BtreeValue& other) = delete; // Deleting copy constructor forces the derived class to define its
    // own copy constructor

    virtual homeds::blob get_blob() const = 0;
    virtual void set_blob(const homeds::blob& b) = 0;
    virtual void copy_blob(const homeds::blob& b) = 0;
    virtual void append_blob(const BtreeValue& new_val, BtreeValue& existing_val) = 0;

    virtual uint32_t get_blob_size() const = 0;
    virtual void set_blob_size(uint32_t size) = 0;
    virtual uint32_t estimate_size_after_append(const BtreeValue& new_val) = 0;

    virtual void get_overlap_diff_kvs(BtreeKey* k1, BtreeValue* v1, BtreeKey* k2, BtreeValue* v2, uint32_t param,
                                      diff_read_next_t& to_read,
                                      std::vector< std::pair< BtreeKey, BtreeValue > >& overlap_kvs) {
        LOGINFO("Not Implemented");
    }

    virtual std::string to_string() const { return ""; }
};

/* This class is a top level class to keep track of the locks that are held currently. It is
 * used for serializabke query to unlock all nodes in right order at the end of the lock */
class BtreeLockTracker {
public:
    virtual ~BtreeLockTracker() = default;
};

struct BtreeQueryCursor {
    std::unique_ptr< BtreeKey > m_last_key;
    std::unique_ptr< BtreeLockTracker > m_locked_nodes;
};

ENUM(BtreeQueryType, uint8_t,
     // This is default query which walks to first element in range, and then sweeps/walks
     // across the leaf nodes. However, if upon pagination, it again walks down the query from
     // the key it left off.
     SWEEP_NON_INTRUSIVE_PAGINATION_QUERY,

     // Similar to sweep query, except that it retains the node and its lock during
     // pagination. This is more of intrusive query and if the caller is not careful, the read
     // lock will never be unlocked and could cause deadlocks. Use this option carefully.
     SWEEP_INTRUSIVE_PAGINATION_QUERY,

     // This is relatively inefficient query where every leaf node goes from its parent node
     // instead of walking the leaf node across. This is useful only if we want to check and
     // recover if parent and leaf node are in different generations or crash recovery cases.
     TREE_TRAVERSAL_QUERY,

     // This is both inefficient and quiet intrusive/unsafe query, where it locks the range
     // that is being queried for and do not allow any insert or update within that range. It
     // essentially create a serializable level of isolation.
     SERIALIZABLE_QUERY)

// Base class for range callback params
class BRangeCBParam {

public:
    BRangeCBParam() {}
    BtreeSearchRange& get_input_range() { return m_input_range; }
    BtreeSearchRange& get_sub_range() { return m_sub_range; }
    // TODO - make setters private and make Query/Update req as friends to access these
    void set_sub_range(const BtreeSearchRange& sub_range) { m_sub_range = sub_range; }
    void set_input_range(const BtreeSearchRange& sub_range) { m_input_range = sub_range; }

private:
    BtreeSearchRange m_input_range; // Btree range filter originally provided
    BtreeSearchRange m_sub_range;   // Btree sub range used during callbacks. start
                                    // non-inclusive, but end inclusive.
};

// class for range query callback param
template < typename K, typename V >
class BRangeQueryCBParam : public BRangeCBParam {
public:
    BRangeQueryCBParam() {}
};

// class for range update callback param
template < typename K, typename V >
class BRangeUpdateCBParam : public BRangeCBParam {
public:
    BRangeUpdateCBParam(K& key, V& value) : m_new_key(key), m_new_value(value), m_state_modifiable(true) {}
    K& get_new_key() { return m_new_key; }
    V& get_new_value() { return m_new_value; }
    bool is_state_modifiable() const { return m_state_modifiable; }
    void set_state_modifiable(bool state_modifiable) { BRangeUpdateCBParam::m_state_modifiable = state_modifiable; }

private:
    K m_new_key;
    V m_new_value;
    bool m_state_modifiable;
};

// Base class for range requests
class BRangeRequest {
public:
    BtreeSearchRange& get_input_range() { return m_input_range; }

protected:
    BRangeRequest(BRangeCBParam* cb_param, BtreeSearchRange& search_range) :
            m_cb_param(cb_param),
            m_input_range(search_range) {}

    BRangeCBParam* m_cb_param;      // additional parameters that is passed to callback
    BtreeSearchRange m_input_range; // Btree range filter originally provided
};

template < typename K, typename V >
using match_item_cb_get_t = std::function< void(std::vector< std::pair< K, V > >&, std::vector< std::pair< K, V > >&,
                                                BRangeQueryCBParam< K, V >*) >;
template < typename K, typename V >
class BtreeQueryRequest : public BRangeRequest {
public:
    BtreeQueryRequest(BtreeSearchRange& search_range,
                      BtreeQueryType query_type = BtreeQueryType::SWEEP_NON_INTRUSIVE_PAGINATION_QUERY,
                      uint32_t batch_size = 1000, match_item_cb_get_t< K, V > cb = nullptr,
                      BRangeQueryCBParam< K, V >* cb_param = nullptr) :
            BRangeRequest(cb_param, search_range),
            m_batch_search_range(search_range),
            m_start_range(search_range.extract_start_of_range()),
            m_end_range(search_range.extract_end_of_range()),
            m_query_type(query_type),
            m_batch_size(batch_size),
            m_cb(cb) {}

    ~BtreeQueryRequest() = default;

    void init_batch_range() {
        if (!is_empty_cursor()) {
            m_batch_search_range = BtreeSearchRange(*m_cursor.m_last_key, false, *m_input_range.get_end_key(),
                                                    m_input_range.is_end_inclusive(), m_input_range.selection_option());
            m_start_range = BtreeSearchRange(*m_cursor.m_last_key, false, m_input_range.selection_option());
        }
    }

    BtreeSearchRange& this_batch_range() { return m_batch_search_range; }
    BtreeQueryCursor& cursor() { return m_cursor; }
    BtreeSearchRange& get_start_of_range() { return m_start_range; }
    BtreeSearchRange& get_end_of_range() { return m_end_range; }

    bool is_empty_cursor() const { return ((m_cursor.m_last_key == nullptr) && (m_cursor.m_locked_nodes == nullptr)); }
    // virtual bool is_serializable() const = 0;
    BtreeQueryType query_type() const { return m_query_type; }
    uint32_t get_batch_size() const { return m_batch_size; }
    void set_batch_size(uint32_t count) { m_batch_size = count; }

    match_item_cb_get_t< K, V > callback() const { return m_cb; }
    BRangeQueryCBParam< K, V >* get_cb_param() const { return (BRangeQueryCBParam< K, V >*)m_cb_param; }

protected:
    BtreeSearchRange m_batch_search_range; // Adjusted filter for current batch
    BtreeSearchRange m_start_range;        // Search Range contaning only start key
    BtreeSearchRange m_end_range;          // Search Range containing only end key
    BtreeQueryCursor m_cursor;             // An opaque cursor object for pagination
    BtreeQueryType m_query_type;           // Type of the query
    uint32_t m_batch_size; // Count of items needed in this batch. This value can be changed on every cursor iteration
    const match_item_cb_get_t< K, V > m_cb;
};
template < typename K, typename V >
using match_item_cb_update_t = std::function< void(std::vector< std::pair< K, V > >&, std::vector< std::pair< K, V > >&,
                                                   BRangeUpdateCBParam< K, V >*) >;
template < typename K, typename V >
using get_size_needed_cb_t = std::function< uint32_t(std::vector< std::pair< K, V > >&, BRangeUpdateCBParam< K, V >*) >;
template < typename K, typename V >
class BtreeUpdateRequest : public BRangeRequest {
public:
    BtreeUpdateRequest(BtreeSearchRange& search_range, match_item_cb_update_t< K, V > cb = nullptr,
                       get_size_needed_cb_t< K, V > size_cb = nullptr,
                       BRangeUpdateCBParam< K, V >* cb_param = nullptr) :
            BRangeRequest(cb_param, search_range),
            m_cb(cb),
            m_size_cb(size_cb) {}

    match_item_cb_update_t< K, V > callback() const { return m_cb; }
    BRangeUpdateCBParam< K, V >* get_cb_param() const { return (BRangeUpdateCBParam< K, V >*)m_cb_param; }
    get_size_needed_cb_t< K, V > get_size_needed_callback() { return m_size_cb; }

protected:
    const match_item_cb_update_t< K, V > m_cb;
    const get_size_needed_cb_t< K, V > m_size_cb;
};

#if 0
class BtreeSweepQueryRequest : public BtreeQueryRequest {
public:
    BtreeSweepQueryRequest(const BtreeSearchRange& criteria, uint32_t iter_count = 1000,
            const match_item_cb_t& match_item_cb = nullptr) :
            BtreeQueryRequest(criteria, iter_count, match_item_cb) {}

    BtreeSweepQueryRequest(const BtreeSearchRange &criteria, const match_item_cb_t& match_item_cb) :
            BtreeQueryRequest(criteria, 1000, match_item_cb) {}

    bool is_serializable() const { return false; }
};

class BtreeSerializableQueryRequest : public BtreeQueryRequest {
public:
    BtreeSerializableQueryRequest(const BtreeSearchRange &range, uint32_t iter_count = 1000,
                             const match_item_cb_t& match_item_cb = nullptr) :
            BtreeQueryRequest(range, iter_count, match_item_cb) {}

    BtreeSerializableQueryRequest(const BtreeSearchRange &criteria, const match_item_cb_t& match_item_cb) :
            BtreeSerializableQueryRequest(criteria, 1000, match_item_cb) {}

    bool is_serializable() const { return true; }
};
#endif

class BtreeNodeInfo : public BtreeValue {
private:
    bnodeid m_bnodeid;

public:
    BtreeNodeInfo() : m_bnodeid(bnodeid::empty_bnodeid()) {}

    explicit BtreeNodeInfo(const bnodeid& id) : m_bnodeid(id) {}
    BtreeNodeInfo& operator=(const BtreeNodeInfo& other) = default;

    bnodeid bnode_id() const { return m_bnodeid; }
    void set_bnode_id(bnodeid bid) { m_bnodeid = bid; }
    bool has_valid_bnode_id() const { return (m_bnodeid.is_valid()); }

    homeds::blob get_blob() const override {
        homeds::blob b;
        b.size = sizeof(bnodeid_t);
        b.bytes = (uint8_t*)&m_bnodeid;
        return b;
    }

    void set_blob(const homeds::blob& b) override {
        DEBUG_ASSERT_EQ(b.size, sizeof(bnodeid_t));
        m_bnodeid = *(bnodeid_t*)b.bytes;
    }

    void copy_blob(const homeds::blob& b) override { set_blob(b); }

    void append_blob(const BtreeValue& new_val, BtreeValue& existing_val) override { set_blob(new_val.get_blob()); }

    void get_overlap_diff_kvs(BtreeKey* k1, BtreeValue* v1, BtreeKey* k2, BtreeValue* v2, uint32_t param,
                              diff_read_next_t& to_read,
                              std::vector< std::pair< BtreeKey, BtreeValue > >& overlap_kvs) override {}

    uint32_t get_blob_size() const override { return sizeof(bnodeid_t); }
    static uint32_t get_fixed_size() { return sizeof(bnodeid_t); }
    void set_blob_size(uint32_t size) override {}
    uint32_t estimate_size_after_append(const BtreeValue& new_val) override { return sizeof(bnodeid_t); }

    std::string to_string() const override {
        std::stringstream ss;
        ss << m_bnodeid << ", isValidId:" << has_valid_bnode_id();
        return ss.str();
    }

    friend std::ostream& operator<<(std::ostream& os, const BtreeNodeInfo& b) {
        os << b.m_bnodeid << ", isValidPtr: " << b.has_valid_bnode_id();
        return os;
    }
};

class EmptyClass : public BtreeValue {
public:
    EmptyClass() {}

    homeds::blob get_blob() const override {
        homeds::blob b;
        b.size = 0;
        b.bytes = (uint8_t*)this;
        return b;
    }

    void set_blob(const homeds::blob& b) override {}

    void copy_blob(const homeds::blob& b) override {}

    void append_blob(const BtreeValue& new_val, BtreeValue& existing_val) override {}

    static uint32_t get_fixed_size() { return 0; }

    uint32_t get_blob_size() const override { return 0; }

    void set_blob_size(uint32_t size) override {}

    void get_overlap_diff_kvs(BtreeKey* k1, BtreeValue* v1, BtreeKey* k2, BtreeValue* v2, uint32_t param,
                              diff_read_next_t& to_read,
                              std::vector< std::pair< BtreeKey, BtreeValue > >& overlap_kvs) override {}

    EmptyClass& operator=(const EmptyClass& other) { return (*this); }

    uint32_t estimate_size_after_append(const BtreeValue& new_val) override { return 0; }

    std::string to_string() const override { return "<Empty>"; }
};

class BtreeConfig {
private:
    uint64_t m_max_objs;
    uint32_t m_max_key_size;
    uint32_t m_max_value_size;

    uint32_t m_node_area_size;
    uint32_t m_node_size;

    uint8_t m_ideal_fill_pct;
    uint8_t m_split_pct;

    std::string m_btree_name; // Unique name for the btree

public:
    BtreeConfig(uint32_t node_size, const char* btree_name = nullptr) {
        m_max_objs = 0;
        m_max_key_size = m_max_value_size = 0;
        m_ideal_fill_pct = 90;
        m_split_pct = 50;
        m_btree_name = btree_name ? btree_name : std::string("btree");
        m_node_size = node_size;
    }

    uint32_t get_node_size() { return m_node_size; };
    uint32_t get_max_key_size() const { return m_max_key_size; }
    void set_max_key_size(uint32_t max_key_size) { m_max_key_size = max_key_size; }

    uint64_t get_max_objs() const { return m_max_objs; }
    void set_max_objs(uint64_t max_objs) { m_max_objs = max_objs; }

    uint32_t get_max_value_size() const { return m_max_value_size; }
    uint32_t get_node_area_size() const { return m_node_area_size; }

    void set_node_area_size(uint32_t size) { m_node_area_size = size; }
    void set_max_value_size(uint32_t max_value_size) { m_max_value_size = max_value_size; }

    uint32_t get_ideal_fill_size() const { return (uint32_t)(get_node_area_size() * m_ideal_fill_pct) / 100; }
    uint32_t get_merge_suggested_size() const { return get_node_area_size() - get_ideal_fill_size(); }
    uint32_t get_split_size(uint32_t filled_size) const { return (uint32_t)(filled_size * m_split_pct) / 100; }
    const std::string& get_name() const { return m_btree_name; }
};

#define DEFAULT_FREELIST_CACHE_COUNT 10000
template < size_t NodeSize, size_t CacheCount = DEFAULT_FREELIST_CACHE_COUNT >
class BtreeNodeAllocator {
public:
    static BtreeNodeAllocator< NodeSize, CacheCount >* create() {
        bool initialized = bt_node_allocator_initialized.load(std::memory_order_acquire);
        if (!initialized) {
            auto allocator = std::make_unique< BtreeNodeAllocator< NodeSize, CacheCount > >();
            if (bt_node_allocator_initialized.compare_exchange_strong(initialized, true, std::memory_order_acq_rel)) {
                bt_node_allocator = std::move(allocator);
            }
        }
        return bt_node_allocator.get();
    }

    static uint8_t* allocate() {
        DEBUG_ASSERT_EQ(bt_node_allocator_initialized, true);
        return bt_node_allocator->get_allocator()->allocate(NodeSize);
    }

    static void deallocate(uint8_t* mem) {
        // LOG(INFO) << "Deallocating memory " << (void *)mem;
        bt_node_allocator->get_allocator()->deallocate(mem, NodeSize);
    }

    static std::atomic< bool > bt_node_allocator_initialized;
    static std::unique_ptr< BtreeNodeAllocator< NodeSize, CacheCount > > bt_node_allocator;

    auto get_allocator() { return &m_allocator; }

private:
    sisl::FreeListAllocator< CacheCount, NodeSize > m_allocator;
};

class BtreeMetrics : public sisl::MetricsGroupWrapper {
public:
    explicit BtreeMetrics(btree_store_type store_type, const char* inst_name) :
            sisl::MetricsGroupWrapper(enum_name(store_type), inst_name) {
        REGISTER_COUNTER(btree_obj_count, "Btree object count", sisl::_publish_as::publish_as_gauge);
        REGISTER_COUNTER(btree_leaf_node_count, "Btree Leaf node count", "btree_node_count", {"node_type", "leaf"},
                         sisl::_publish_as::publish_as_gauge);
        REGISTER_COUNTER(btree_int_node_count, "Btree Interior node count", "btree_node_count",
                         {"node_type", "interior"}, sisl::_publish_as::publish_as_gauge);
        REGISTER_COUNTER(btree_split_count, "Total number of btree node splits");
        REGISTER_COUNTER(insert_failed_count, "Total number of inserts failed");
        REGISTER_COUNTER(btree_merge_count, "Total number of btree node merges");
        REGISTER_COUNTER(btree_depth, "Depth of btree", sisl::_publish_as::publish_as_gauge);

        REGISTER_COUNTER(btree_int_node_writes, "Total number of btree interior node writes", "btree_node_writes",
                         {"node_type", "interior"});
        REGISTER_COUNTER(btree_leaf_node_writes, "Total number of btree leaf node writes", "btree_node_writes",
                         {"node_type", "leaf"});
        REGISTER_COUNTER(btree_num_pc_gen_mismatch, "Number of gen mismatches to recover");

        REGISTER_HISTOGRAM(btree_int_node_occupancy, "Interior node occupancy", "btree_node_occupancy",
                           {"node_type", "interior"}, HistogramBucketsType(ExponentialOfTwoBuckets));
        REGISTER_HISTOGRAM(btree_leaf_node_occupancy, "Leaf node occupancy", "btree_node_occupancy",
                           {"node_type", "leaf"}, HistogramBucketsType(ExponentialOfTwoBuckets));
        REGISTER_COUNTER(btree_retry_count, "number of retries");
        REGISTER_COUNTER(write_err_cnt, "number of errors in write");
        REGISTER_COUNTER(split_failed, "split failed");
        REGISTER_COUNTER(query_err_cnt, "number of errors in query");
        REGISTER_COUNTER(read_node_count_in_write_ops, "number of nodes read in write_op");
        REGISTER_COUNTER(read_node_count_in_query_ops, "number of nodes read in query_op");
        REGISTER_COUNTER(btree_write_ops_count, "number of btree operations");
        REGISTER_COUNTER(btree_query_ops_count, "number of btree operations");
        REGISTER_COUNTER(btree_remove_ops_count, "number of btree operations");
        REGISTER_HISTOGRAM(btree_exclusive_time_in_int_node,
                           "Exclusive time spent (Write locked) on interior node (ns)", "btree_exclusive_time_in_node",
                           {"node_type", "interior"});
        REGISTER_HISTOGRAM(btree_exclusive_time_in_leaf_node, "Exclusive time spent (Write locked) on leaf node (ns)",
                           "btree_exclusive_time_in_node", {"node_type", "leaf"});
        REGISTER_HISTOGRAM(btree_inclusive_time_in_int_node, "Inclusive time spent (Read locked) on interior node (ns)",
                           "btree_inclusive_time_in_node", {"node_type", "interior"});
        REGISTER_HISTOGRAM(btree_inclusive_time_in_leaf_node, "Inclusive time spent (Read locked) on leaf node (ns)",
                           "btree_inclusive_time_in_node", {"node_type", "leaf"});

        register_me_to_farm();
    }
};

template < size_t NodeSize, size_t CacheCount >
std::atomic< bool > BtreeNodeAllocator< NodeSize, CacheCount >::bt_node_allocator_initialized(false);

template < size_t NodeSize, size_t CacheCount >
std::unique_ptr< BtreeNodeAllocator< NodeSize, CacheCount > >
    BtreeNodeAllocator< NodeSize, CacheCount >::bt_node_allocator = nullptr;

<<<<<<< HEAD
#if 0
#define MIN_NODE_SIZE 8192
#define MAX_NODE_SIZE 8192

class BtreeNodeAllocator
{
public:
    static constexpr uint32_t get_bucket_size(uint32_t count) {
        uint32_t result = MIN_NODE_SIZE;
        for (auto i = 0; i < count; i++) {
            result *= MIN_NODE_SIZE;
        }
        return result;
    }

    static constexpr uint32_t get_nbuckets() {
        return std::log2(MAX_NODE_SIZE) - std::log2(MIN_NODE_SIZE) + 1;
    }

    BtreeNodeAllocator() {
        m_allocators.reserve(get_nbuckets());
        for (auto i = 0U; i < get_nbuckets(); i++) {
            auto *allocator = new sisl::FreeListAllocator< FREELIST_CACHE_COUNT, get_bucket_size(i)>();
            m_allocators.push_back((void *)allocator);
        }
        // Allocate a default tail allocator for non-confirming sizes
        auto *allocator = new sisl::FreeListAllocator< FREELIST_CACHE_COUNT, 0>();
        m_allocators.push_back((void *)allocator);
    }

    ~BtreeNodeAllocator() {
        for (auto i = 0U; i < get_nbuckets(); i++) {
            auto *allocator = (sisl::FreeListAllocator< FREELIST_CACHE_COUNT, get_bucket_size(i)> *)m_allocators[i];
            delete(allocator);
        }
        // Allocate a default tail allocator for non-confirming sizes
        auto *allocator = (sisl::FreeListAllocator< FREELIST_CACHE_COUNT, 0> *)m_allocators[m_allocators.size()-1];
        delete(allocator);
    }

    static BtreeNodeAllocator *create() {
        bool initialized = bt_node_allocator_initialized.load(std::memory_order_acquire);
        if (!initialized) {
            std::unique_ptr< BtreeNodeAllocator > allocator = std::make_unique< BtreeNodeAllocator >();
            if (bt_node_allocator_initialized.compare_exchange_strong(initialized, true, std::memory_order_acq_rel)) {
                bt_node_allocator = std::move(allocator);
            }
        }
        return bt_node_allocator.get();
    }

    static uint8_t *allocate(uint32_t size_needed)  {
        uint32_t nbucket = (size_needed - 1)/MIN_NODE_SIZE + 1;
        if (sisl_unlikely(m_impl.get() == nullptr)) {
            m_impl.reset(new FreeListAllocatorImpl< MaxListCount, Size >());
        }

        return (m_impl->allocate(size_needed));
    }

    static void deallocate(T *mem) {
        mem->~T();
        get_obj_allocator()->m_allocator->deallocate((uint8_t *)mem, sizeof(T));
    }

    static std::atomic< bool > bt_node_allocator_initialized;
    static std::unique_ptr< BtreeNodeAllocator > bt_node_allocator;

private:
    sisl::FreeListAllocator< FREELIST_CACHE_COUNT, sizeof(T) > *get_freelist_allocator() {
        return m_allocator.get();
    }

private:
    std::vector< void * > m_allocators;

    static ObjectAllocator< T, CacheCount > *get_obj_allocator() {
        if (sisl_unlikely((obj_allocator == nullptr))) {
            obj_allocator = std::make_unique< ObjectAllocator< T, CacheCount > >();
        }
        return obj_allocator.get();
    }
};


std::atomic< bool > BtreeNodeAllocator::bt_node_allocator_initialized(false);
std::unique_ptr< BtreeNodeAllocator > BtreeNodeAllocator::bt_node_allocator = nullptr;
#endif

=======
>>>>>>> 51dbfd5e
} // namespace btree
} // namespace homeds<|MERGE_RESOLUTION|>--- conflicted
+++ resolved
@@ -849,7 +849,6 @@
 std::unique_ptr< BtreeNodeAllocator< NodeSize, CacheCount > >
     BtreeNodeAllocator< NodeSize, CacheCount >::bt_node_allocator = nullptr;
 
-<<<<<<< HEAD
 #if 0
 #define MIN_NODE_SIZE 8192
 #define MAX_NODE_SIZE 8192
@@ -939,7 +938,5 @@
 std::unique_ptr< BtreeNodeAllocator > BtreeNodeAllocator::bt_node_allocator = nullptr;
 #endif
 
-=======
->>>>>>> 51dbfd5e
 } // namespace btree
 } // namespace homeds