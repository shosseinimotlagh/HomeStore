#include <gtest/gtest.h>
#include <iostream>
#include <thread>
#include <sds_logging/logging.h>
#include <sds_options/options.h>
#include <utility/thread_buffer.hpp>
#include <utility/obj_life_counter.hpp>

#include <metrics/metrics.hpp>
#include "homeds/loadgen/loadgen.hpp"
#include "homeds/loadgen/keyset.hpp"
#include "homeds/loadgen/loadgen_common.hpp"

#include "keyspecs/simple_key_spec.hpp"
#include "valuespecs/fixedbyte_value_spec.hpp"
#include "storespecs/membtree_store_spec.hpp"

#include "homeblks/volume/mapping.hpp"
#include "keyspecs/map_key_spec.hpp"
#include "storespecs/map_store_spec.hpp"
#include "valuespecs/map_value_spec.hpp"
#include "storespecs/ssdbtree_store_spec.hpp"
#include "keyspecs/var_key_spec.hpp"
#include "valuespecs/var_value_spec.hpp"

#include "keyspecs/cache_key_spec.hpp"
#include "valuespecs/cache_value_spec.hpp"
#include "storespecs/cache_store_spec.hpp"

#include "loadgen_crud_suite.hpp"
#include "homeds/loadgen/iomgr_executor.hpp"

#include "storespecs/volume_store_spec.hpp"
#include "keyspecs/vol_key_spec.hpp"
#include "valuespecs/vol_value_spec.hpp"

#include "storespecs/file_store_spec.hpp"
#include "valuespecs/blk_value_spec.hpp"

#include "storespecs/vdev_prw_store_spec.hpp"
#include "storespecs/vdev_rw_store_spec.hpp"
#include "keyspecs/vdev_key_spec.hpp"
#include "valuespecs/vdev_value_spec.hpp"

#include "storespecs/log_store_spec.hpp"
#include "keyspecs/logstore_key_spec.hpp"
#include "valuespecs/logstore_value_spec.hpp"

#include "disk_initializer.hpp"
#include <linux/fs.h>
#include <sys/ioctl.h>

#ifndef DEBUG
extern bool same_value_gen;
#endif
SDS_LOGGING_INIT(HOMESTORE_LOG_MODS)

THREAD_BUFFER_INIT;

using namespace homeds::loadgen;

#define G_SimpleKV_Mem                                                                                                 \
    BtreeLoadGen< SimpleNumberKey, FixedBytesValue< 64 >,                                                              \
                  MemBtreeStoreSpec< SimpleNumberKey, FixedBytesValue< 64 >, 512 >, IOMgrExecutor >

#define G_SimpleKV_SSD                                                                                                 \
    BtreeLoadGen< SimpleNumberKey, FixedBytesValue< 64 >,                                                              \
                  SSDBtreeStoreSpec< SimpleNumberKey, FixedBytesValue< 64 >, 4096 >, IOMgrExecutor >

#define G_VarKV_SSD                                                                                                    \
    BtreeLoadGen< VarBytesKey, VarBytesValue< 64 >, SSDBtreeStoreSpec< VarBytesKey, VarBytesValue< 64 >, 4096 >,       \
                  IOMgrExecutor >

#define G_MapKV_SSD BtreeLoadGen< MapKey, MapValue, MapStoreSpec< MapKey, MapValue, 4096 >, IOMgrExecutor >

#define G_CacheKV BtreeLoadGen< CacheKey, CacheValue, CacheStoreSpec< CacheKey, CacheValue, 4096 >, IOMgrExecutor >

#define G_Volume_Test BtreeLoadGen< VolumeKey, VolumeValue, VolumeStoreSpec< VolumeKey, VolumeValue >, IOMgrExecutor >

#define G_FileKV BtreeLoadGen< MapKey, BlkValue, FileStoreSpec, IOMgrExecutor >

#define G_VDev_Test_PRW BtreeLoadGen< VDevKey, VDevValue, VDevPRWStoreSpec, IOMgrExecutor >

#define G_VDev_Test_RW BtreeLoadGen< SimpleNumberKey, VDevValue, VDevRWStoreSpec, IOMgrExecutor >

#define G_LogStore_Test BtreeLoadGen< LogStoreKey, LogStoreValue, LogStoreSpec, IOMgrExecutor >

static Param parameters;
bool loadgen_verify_mode = false;

struct BtreeTest : public testing::Test {
    std::unique_ptr< G_SimpleKV_Mem > loadgen;

    void execute() {
        loadgen = std::make_unique< G_SimpleKV_Mem >(parameters.NT);
        loadgen->initParam(parameters);
        LOGINFO("WarmUp Started");
        loadgen->warmup(true, true, false, false);
        LOGINFO("Regression Started");
        loadgen->regression(true, true, false, false);
    }
};

TEST_F(BtreeTest, SimpleKVMemTest) { this->execute(); }

// TODO: combine the SimpleKVMem/SimpleKVSSD/VarKVSSD in one class
struct SSDBtreeTest : public testing::Test {
    std::unique_ptr< G_SimpleKV_SSD > loadgen;
    DiskInitializer< IOMgrExecutor > di;
    std::mutex m_mtx;
    std::condition_variable m_cv;
    bool is_complete = false;

    void join() {
        std::unique_lock< std::mutex > lk(m_mtx);
        m_cv.wait(lk, [this] { return is_complete; });
    }

    void init_done_cb(std::error_condition err, const homeds::out_params& params1) {
        loadgen->initParam(parameters); // internally inits mapping
        LOGINFO("Regression Started");
        loadgen->regression(true, false, false, false);
        is_complete = true;
        m_cv.notify_one();
    }

    void execute() {
        loadgen = std::make_unique< G_SimpleKV_SSD >(parameters.NT); // starts iomgr
        di.init(loadgen->get_executor(),
                std::bind(&SSDBtreeTest::init_done_cb, this, std::placeholders::_1, std::placeholders::_2));
        join(); // sync wait for test to finish
        di.cleanup();
    }
};

TEST_F(SSDBtreeTest, SimpleKVSSDTest) { this->execute(); }

struct SSDBtreeVarKVTest : public testing::Test {
    std::unique_ptr< G_VarKV_SSD > loadgen;
    DiskInitializer< IOMgrExecutor > di;
    std::mutex m_mtx;
    std::condition_variable m_cv;
    bool is_complete = false;

    void join() {
        std::unique_lock< std::mutex > lk(m_mtx);
        m_cv.wait(lk, [this] { return is_complete; });
    }

    void init_done_cb(std::error_condition err, const homeds::out_params& params1) {
        loadgen->initParam(parameters); // internally inits mapping
        LOGINFO("Regression Started");
        loadgen->regression(true, false, false, false);
        is_complete = true;
        m_cv.notify_one();
    }

    void execute() {
        loadgen = std::make_unique< G_VarKV_SSD >(parameters.NT); // starts iomgr
        di.init(loadgen->get_executor(),
                std::bind(&SSDBtreeVarKVTest::init_done_cb, this, std::placeholders::_1, std::placeholders::_2));
        join(); // sync wait for test to finish
        di.cleanup();
    }
};

TEST_F(SSDBtreeVarKVTest, VarKVSSDTest) { this->execute(); }

struct MapTest : public testing::Test {
    DiskInitializer< IOMgrExecutor > di;
    std::unique_ptr< G_MapKV_SSD > loadgen;
    std::mutex m_mtx;
    std::condition_variable m_cv;
    bool is_complete = false;

    void join() {
        std::unique_lock< std::mutex > lk(m_mtx);
        m_cv.wait(lk, [this] { return is_complete; });
    }

    void init_done_cb(std::error_condition err, const homeds::out_params& params1) {
        loadgen->initParam(parameters); // internally inits mapping
        loadgen->specific_tests(SPECIFIC_TEST::MAP);
        LOGINFO("Regression Started");
        loadgen->regression(true, false, true, true);
        is_complete = true;
        m_cv.notify_one();
    }

    void execute() {
        loadgen = std::make_unique< G_MapKV_SSD >(parameters.NT); // starts iomgr
        di.init(loadgen->get_executor(),
                std::bind(&MapTest::init_done_cb, this, std::placeholders::_1, std::placeholders::_2), 512);
        join(); // sync wait for test to finish
        di.cleanup();
    }
};

TEST_F(MapTest, MapSSDTest) { this->execute(); }

struct FileTest : public testing::Test {
    std::unique_ptr< G_FileKV > loadgen;
    DiskInitializer< IOMgrExecutor > di;
    std::mutex m_mtx;
    std::condition_variable m_cv;
    bool is_complete = false;

    void join() {
        std::unique_lock< std::mutex > lk(m_mtx);
        m_cv.wait(lk, [this] { return is_complete; });
    }

    void init_done_cb(std::error_condition err, const homeds::out_params& params1) {
        loadgen->specific_tests(SPECIFIC_TEST::MAP);
        LOGINFO("Regression Started");
        size_t size = 0;
        for (uint32_t i = 0; i < parameters.file_names.size(); ++i) {
            auto fd = open(parameters.file_names[i].c_str(), O_RDWR);
            struct stat buf;
            uint64_t devsize = 0;
            if (fstat(fd, &buf) >= 0) {
                devsize = buf.st_size;
            } else {
                ioctl(fd, BLKGETSIZE64, &devsize);
            }
            assert(devsize > 0);
            devsize = devsize - (devsize % MAX_SEGMENT_SIZE);
            size += devsize;
        }
        parameters.NK = size / BLK_SIZE;
        loadgen->initParam(parameters); // internally inits mapping
        loadgen->regression(true, false, true, true);
        is_complete = true;
        m_cv.notify_one();
    }

    void execute() {
        loadgen = std::make_unique< G_FileKV >(parameters.NT); // starts iomgr
        di.init(loadgen->get_executor(),
                std::bind(&FileTest::init_done_cb, this, std::placeholders::_1, std::placeholders::_2));
        join(); // sync wait for test to finish
        di.cleanup();
    }
};

TEST_F(FileTest, FileTest) { this->execute(); }

struct VDevTest_RW : public testing::Test {
    std::unique_ptr< G_VDev_Test_RW > loadgen;
    DiskInitializer< IOMgrExecutor > di;
    std::mutex m_mtx;
    std::condition_variable m_cv;
    bool is_complete = false;

    void join() {
        std::unique_lock< std::mutex > lk(m_mtx);
        m_cv.wait(lk, [this] { return is_complete; });
    }

    void init_done_cb(std::error_condition err, const homeds::out_params& params1) {
        loadgen->initParam(parameters);
        LOGINFO("Regression Started");
        loadgen->regression(true, false, false, false);
        is_complete = true;
        m_cv.notify_one();
    }

    void execute() {
        // disable verfication for vdev test
        parameters.NT = 1; // vdev APIs are not thread-safe;
        loadgen = std::make_unique< G_VDev_Test_RW >(parameters.NT, false);
        di.init(loadgen->get_executor(),
                std::bind(&VDevTest_RW::init_done_cb, this, std::placeholders::_1, std::placeholders::_2));
        join(); // sync wait for test to finish
        di.cleanup();
    }
};

TEST_F(VDevTest_RW, VDevTest_RW) { this->execute(); }

struct VDevTest_PRW : public testing::Test {
    std::unique_ptr< G_VDev_Test_PRW > loadgen;
    DiskInitializer< IOMgrExecutor > di;
    std::mutex m_mtx;
    std::condition_variable m_cv;
    bool is_complete = false;

    void join() {
        std::unique_lock< std::mutex > lk(m_mtx);
        m_cv.wait(lk, [this] { return is_complete; });
    }

    void init_done_cb(std::error_condition err, const homeds::out_params& params1) {
        loadgen->initParam(parameters);
        LOGINFO("Regression Started");
        loadgen->regression(true, false, false, false);
        is_complete = true;
        m_cv.notify_one();
    }

    void execute() {
        // disable verfication for vdev test
        parameters.NT = 1; // vdev APIs are not thread-safe;
        loadgen = std::make_unique< G_VDev_Test_PRW >(parameters.NT, false);
        di.init(loadgen->get_executor(),
                std::bind(&VDevTest_PRW::init_done_cb, this, std::placeholders::_1, std::placeholders::_2));
        join(); // sync wait for test to finish
        di.cleanup();
    }
};

TEST_F(VDevTest_PRW, VDevTest_PRW) { this->execute(); }

struct CacheTest : public testing::Test {
    std::unique_ptr< G_CacheKV > loadgen;

    void execute() {
        loadgen = std::make_unique< G_CacheKV >(parameters.NT);
        loadgen->initParam(parameters);
        LOGINFO("Regression Started");
        loadgen->regression(false, false, false, false);
    }
};

TEST_F(CacheTest, CacheMemTest) { this->execute(); }

class VolumeLoadTest : public testing::Test {
private:
    std::unique_ptr< G_Volume_Test > m_loadgen;
    VolumeManager< IOMgrExecutor >* m_vol_mgr = nullptr;
    std::mutex m_mtx;
    std::condition_variable m_cv;
    bool m_is_complete = false;

private:
    void init_done_cb(std::error_condition err) {
        // internally call VolumeStoreSpec::init_store
        // Need to set NK so that we can generate lba no larger than max vol size;
        parameters.NK = m_vol_mgr->max_vol_blks();
        m_loadgen->initParam(parameters);
        LOGINFO("Starting I/O ...");
        m_loadgen->regression(true, false, false, false);
        LOGINFO("I/O Completed . ");
        m_is_complete = true;
        m_cv.notify_one();
    }

    void join() {
        std::unique_lock< std::mutex > lk(m_mtx);
        m_cv.wait(lk, [this] { return m_is_complete; });
    }

public:
    void execute() {
        // start iomgr
        // volume store handles verification by itself;
        m_loadgen = std::make_unique< G_Volume_Test >(parameters.NT, false);

        m_vol_mgr = VolumeManager< IOMgrExecutor >::instance();
<<<<<<< HEAD

        uint64_t num_vols = SDS_OPTIONS["num_vols"].as< uint64_t >();
        m_vol_mgr->set_max_vols(num_vols);
=======
>>>>>>> 51dbfd5e

        // start vol manager which creates a bunch of volumes;
        m_vol_mgr->start(parameters.enable_write_log, m_loadgen->get_executor(),
                         std::bind(&VolumeLoadTest::init_done_cb, this, std::placeholders::_1));

        // wait for loadgen to finish
        join();

<<<<<<< HEAD
        // call executor stop here to wake up the threads blocking on reading the queue;
        // need this with new iomgr so that vol ref can be released before we call shutdown.
        m_loadgen->get_executor().stop();

=======
>>>>>>> 51dbfd5e
        m_vol_mgr->stop();

        VolumeManager< IOMgrExecutor >::del_instance();
    }
};

TEST_F(VolumeLoadTest, VolumeTest) { this->execute(); }

struct LogStoreLoadTest : public testing::Test {
    std::unique_ptr< G_LogStore_Test > loadgen;
    DiskInitializer< IOMgrExecutor > di;
    std::mutex m_mtx;
    std::condition_variable m_cv;
    bool is_complete = false;

    void join() {
        std::unique_lock< std::mutex > lk(m_mtx);
        m_cv.wait(lk, [this] { return is_complete; });
    }

    void init_done_cb(std::error_condition err, const homeds::out_params& params1) {
        loadgen->initParam(parameters);
        LOGINFO("Regression Started");
        loadgen->regression(true, false, false, false);
        is_complete = true;
        m_cv.notify_one();
    }

    void execute() {
        // disable verification because it is async write, similar as volume test load;
        // verification will be done by logstore spec;
        loadgen = std::make_unique< G_LogStore_Test >(parameters.NT, false);
        di.init(loadgen->get_executor(),
                std::bind(&LogStoreLoadTest::init_done_cb, this, std::placeholders::_1, std::placeholders::_2));
        join(); // sync wait for test to finish
        di.cleanup();
    }
};

TEST_F(LogStoreLoadTest, LogStoreTest) { this->execute(); }

SDS_OPTION_GROUP(
    test_load, (num_io, "", "num_io", "num of io", ::cxxopts::value< uint64_t >()->default_value("1000"), "number"),
    (run_time, "", "run_time", "time to run in seconds", ::cxxopts::value< uint64_t >()->default_value("300"),
     "number"),
    (num_keys, "", "num_keys", "num of keys", ::cxxopts::value< uint64_t >()->default_value("300"), "number"),
    (per_create, "", "per_create", "percentage of io that are creates",
     ::cxxopts::value< uint64_t >()->default_value("40"), "number"),
    (per_read, "", "per_read", "percentage of io that are reads", ::cxxopts::value< uint64_t >()->default_value("5"),
     "number"),
    (per_update, "", "per_update", "percentage of io that are updates",
     ::cxxopts::value< uint64_t >()->default_value("5"), "number"),
    (per_delete, "", "per_delete", "percentage of io that are deletes",
     ::cxxopts::value< uint64_t >()->default_value("15"), "number"),
    (per_range_update, "", "per_range_update", "percentage of io that are range update",
     ::cxxopts::value< uint64_t >()->default_value("15"), "number"),
    (per_range_query, "", "per_range_query", "percentage of io that are range query",
     ::cxxopts::value< uint64_t >()->default_value("20"), "number"),
    (print_interval, "", "print_interval", "print interval in seconds",
     ::cxxopts::value< uint64_t >()->default_value("10"), "number"),
    (warm_up_keys, "", "warm_up_keys", "num of warm up keys", ::cxxopts::value< uint64_t >()->default_value("200"),
     "number"),
    (num_threads, "", "num_threads", "num of threads", ::cxxopts::value< uint8_t >()->default_value("8"), "number"),
    (enable_write_log, "", "enable_write_log", "enable write log persistence",
     ::cxxopts::value< uint8_t >()->default_value("0"), "number"),
    (workload_shift_time, "", "workload_shift_time", "time in sec to shift workload",
     ::cxxopts::value< uint64_t >()->default_value("3600"), "number"),
    (hb_stats_port, "", "hb_stats_port", "Stats port for HTTP service",
     cxxopts::value< int32_t >()->default_value("5001"), "port"),
    (files, "", "input-files", "Do IO on a set of files", cxxopts::value< std::vector< std::string > >(),
<<<<<<< HEAD
     "path,[path,...]"),
    (num_vols, "", "num_vols", "number of vols to create", ::cxxopts::value< uint64_t >()->default_value("50"),
     "number"))
=======
     "path,[path,...]"))
>>>>>>> 51dbfd5e

SDS_OPTIONS_ENABLE(logging, test_load)

// TODO: VolumeTest couldn't be started after MapSSDTest. Seems because of the http server can't be started because of
// bing to the same port 5001
int main(int argc, char* argv[]) {
    ::testing::GTEST_FLAG(filter) = "*Map*:*Cache*";
    testing::InitGoogleTest(&argc, argv);

    SDS_OPTIONS_LOAD(argc, argv, logging, test_load)
    sds_logging::SetLogger("test_load");
    spdlog::set_pattern("[%D %T%z] [%^%l%$] [%n] [%t] %v");

    parameters.NIO = SDS_OPTIONS["num_io"].as< uint64_t >();
    parameters.NK = SDS_OPTIONS["num_keys"].as< uint64_t >();
    parameters.PC = SDS_OPTIONS["per_create"].as< uint64_t >();
    parameters.PR = SDS_OPTIONS["per_read"].as< uint64_t >();
    parameters.PU = SDS_OPTIONS["per_update"].as< uint64_t >();
    parameters.PD = SDS_OPTIONS["per_delete"].as< uint64_t >();
    parameters.NRT = SDS_OPTIONS["run_time"].as< uint64_t >();
    parameters.WST = SDS_OPTIONS["workload_shift_time"].as< uint64_t >();

    parameters.PRU = SDS_OPTIONS["per_range_update"].as< uint64_t >();
    parameters.PRQ = SDS_OPTIONS["per_range_query"].as< uint64_t >();
    parameters.PRINT_INTERVAL = SDS_OPTIONS["print_interval"].as< uint64_t >();
    parameters.WARM_UP_KEYS = SDS_OPTIONS["warm_up_keys"].as< uint64_t >();
    parameters.NT = SDS_OPTIONS["num_threads"].as< uint8_t >();
    parameters.enable_write_log = SDS_OPTIONS["enable_write_log"].as< uint8_t >();

    if (parameters.PC + parameters.PR + parameters.PU + parameters.PD + parameters.PRU + parameters.PRQ != 100) {
        LOGERROR("percent should total to 100");
        return 1;
    }
    parameters.PR += parameters.PC;
    parameters.PU += parameters.PR;
    parameters.PD += parameters.PU;
    parameters.PRU += parameters.PD;
    parameters.PRQ = 100;
    srand(time(0));
#ifndef DEBUG
    same_value_gen = true;
#endif

    if (SDS_OPTIONS.count("input-files")) {
        for (auto const& path : SDS_OPTIONS["input-files"].as< std::vector< std::string > >()) {
            parameters.file_names.push_back(path);
        }
        /* We don't support more then one file */
        assert(parameters.file_names.size() == 1);
    }
    assert(parameters.WARM_UP_KEYS <=
           parameters.NK); // this is required as we set MAX_KEYS in key spec as per value of NK

    return RUN_ALL_TESTS();
}<|MERGE_RESOLUTION|>--- conflicted
+++ resolved
@@ -357,12 +357,9 @@
         m_loadgen = std::make_unique< G_Volume_Test >(parameters.NT, false);
 
         m_vol_mgr = VolumeManager< IOMgrExecutor >::instance();
-<<<<<<< HEAD
 
         uint64_t num_vols = SDS_OPTIONS["num_vols"].as< uint64_t >();
         m_vol_mgr->set_max_vols(num_vols);
-=======
->>>>>>> 51dbfd5e
 
         // start vol manager which creates a bunch of volumes;
         m_vol_mgr->start(parameters.enable_write_log, m_loadgen->get_executor(),
@@ -371,13 +368,10 @@
         // wait for loadgen to finish
         join();
 
-<<<<<<< HEAD
         // call executor stop here to wake up the threads blocking on reading the queue;
         // need this with new iomgr so that vol ref can be released before we call shutdown.
         m_loadgen->get_executor().stop();
 
-=======
->>>>>>> 51dbfd5e
         m_vol_mgr->stop();
 
         VolumeManager< IOMgrExecutor >::del_instance();
@@ -448,13 +442,9 @@
     (hb_stats_port, "", "hb_stats_port", "Stats port for HTTP service",
      cxxopts::value< int32_t >()->default_value("5001"), "port"),
     (files, "", "input-files", "Do IO on a set of files", cxxopts::value< std::vector< std::string > >(),
-<<<<<<< HEAD
      "path,[path,...]"),
     (num_vols, "", "num_vols", "number of vols to create", ::cxxopts::value< uint64_t >()->default_value("50"),
      "number"))
-=======
-     "path,[path,...]"))
->>>>>>> 51dbfd5e
 
 SDS_OPTIONS_ENABLE(logging, test_load)
 
