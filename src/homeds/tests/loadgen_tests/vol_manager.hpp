#pragma once
#include "write_log_recorder.hpp"
#include "vol_crc_persist_mgr.hpp"
#include <logdev/log_dev.hpp>

#define MAX_DEVICES 2
#define VOL_PREFIX "vol_load_gen/vol"

//
// VolumeManager holds all the details about volume lifecyle:
// 1. init, create, delete, recovery, etc;
//
namespace homeds {
namespace loadgen {

constexpr uint64_t CACHE_SIZE = (4 * 1024 * 1024 * 1024ul);
constexpr uint32_t VOL_PAGE_SIZE = 4096;
constexpr uint32_t MAX_CRC_DEPTH = 3;
const uint64_t LOGDEV_BUF_SIZE = HomeStoreConfig::align_size * 1024;

class VolReq {
public:
    ssize_t size;
    off_t offset;
    uint64_t lba;
    uint32_t nblks;
    uint8_t* buf; // read;
    bool is_read;
    bool verify; // only valid for read;
    uint64_t vol_id;
    std::vector< uint64_t > hash; // only valid for write

public:
    VolReq() { buf = nullptr; }

    virtual ~VolReq() {
<<<<<<< HEAD
        if (buf) {
            free(buf);
        }
=======
        if (buf) { free(buf); }
>>>>>>> bbfe81ea
    }
};

struct VolumeInfo {
    std::mutex m_mtx;     // lock
    homeds::Bitset* m_bm; // volume block write bitmap

    VolumeInfo(uint64_t vol_total_blks) { m_bm = new homeds::Bitset(vol_total_blks); }

    ~VolumeInfo() { delete m_bm; }
};

template < typename Executor >
class VolumeManager {
    typedef std::function< void(std::error_condition err) > init_done_callback;

public:
    VolumeManager() {
        // create vol loadgen folder
        mkdir(vol_loadgen_dir.c_str(), S_IRWXU | S_IRWXG | S_IROTH | S_IXOTH);
    }

    ~VolumeManager() {
        for (auto& x : m_vol_info) {
            delete x;
        }

        m_verify_mgr.reset();
        m_write_recorder.reset();

        // remove the loadgen dir
        if (0 != rmdir(vol_loadgen_dir.c_str())) {
            LOGERROR("Deleting dir: {} failed, error no: {}, err msg: {}", vol_loadgen_dir, errno,
                     std::strerror(errno));
            assert(0);
        }
    }

    void start(bool enable_write_log, Executor& executor, init_done_callback init_done_cb) {
        m_enable_write_log = enable_write_log;
        m_max_cap = 0;
        m_max_vol_size = 0;
        m_max_disk_cap = 10 * Gi;

        struct stat st;
<<<<<<< HEAD

        m_file_names = {"vol_load_gen/file1", "vol_load_gen/file2", "vol_load_gen/file3", "vol_load_gen/file4"};

        m_iomgr = executor.get_iomgr();
        m_done_cb = init_done_cb;

        if (m_enable_write_log) {
            m_write_recorder = std::make_shared< WriteLogRecorder< uint64_t > >(max_vols());
        }
=======
        
        m_file_names    = {"vol_load_gen/file1", "vol_load_gen/file2", "vol_load_gen/file3", "vol_load_gen/file4"};
        m_done_cb = init_done_cb;

        if (m_enable_write_log) { m_write_recorder = std::make_shared< WriteLogRecorder< uint64_t > >(max_vols()); }
>>>>>>> bbfe81ea

        start_homestore();

        m_verify_mgr = std::make_shared< VolVerifyMgr< uint64_t > >(max_vols(), max_vol_blks());
    }

    void stop() {
        LOGINFO("Shuting down... outstanding IO: {}", m_outstd_ios);

        Clock::time_point start = Clock::now();
        while (m_outstd_ios.load()) {
            if (get_elapsed_time(start) > 30) {
                LOGERROR("Wait outstanding io timeout ...");
                assert(0);
            }
            sleep(2);
        }

        shutdown();

        start = Clock::now();

        while (!m_shutdown_cb_done.load()) {
            auto elapsed_time = get_elapsed_time(start);
            if (elapsed_time > 30) {
                LOGERROR("Wait shutdown callback timeout ...");
                assert(0);
            }
            sleep(2);
        }

        remove_files();
    }

    void shutdown_callback(bool success) {
<<<<<<< HEAD
        VolInterface::del_instance();
=======
>>>>>>> bbfe81ea
        assert(success);
        m_shutdown_cb_done = true;
    }

    void shutdown() {
        // release the ref_count to volumes;
        m_vols.clear();
<<<<<<< HEAD
        VolInterface::get_instance()->shutdown(
=======
        VolInterface::get_instance()->trigger_shutdown(
>>>>>>> bbfe81ea
            std::bind(&VolumeManager::shutdown_callback, this, std::placeholders::_1));
    }

    uint64_t max_vols() { return m_max_vols; }

    // get nblks based on volume size;
    uint64_t max_vol_blks() { return m_max_vol_size / VOL_PAGE_SIZE; }

    // get nblks in max io size;
    uint64_t max_io_nblks() { return m_max_io_size / VOL_PAGE_SIZE; }

    static void del_instance();

    static VolumeManager< Executor >* instance();

    bool check_and_set_bm(uint64_t vol_id, uint64_t lba, uint64_t nblks) {
        std::lock_guard< std::mutex > lk(m_vol_info[vol_id]->m_mtx);
        if (m_vol_info[vol_id]->m_bm->is_bits_reset(lba, nblks)) {
            // we don't allow write on same lba if there is already a read on it.
            m_vol_info[vol_id]->m_bm->set_bits(lba, nblks);
            return true;
        } else {
            // if there is already a write on same lba range, we allow this read, but skip verification
            return false;
        }
    }

    uint8_t* gen_value(uint64_t& nblks) {
        uint8_t* bytes = nullptr;
        uint64_t size = get_size(nblks);
        auto ret = posix_memalign((void**)&bytes, VOL_PAGE_SIZE, size);

<<<<<<< HEAD
        if (ret) {
            assert(0);
        }
=======
        if (ret) { assert(0); }
>>>>>>> bbfe81ea

        populate_buf(bytes, size);
        return bytes;
    }

#define MAX_GEN_KEY_TRY_CNT 100

    // genreate a key that no one is writing(not ACK yet) on same lba;
    void gen_key(uint64_t& vol_id, uint64_t& lba, uint64_t& nblks) {
        uint64_t try_cnt = 0;
        while (try_cnt++ < MAX_GEN_KEY_TRY_CNT) {

            uint64_t t_vol_id = get_rand_vol();
            uint64_t t_lba = get_rand_lba();
            uint64_t t_nblks = get_rand_nblks();

            {
                std::lock_guard< std::mutex > lk(m_vol_info[t_vol_id]->m_mtx);
                if (m_vol_info[t_vol_id]->m_bm->is_bits_reset(t_lba, t_nblks)) {
                    m_vol_info[t_vol_id]->m_bm->set_bits(t_lba, t_nblks);

                    vol_id = t_vol_id;
                    lba = t_lba;
                    nblks = t_nblks;

                    return;
                }
            }

            // key is same on write that is not ACK yet, keep finding other keys;
        }
        assert(0);
    }

    std::error_condition read(uint64_t vol_id, uint64_t lba, uint64_t nblks, bool verify) {
        uint8_t* buf = nullptr;
        uint64_t size = get_size(nblks);

        auto ret = posix_memalign((void**)&buf, VOL_PAGE_SIZE, size);
        assert(!ret);

<<<<<<< HEAD
        boost::intrusive_ptr< VolReq > req(new struct VolReq());
=======
        VolReq* req = new VolReq();
>>>>>>> bbfe81ea
        req->lba = lba;
        req->nblks = nblks;
        req->is_read = true;
        req->size = size;
        req->offset = size;
        req->buf = buf;
        req->vol_id = vol_id;
        req->verify = verify;
        m_rd_cnt++;
        m_outstd_ios++;

<<<<<<< HEAD
        if (verify == false) {
            m_read_verify_skip++;
        }

        auto ret_io = VolInterface::get_instance()->read(m_vols[vol_id], lba, nblks, req);
=======
        if (verify == false) { m_read_verify_skip++; }

        auto vreq = VolInterface::get_instance()->create_vol_interface_req(m_vols[vol_id], nullptr, lba, 
                    nblks, true, false);
        vreq->cookie = req;
        auto ret_io = VolInterface::get_instance()->read(m_vols[vol_id], vreq);
>>>>>>> bbfe81ea
        if (ret_io != no_error) {
            assert(0);
            m_outstd_ios--;
            m_rd_err_cnt++;
            free(buf);
            std::lock_guard< std::mutex > lk(m_vol_info[vol_id]->m_mtx);
            reset_bm_bits(vol_id, lba, nblks);
        }

        return ret_io;
    }

    std::error_condition write(uint64_t vol_id, uint64_t lba, uint8_t* buf, uint64_t nblks) {
        assert(buf);
        assert(lba < (max_vol_blks() - nblks));
        assert(vol_id < m_max_vols);

        auto size = get_size(nblks);
<<<<<<< HEAD
        boost::intrusive_ptr< VolReq > req(new struct VolReq());
=======
        VolReq* req = new VolReq();
>>>>>>> bbfe81ea
        req->lba = lba;
        req->nblks = nblks;
        req->size = size;
        req->offset = size;
        req->buf = nullptr;
        req->is_read = false;
        req->vol_id = vol_id;
        m_outstd_ios++;
        m_wrt_cnt++;

        // Generate hash per block. The write complete routine will consume them;
        for (uint64_t i = 0; i < nblks; i++) {
            req->hash.push_back(get_hash((uint8_t*)((uint64_t)buf + get_size(i))));
        }

        auto vreq = VolInterface::get_instance()->create_vol_interface_req(m_vols[vol_id], buf, 
                    lba, nblks, false, false);
        vreq->cookie = req;
        auto ret_io = VolInterface::get_instance()->write(m_vols[vol_id], vreq);
        if (ret_io != no_error) {
            assert(0);
            m_outstd_ios--;
            m_wrt_err_cnt++;
            std::lock_guard< std::mutex > lk(m_vol_info[vol_id]->m_mtx);
            reset_bm_bits(vol_id, lba, nblks);
        }

        return ret_io;
    }
<<<<<<< HEAD

private:
=======

    void set_max_vols(uint64_t num_vols) { m_max_vols = num_vols; }

private:
#if 0
    void process_logdev_completions(const logdev_req_ptr& req) {
        LOGINFO("Logdev write callback received!");

        logdev_read_and_verify();
        m_logdev_done = true;
    }
    
    void logdev_read_and_verify() {
        // read verify: grab last written offset as input and compare the read data with stored data
        auto read_offset = m_logdev_offset.front();

        char* ptr = nullptr;
        int  ret = posix_memalign((void**)&ptr, HomeStoreConfig::align_size, LOGDEV_BUF_SIZE);
        if (ret != 0) {
            throw std::bad_alloc();
        }

        struct iovec* iov = nullptr;
        ret = posix_memalign((void**)&iov, HomeStoreConfig::align_size, sizeof(struct iovec));
        if (ret != 0) {
            throw std::bad_alloc();
        }

        iov[0].iov_base = (uint8_t*) ptr;
        iov[0].iov_len = LOGDEV_BUF_SIZE;

        LogDev::instance()->readv(read_offset, iov, 1);  
        
        ptr[m_logdev_data[read_offset].size()] = 0;

        if (m_logdev_data[read_offset].compare(ptr) != 0) {
            LOGERROR("Returned buf: {} is not same as stored buf: {}", ptr, m_logdev_data[read_offset]);
            assert(0);
        } 
         
        free(iov);   
        free(ptr);

        m_logdev_read_verified = true;
    }

    void logdev_write(uint64_t vol_id, uint64_t lba, uint64_t nblks, logdev_comp_callback cb) {
        std::string ss = std::to_string(vol_id) + " " + std::to_string(nblks);

        char* ptr = nullptr;
        int  ret = posix_memalign((void**)&ptr, HomeStoreConfig::align_size, LOGDEV_BUF_SIZE);

        if (ret != 0) {
            throw std::bad_alloc();
        }
        strncpy(ptr, ss.c_str(), ss.size());
        
        struct iovec* iov = nullptr;
        ret = posix_memalign((void**)&iov, HomeStoreConfig::align_size, sizeof(struct iovec));
        if (ret != 0) {
            throw std::bad_alloc();
        }

        iov[0].iov_base = (uint8_t*)ptr;
        iov[0].iov_len = LOGDEV_BUF_SIZE;
        
        uint64_t offset_1 = LogDev::instance()->reserve(LOGDEV_BUF_SIZE + sizeof (LogDevRecordHeader));
#if 1
        static bool two_reserve_test = true;
        uint64_t offset_2 = 0;

        // test two reserve followed by two writes;
        if (two_reserve_test) {
            offset_2 = LogDev::instance()->reserve(LOGDEV_BUF_SIZE + sizeof (LogDevRecordHeader));
            if (offset_2 != INVALID_OFFSET) {
                m_logdev_offset.push_front(offset_2);
                m_logdev_data[offset_2] = ss;

                m_logdev_read_verified = false;
                bool bret= LogDev::instance()->pwritev(iov, 1, offset_2, cb);
                
                if (bret) {
                    LOGINFO("offset: {}", offset_2);
                } else {
                    HS_ASSERT(DEBUG, 0, "Unexpected Failure! ");
                }

            } else {
                LOGERROR("Expected failure becuase of no space left. "); 
            }

            two_reserve_test = false;
        }  else {
            two_reserve_test = true;
        }

        // 
        // Wait for the 1st write(if there is any) to be read and verified before we start another write. 
        // This is just for the ease of testing code only, not a restriction for production code;
        //
        while (!m_logdev_read_verified) {
            sleep(1);
        }
#endif
        if (offset_1 != INVALID_OFFSET) {
            m_logdev_data[offset_1] = ss;
            m_logdev_offset.push_front(offset_1);

            m_logdev_read_verified = false;
            bool bret= LogDev::instance()->pwritev(iov, 1, offset_1, cb);

            if (bret) {
                LOGINFO("offset: {}", offset_1);
            } else {
                HS_ASSERT(DEBUG, 0, "Unexpected Failure! ");
            }
        } else {
            LOGERROR("Expected failure becuase of no space left. "); 
        }

        free(iov);
        free(ptr);
    }

#endif
>>>>>>> bbfe81ea
    uint64_t get_rand_vol() {
        std::random_device rd;
        std::default_random_engine generator(rd());
        std::uniform_int_distribution< long long unsigned > dist(0, m_max_vols - 1);
        return dist(generator);
    }

    uint64_t get_rand_lba() {
        std::random_device rd;
        std::default_random_engine generator(rd());
        // make sure the the lba doesn't write accross max vol size;
        // MAX_KEYS is initiated as max vol size;
        // lba: [0, max_vol_blks - max_io_nblks)
        std::uniform_int_distribution< long long unsigned > dist(0, KeySpec::MAX_KEYS - max_io_nblks() - 1);
        return dist(generator);
    }

    uint64_t get_rand_nblks() {
        std::random_device rd;
        std::default_random_engine generator(rd());
        // nblks: [1, max_io_nblks]
        std::uniform_int_distribution< long long unsigned > dist(1, max_io_nblks());
        return dist(generator);
    }

    void populate_buf(uint8_t* buf, uint64_t size) {
        assert(size > 0);
        assert(size % sizeof(uint64_t) == 0);

        std::random_device rd;
        std::default_random_engine generator(rd());
        std::uniform_int_distribution< long long unsigned > dist(std::numeric_limits< unsigned long long >::min(),
                                                                 std::numeric_limits< unsigned long long >::max());

        for (auto i = 0ull; i < size; i += sizeof(uint64_t)) {
            *(uint64_t*)(buf + i) = dist(generator);
        }
    }

    void reset_bm_bits(uint64_t vol_id, uint64_t lba, uint64_t nblks) {
        m_vol_info[vol_id]->m_bm->reset_bits(lba, nblks);
    }

    void remove_files() {
        for (auto& f : m_file_names) {
            remove(f.c_str());
        }
    }

    void start_homestore() {
        // create files
        for (uint32_t i = 0; i < MAX_DEVICES; i++) {
            dev_info temp_info;
            temp_info.dev_names = m_file_names[i];
            m_device_info.push_back(temp_info);

            std::ofstream ofs(m_file_names[i].c_str(), std::ios::binary | std::ios::out);
            ofs.seekp(m_max_disk_cap - 1);
            ofs.write("", 1);
            ofs.close();
            m_max_cap += m_max_disk_cap;
        }

        /* Don't populate the whole disks. Only 80 % of it */
        m_max_vol_size = (80 * m_max_cap) / (100 * m_max_vols);

        init_params p;
        p.flag = homestore::io_flag::DIRECT_IO;
        p.min_virtual_page_size = VOL_PAGE_SIZE;
        p.cache_size = CACHE_SIZE;
        p.disk_init = true;
        p.devices = m_device_info;
        p.is_file = true;
<<<<<<< HEAD
        p.iomgr = m_iomgr;
=======
>>>>>>> bbfe81ea

        p.init_done_cb = std::bind(&VolumeManager::init_done_cb, this, std::placeholders::_1, std::placeholders::_2);
        p.vol_mounted_cb =
            std::bind(&VolumeManager::vol_mounted_cb, this, std::placeholders::_1, std::placeholders::_2);
        p.vol_state_change_cb = std::bind(&VolumeManager::vol_state_change_cb, this, std::placeholders::_1,
                                          std::placeholders::_2, std::placeholders::_3);
        p.vol_found_cb = std::bind(&VolumeManager::vol_found_cb, this, std::placeholders::_1);

        boost::uuids::string_generator gen;
        p.system_uuid = gen("01970496-0262-11e9-8eb2-f2801f1b9fd1");

        VolInterface::init(p);
    }

    void init_done_cb(std::error_condition err, const out_params& params) {
        m_max_io_size = params.max_io_size;
        for (auto vol_cnt = 0ull; vol_cnt < m_max_vols; vol_cnt++) {
            create_volume(vol_cnt);
        }
        uint32_t vol_total_nblks = max_vol_blks();
        for (auto i = 0ull; i < m_max_vols; i++) {
            m_vol_info.push_back(new VolumeInfo(vol_total_nblks));
        }

        // IO will be triggered by loadgen
        // After creating volumes, notify loadgen with callback;
        std::error_condition no_err;
        m_done_cb(no_err);
    }

    void create_volume(int vol_index) {
        vol_params p;
        p.page_size = VOL_PAGE_SIZE;
        p.size = m_max_vol_size;
        p.io_comp_cb = ([this](const vol_interface_req_ptr& vol_req) { process_completions(vol_req); });
        p.uuid = boost::uuids::random_generator()();
        std::string name = VOL_PREFIX + std::to_string(vol_index);

        memcpy(p.vol_name, name.c_str(), (name.length() + 1));

        // wait for VolInterface to run firstly to initiate instance.
        sleep(2);

        auto vol_obj = VolInterface::get_instance()->create_volume(p);

        assert(vol_obj != nullptr);

        assert(VolInterface::get_instance()->lookup_volume(p.uuid) == vol_obj);

        // leave verification to loadgen value spec for now;
        LOGINFO("Created volume of size: {}", m_max_vol_size);

        // open a corresponding file
        vol_init(vol_obj);
    }

    bool vol_found_cb(boost::uuids::uuid uuid) { return true; }

    void vol_mounted_cb(const VolumePtr& vol_obj, vol_state state) {
        vol_init(vol_obj);
        auto cb = [this](boost::intrusive_ptr< vol_interface_req > vol_req) { process_completions(vol_req); };
        VolInterface::get_instance()->attach_vol_completion_cb(vol_obj, cb);
    }

    void vol_init(const VolumePtr& vol_obj) {
        // we don't need to open fds since we don't handle verfication here for now.
        assert(VolInterface::get_instance()->get_vol_capacity(vol_obj).initial_total_size == m_max_vol_size);
        m_vols.push_back(vol_obj);
    }

    void vol_state_change_cb(const VolumePtr& vol, vol_state old_state, vol_state new_state) { assert(0); }

    void print_io_counters() {
        LOGINFO("write ios cmpled: {}", m_wrt_cnt);
        LOGINFO("read ios cmpled: {}", m_rd_cnt);
        LOGINFO("read/write err : {}/{}, read_verify_skip: {}, write_skip: {}", m_rd_err_cnt, m_wrt_err_cnt,
                m_read_verify_skip, m_writes_skip);
    }

    uint64_t get_elapsed_time(Clock::time_point start) {
        std::chrono::seconds sec = std::chrono::duration_cast< std::chrono::seconds >(Clock::now() - start);
        return sec.count();
    }

    // For Read: do the verification.
    // For Write: update hash code;
    void process_completions(const vol_interface_req_ptr& vol_req) {
<<<<<<< HEAD
        boost::intrusive_ptr< VolReq > req = boost::static_pointer_cast< struct VolReq >(vol_req);
=======
        VolReq* req = (VolReq*)vol_req->cookie;
>>>>>>> bbfe81ea

        static uint64_t pt = 30;
        static Clock::time_point pt_start = Clock::now();

        auto elapsed_time = get_elapsed_time(pt_start);
        if (elapsed_time > pt) {
            print_io_counters();
            pt_start = Clock::now();
        }

        m_outstd_ios--;

        if (req->is_read) {
            verify(req, vol_req);
        } else {
            // write: update hash
            assert(req->hash.size() == req->nblks);
            for (uint64_t i = 0; i < req->nblks; i++) {
                m_verify_mgr->set_crc(req->vol_id, req->lba + i, req->hash[i]);
                LOGDEBUG("vol_id: {}, lba: {}, nblks: {}, map_hash: {}, hash: {}", req->vol_id, req->lba, req->nblks,
                         m_verify_mgr->get_crc(req->vol_id, req->lba + i), req->hash[i]);
            }

            // reset the bits so that key gen could pick up again
            std::lock_guard< std::mutex > lk(m_vol_info[req->vol_id]->m_mtx);
            reset_bm_bits(req->vol_id, req->lba, req->nblks);
        }
<<<<<<< HEAD
=======
        delete req; // no longer needed
>>>>>>> bbfe81ea
    }

    //
    // verify by compare the crc in the read buffer returned in req with crc saved with write;
    //
<<<<<<< HEAD
    void verify(boost::intrusive_ptr< VolReq > req) {
=======
    void verify(VolReq* req, const vol_interface_req_ptr& vol_req) {
>>>>>>> bbfe81ea
        // if req->verify is false, we still want to process the read_buf_list to verify
        // the nblks returned, just skip crc check;
        uint64_t nblks_in_buf_list = 0;

        // process returned read buf
        for (auto& info : vol_req->read_buf_list) {
            auto offset = info.offset;
            auto size = info.size;
            auto buf = info.buf;
            while (size != 0) {
                homeds::blob b = VolInterface::get_instance()->at_offset(buf, offset);
                auto hash = get_hash(b.bytes);
                auto stored_hash = m_verify_mgr->get_crc(req->vol_id, req->lba + nblks_in_buf_list);

                if (req->verify && hash != stored_hash) {
                    LOGERROR("Verify Failed: Hash Code Mismatch: vol_id: {}, lba: {}, nblks {}, hash: {} : {}",
                             req->vol_id, req->lba, req->nblks, hash, stored_hash);
                    assert(0);
                }

                offset += VOL_PAGE_SIZE;
                size -= VOL_PAGE_SIZE;
                nblks_in_buf_list++;
            }
        }

        assert(nblks_in_buf_list == req->nblks);

        if (req->verify) {
            std::lock_guard< std::mutex > lk(m_vol_info[req->vol_id]->m_mtx);
            reset_bm_bits(req->vol_id, req->lba, req->nblks);
        }
    }

    uint64_t get_size(uint64_t n) { return n * VOL_PAGE_SIZE; }

    uint64_t get_hash(uint8_t* bytes) { return util::Hash64((const char*)bytes, VOL_PAGE_SIZE); }

private:
    std::vector< dev_info > m_device_info;
<<<<<<< HEAD
    std::shared_ptr< iomgr::ioMgr > m_iomgr;
    init_done_callback m_done_cb;    // callback to loadgen test case;
    std::vector< VolumePtr > m_vols; // volume instances;
    std::vector< std::string > m_file_names;

    uint64_t m_max_vol_size;
    uint64_t m_max_cap;
    uint64_t m_max_disk_cap;
    const uint64_t m_max_vols = 50;
    uint64_t m_max_io_size;

=======
    init_done_callback m_done_cb;    // callback to loadgen test case;
    std::vector< VolumePtr > m_vols; // volume instances;
    std::vector< std::string > m_file_names;

    uint64_t m_max_vol_size;
    uint64_t m_max_cap;
    uint64_t m_max_disk_cap;
    uint64_t m_max_vols = 50;
    uint64_t m_max_io_size;

>>>>>>> bbfe81ea
    // io count
    std::atomic< uint64_t > m_outstd_ios = 0;
    std::atomic< uint64_t > m_wrt_cnt = 0;
    std::atomic< uint64_t > m_rd_cnt = 0;
    std::atomic< uint64_t > m_rd_err_cnt = 0;
    std::atomic< uint64_t > m_wrt_err_cnt = 0;
    std::atomic< uint64_t > m_writes_skip = 0;
    std::atomic< uint64_t > m_read_verify_skip = 0;
    std::atomic< bool > m_shutdown_cb_done = false;

    static VolumeManager< Executor >* _instance;

    std::vector< VolumeInfo* > m_vol_info;
    std::shared_ptr< VolVerifyMgr< uint64_t > > m_verify_mgr; // crc type uint64_t

    bool m_enable_write_log;
    std::shared_ptr< WriteLogRecorder< uint64_t > > m_write_recorder;
<<<<<<< HEAD
=======
    bool m_logdev_done = true;
    bool m_logdev_read_verified = false;
    std::map< uint64_t, std::string > m_logdev_data; // offset to string length
    std::deque< uint64_t > m_logdev_offset;
>>>>>>> bbfe81ea
}; // VolumeManager

template < typename T >
VolumeManager< T >* VolumeManager< T >::_instance = nullptr;

template < typename T >
VolumeManager< T >* VolumeManager< T >::instance() {
    static std::once_flag f;
    std::call_once(f, []() { _instance = new VolumeManager< T >(); });
    return _instance;
}

template < typename T >
void VolumeManager< T >::del_instance() {
    delete _instance;
}

} // namespace loadgen
} // namespace homeds<|MERGE_RESOLUTION|>--- conflicted
+++ resolved
@@ -34,13 +34,9 @@
     VolReq() { buf = nullptr; }
 
     virtual ~VolReq() {
-<<<<<<< HEAD
         if (buf) {
             free(buf);
         }
-=======
-        if (buf) { free(buf); }
->>>>>>> bbfe81ea
     }
 };
 
@@ -86,23 +82,12 @@
         m_max_disk_cap = 10 * Gi;
 
         struct stat st;
-<<<<<<< HEAD
-
         m_file_names = {"vol_load_gen/file1", "vol_load_gen/file2", "vol_load_gen/file3", "vol_load_gen/file4"};
-
-        m_iomgr = executor.get_iomgr();
         m_done_cb = init_done_cb;
 
         if (m_enable_write_log) {
             m_write_recorder = std::make_shared< WriteLogRecorder< uint64_t > >(max_vols());
         }
-=======
-        
-        m_file_names    = {"vol_load_gen/file1", "vol_load_gen/file2", "vol_load_gen/file3", "vol_load_gen/file4"};
-        m_done_cb = init_done_cb;
-
-        if (m_enable_write_log) { m_write_recorder = std::make_shared< WriteLogRecorder< uint64_t > >(max_vols()); }
->>>>>>> bbfe81ea
 
         start_homestore();
 
@@ -138,10 +123,6 @@
     }
 
     void shutdown_callback(bool success) {
-<<<<<<< HEAD
-        VolInterface::del_instance();
-=======
->>>>>>> bbfe81ea
         assert(success);
         m_shutdown_cb_done = true;
     }
@@ -149,11 +130,7 @@
     void shutdown() {
         // release the ref_count to volumes;
         m_vols.clear();
-<<<<<<< HEAD
-        VolInterface::get_instance()->shutdown(
-=======
         VolInterface::get_instance()->trigger_shutdown(
->>>>>>> bbfe81ea
             std::bind(&VolumeManager::shutdown_callback, this, std::placeholders::_1));
     }
 
@@ -186,13 +163,9 @@
         uint64_t size = get_size(nblks);
         auto ret = posix_memalign((void**)&bytes, VOL_PAGE_SIZE, size);
 
-<<<<<<< HEAD
         if (ret) {
             assert(0);
         }
-=======
-        if (ret) { assert(0); }
->>>>>>> bbfe81ea
 
         populate_buf(bytes, size);
         return bytes;
@@ -234,11 +207,7 @@
         auto ret = posix_memalign((void**)&buf, VOL_PAGE_SIZE, size);
         assert(!ret);
 
-<<<<<<< HEAD
-        boost::intrusive_ptr< VolReq > req(new struct VolReq());
-=======
         VolReq* req = new VolReq();
->>>>>>> bbfe81ea
         req->lba = lba;
         req->nblks = nblks;
         req->is_read = true;
@@ -250,20 +219,14 @@
         m_rd_cnt++;
         m_outstd_ios++;
 
-<<<<<<< HEAD
-        if (verify == false) {
-            m_read_verify_skip++;
-        }
-
-        auto ret_io = VolInterface::get_instance()->read(m_vols[vol_id], lba, nblks, req);
-=======
-        if (verify == false) { m_read_verify_skip++; }
+        if (verify == false) { 
+          m_read_verify_skip++; 
+        }
 
         auto vreq = VolInterface::get_instance()->create_vol_interface_req(m_vols[vol_id], nullptr, lba, 
                     nblks, true, false);
         vreq->cookie = req;
         auto ret_io = VolInterface::get_instance()->read(m_vols[vol_id], vreq);
->>>>>>> bbfe81ea
         if (ret_io != no_error) {
             assert(0);
             m_outstd_ios--;
@@ -282,11 +245,7 @@
         assert(vol_id < m_max_vols);
 
         auto size = get_size(nblks);
-<<<<<<< HEAD
-        boost::intrusive_ptr< VolReq > req(new struct VolReq());
-=======
         VolReq* req = new VolReq();
->>>>>>> bbfe81ea
         req->lba = lba;
         req->nblks = nblks;
         req->size = size;
@@ -316,10 +275,8 @@
 
         return ret_io;
     }
-<<<<<<< HEAD
 
 private:
-=======
 
     void set_max_vols(uint64_t num_vols) { m_max_vols = num_vols; }
 
@@ -445,7 +402,6 @@
     }
 
 #endif
->>>>>>> bbfe81ea
     uint64_t get_rand_vol() {
         std::random_device rd;
         std::default_random_engine generator(rd());
@@ -519,10 +475,6 @@
         p.disk_init = true;
         p.devices = m_device_info;
         p.is_file = true;
-<<<<<<< HEAD
-        p.iomgr = m_iomgr;
-=======
->>>>>>> bbfe81ea
 
         p.init_done_cb = std::bind(&VolumeManager::init_done_cb, this, std::placeholders::_1, std::placeholders::_2);
         p.vol_mounted_cb =
@@ -610,12 +562,7 @@
     // For Read: do the verification.
     // For Write: update hash code;
     void process_completions(const vol_interface_req_ptr& vol_req) {
-<<<<<<< HEAD
-        boost::intrusive_ptr< VolReq > req = boost::static_pointer_cast< struct VolReq >(vol_req);
-=======
         VolReq* req = (VolReq*)vol_req->cookie;
->>>>>>> bbfe81ea
-
         static uint64_t pt = 30;
         static Clock::time_point pt_start = Clock::now();
 
@@ -642,20 +589,13 @@
             std::lock_guard< std::mutex > lk(m_vol_info[req->vol_id]->m_mtx);
             reset_bm_bits(req->vol_id, req->lba, req->nblks);
         }
-<<<<<<< HEAD
-=======
         delete req; // no longer needed
->>>>>>> bbfe81ea
     }
 
     //
     // verify by compare the crc in the read buffer returned in req with crc saved with write;
     //
-<<<<<<< HEAD
-    void verify(boost::intrusive_ptr< VolReq > req) {
-=======
     void verify(VolReq* req, const vol_interface_req_ptr& vol_req) {
->>>>>>> bbfe81ea
         // if req->verify is false, we still want to process the read_buf_list to verify
         // the nblks returned, just skip crc check;
         uint64_t nblks_in_buf_list = 0;
@@ -696,19 +636,6 @@
 
 private:
     std::vector< dev_info > m_device_info;
-<<<<<<< HEAD
-    std::shared_ptr< iomgr::ioMgr > m_iomgr;
-    init_done_callback m_done_cb;    // callback to loadgen test case;
-    std::vector< VolumePtr > m_vols; // volume instances;
-    std::vector< std::string > m_file_names;
-
-    uint64_t m_max_vol_size;
-    uint64_t m_max_cap;
-    uint64_t m_max_disk_cap;
-    const uint64_t m_max_vols = 50;
-    uint64_t m_max_io_size;
-
-=======
     init_done_callback m_done_cb;    // callback to loadgen test case;
     std::vector< VolumePtr > m_vols; // volume instances;
     std::vector< std::string > m_file_names;
@@ -718,8 +645,6 @@
     uint64_t m_max_disk_cap;
     uint64_t m_max_vols = 50;
     uint64_t m_max_io_size;
-
->>>>>>> bbfe81ea
     // io count
     std::atomic< uint64_t > m_outstd_ios = 0;
     std::atomic< uint64_t > m_wrt_cnt = 0;
@@ -737,13 +662,10 @@
 
     bool m_enable_write_log;
     std::shared_ptr< WriteLogRecorder< uint64_t > > m_write_recorder;
-<<<<<<< HEAD
-=======
     bool m_logdev_done = true;
     bool m_logdev_read_verified = false;
     std::map< uint64_t, std::string > m_logdev_data; // offset to string length
     std::deque< uint64_t > m_logdev_offset;
->>>>>>> bbfe81ea
 }; // VolumeManager
 
 template < typename T >
