#pragma once

#include <array>
#include <cstdint>
#include <functional>
#include <memory>
#include <mutex>
#include <stdexcept>

#include <fds/malloc_helper.hpp>
#include <fds/buffer.hpp>
#include <sds_logging/logging.h>

#include "api/meta_interface.hpp"
#include "engine/blkstore/blkstore.hpp"
#include "engine/common/homestore_config.hpp"
#include "engine/device/device.h"
#include "engine/homeds/btree/btree.hpp"
#include "engine/homeds/btree/ssd_btree.hpp"
#include "homeblks/homeblks_config.hpp"
#include "homelogstore/log_store.hpp"
#include "homestore_base.hpp"

using namespace homeds::btree;

/*
 * IO errors handling by homestore.
 * Write error :- Reason :- Disk error, space full,btree node read fail
 *                Handling :- Writeback cache,logdev and meta blk mgr doesn't handle any write errors.
 *                            It panics the system for write errors.
 * Read error :- Reason :- Disk error
 *               Handling :- logdev doesn't support any read error. It panic for read errors.
 * If HS see write error/read error during recovery then it panic the system.
 */

namespace homestore {
typedef BlkStore< VdevVarSizeBlkAllocatorPolicy > sb_blkstore_t;

template < typename IndexBuffer >
using index_blkstore_t = BlkStore< VdevFixedBlkAllocatorPolicy, IndexBuffer >;

typedef BlkStore< homestore::VdevVarSizeBlkAllocatorPolicy > meta_blkstore_t;

typedef boost::intrusive_ptr< BlkBuffer > blk_buf_t;

VENUM(blkstore_type, uint32_t, DATA_STORE = 1, INDEX_STORE = 2, SB_STORE = 3, DATA_LOGDEV_STORE = 4,
      CTRL_LOGDEV_STORE = 5, META_STORE = 6);

struct blkstore_blob {
    enum blkstore_type type;
};

struct sb_blkstore_blob : blkstore_blob {
    BlkId blkid;
};

template < typename IndexBuffer >
class HomeStore : public HomeStoreBase {
public:
    typedef Cache< BlkId, CacheBuffer< BlkId > > CacheType;

    HomeStore() = default;
    virtual ~HomeStore() = default;

    void init(const hs_input_params& input) {
        if (input.devices.size() == 0) {
            LOGERROR("no devices given");
            throw std::invalid_argument("null device list");
        }

        sisl::ObjCounterRegistry::enable_metrics_reporting();

        m_status_mgr = std::make_unique< HomeStoreStatusMgr >();
        MetaBlkMgrSI()->register_handler("INDX_MGR_CP", StaticIndxMgr::meta_blk_found_cb, nullptr);

        /* set the homestore static config parameters */
        auto& hs_config = HomeStoreStaticConfig::instance();
        hs_config.input = input;
        hs_config.drive_attr =
            (input.drive_attr) ? *input.drive_attr : get_drive_attrs(input.devices, input.device_type);

        HomeStoreDynamicConfig::init_settings_default();

        // Restrict iomanager to throttle upto the app mem size allocated for us
        iomanager.set_io_memory_limit(HS_STATIC_CONFIG(input.app_mem_size));

        // Start a custom periodic logger
        static std::once_flag flag1;
        std::call_once(flag1, [this]() {
            m_periodic_logger =
                sds_logging::CreateCustomLogger("homestore", "_periodic", false, true /* tee_to_stdout_stderr */);
        });
        sds_logging::SetLogPattern("[%D %T.%f] [%^%L%$] [%t] %v", m_periodic_logger);

#ifndef NDEBUG
        flip::Flip::instance().start_rpc_server();
#endif

        /* Btree leaf node in index btree should accamodate minimum 2 entries to do the split. And on a average
         * a value consume 2 bytes (for checksum) per blk and few bytes for each IO and node header.
         * max_blk_cnt represents max number of blks blk allocator should give in a blk. We are taking
         * conservatively 4 entries in a node with avg size of 2 for each blk.
         * Note :- This restriction will go away once btree start supporinting higher size value.
         */
        hs_config.engine.max_blks_in_blkentry = std::min(static_cast< uint32_t >(BlkId::max_blks_in_op()),
                                                         hs_config.drive_attr.atomic_phys_page_size / (4 * 2));
        hs_config.engine.min_io_size =
            std::min(input.min_virtual_page_size, (uint32_t)hs_config.drive_attr.atomic_phys_page_size);
        hs_config.engine.memvec_max_io_size = {static_cast< uint64_t >(
            HS_STATIC_CONFIG(engine.min_io_size) * ((static_cast< uint64_t >(1) << MEMPIECE_ENCODE_MAX_BITS) - 1))};
        hs_config.engine.max_vol_io_size = hs_config.engine.memvec_max_io_size;

        m_data_pagesz = input.min_virtual_page_size;

<<<<<<< HEAD
        LOGINFO("HomeStore starting with dynamic config version: {} static config: {}, restricted_mode: {}, safe_mode: {}",
                HS_DYNAMIC_CONFIG(version),
                hs_config.to_json().dump(4),
                HB_DYNAMIC_CONFIG(general_config->boot_restricted_mode),
                HB_DYNAMIC_CONFIG(general_config->boot_safe_mode));
=======
        LOGINFO("HomeStore starting with dynamic config version: {} static config: {}, safe_mode: {}",
                HS_DYNAMIC_CONFIG(version), hs_config.to_json().dump(4),
                HB_DYNAMIC_CONFIG(general_config->boot_safe_mode));

>>>>>>> ede87041

#ifndef NDEBUG
        hs_config.validate();
#endif

        /* create cache */
        uint64_t cache_size = ResourceMgr::get_cache_size();
        m_cache = std::make_unique< CacheType >(cache_size, hs_config.drive_attr.atomic_phys_page_size);

        /* create device manager */
        m_dev_mgr = std::make_unique< DeviceManager >(
            std::bind(&HomeStore::new_vdev_found, this, std::placeholders::_1, std::placeholders::_2),
            sizeof(sb_blkstore_blob), virtual_dev_process_completions, input.device_type,
            std::bind(&HomeStore::process_vdev_error, this, std::placeholders::_1));
    }

    cap_attrs get_system_capacity() {
        cap_attrs cap;
        cap.used_data_size = get_data_blkstore()->get_used_size();
        cap.used_index_size = get_index_blkstore()->get_used_size();
        cap.used_log_size = get_data_logdev_blkstore()->get_used_size() + get_ctrl_logdev_blkstore()->get_used_size();
        cap.used_metablk_size = get_meta_blkstore()->get_used_size();
        cap.used_total_size = cap.used_data_size + cap.used_index_size + cap.used_log_size + cap.used_metablk_size;
        cap.initial_total_size = get_data_blkstore()->get_size();
        cap.initial_total_data_meta_size = get_data_blkstore()->get_size() + get_index_blkstore()->get_size() +
            get_data_logdev_blkstore()->get_size() + get_ctrl_logdev_blkstore()->get_size() +
            get_meta_blkstore()->get_size();
        return cap;
    }

    virtual data_blkstore_t* get_data_blkstore() const override { return m_data_blk_store.get(); }
    index_blkstore_t< IndexBuffer >* get_index_blkstore() const { return m_index_blk_store.get(); }
    sb_blkstore_t* get_sb_blkstore() const { return m_sb_blk_store.get(); }
    logdev_blkstore_t* get_data_logdev_blkstore() const override { return m_data_logdev_blk_store.get(); }
    logdev_blkstore_t* get_ctrl_logdev_blkstore() const override { return m_ctrl_logdev_blk_store.get(); }
    meta_blkstore_t* get_meta_blkstore() const { return m_meta_blk_store.get(); }

    uint32_t get_data_pagesz() const { return m_data_pagesz; }
    bool print_checksum() const { return m_print_checksum; }

    BlkId alloc_sb_blk(size_t sz) {
        BlkId bid;
        blk_alloc_hints hints;
        hints.desired_temp = 0;
        hints.dev_id_hint = -1;
        hints.is_contiguous = true;
        auto ret = m_sb_blk_store->alloc_contiguous_blk(sz, hints, &bid);
        if (ret != BlkAllocStatus::SUCCESS) {
            throw homestore::homestore_exception("space not available", homestore_error::space_not_avail);
        }
        assert(ret == BlkAllocStatus::SUCCESS);
        return bid;
    }

    void blkalloc_cp_start(std::shared_ptr< blkalloc_cp > ba_cp) {
        get_data_blkstore()->blkalloc_cp_start(ba_cp);
        get_index_blkstore()->blkalloc_cp_start(ba_cp);
    }

    std::shared_ptr< blkalloc_cp > blkalloc_attach_prepare_cp(std::shared_ptr< blkalloc_cp > cur_ba_cp) {
        return (get_data_blkstore()->attach_prepare_cp(cur_ba_cp));
    }

protected:
    virtual data_blkstore_t::comp_callback data_completion_cb() = 0;
    virtual void process_vdev_error(vdev_info_block* vb) = 0;

    void init_devices() {
        auto& hs_config = HomeStoreStaticConfig::instance();

        /* attach physical devices */
        bool first_time_boot = m_dev_mgr->add_devices(hs_config.input.devices);
        HS_ASSERT_CMP(LOGMSG, m_dev_mgr->get_total_cap() / hs_config.input.devices.size(), >, MIN_DISK_CAP_SUPPORTED);
        HS_ASSERT_CMP(LOGMSG, m_dev_mgr->get_total_cap(), <, MAX_SUPPORTED_CAP);

        /* create blkstore if it is a first time boot */
        if (first_time_boot) {
            create_meta_blkstore(nullptr);
            create_data_logdev_blkstore(nullptr);
            create_ctrl_logdev_blkstore(nullptr);
            create_index_blkstore(nullptr);
            create_data_blkstore(nullptr);
        }
        init_done(first_time_boot);
    }

    void init_done(bool first_time_boot) {
        auto cnt = m_format_cnt.fetch_sub(1);
        if (cnt != 1) { return; }
        m_dev_mgr->init_done();
        MetaBlkMgrSI()->start(m_meta_blk_store.get(), m_meta_sb_blob, first_time_boot);
        ResourceMgr::set_total_cap(m_dev_mgr->get_total_cap());
    }

    void close_devices() { m_dev_mgr->close_devices(); }

    void new_vdev_found(DeviceManager* dev_mgr, vdev_info_block* vb) {
        /* create blkstore */
        blkstore_blob* const blob{reinterpret_cast< blkstore_blob* >(vb->context_data)};
        switch (blob->type) {
        case blkstore_type::DATA_STORE:
            create_data_blkstore(vb);
            break;
        case blkstore_type::INDEX_STORE:
            create_index_blkstore(vb);
            break;
        case blkstore_type::DATA_LOGDEV_STORE:
            create_data_logdev_blkstore(vb);
            break;
        case blkstore_type::CTRL_LOGDEV_STORE:
            create_ctrl_logdev_blkstore(vb);
            break;
        case blkstore_type::META_STORE:
            create_meta_blkstore(vb);
            break;
        default:
            HS_ASSERT(LOGMSG, 0, "Unknown blkstore_type {}", blob->type);
        }
    }

    void create_data_blkstore(vdev_info_block* vb) {
        if (vb == nullptr) {
            /* change it to context */
            struct blkstore_blob blob {};
            blob.type = blkstore_type::DATA_STORE;
            const uint64_t size{pct_to_size(data_blkstore_pct)};
            m_size_avail = size;
            LOGINFO("maximum capacity for data blocks is {}", m_size_avail);
            m_data_blk_store = std::make_unique< data_blkstore_t >(
                m_dev_mgr.get(), m_cache.get(), size, BlkStoreCacheType::WRITEBACK_CACHE, 0, (char*)&blob,
                sizeof(blkstore_blob), m_data_pagesz, "data", true, data_completion_cb());
        } else {
            m_data_blk_store = std::make_unique< data_blkstore_t >(m_dev_mgr.get(), m_cache.get(), vb,
                                                                   BlkStoreCacheType::WRITEBACK_CACHE, m_data_pagesz,
                                                                   "data", vb->is_failed(), true, data_completion_cb());
            if (vb->is_failed()) {
                m_vdev_failed = true;
                LOGINFO("data block store is in failed state");
                throw std::runtime_error("vdev in failed state");
            }
        }
    }

    void create_index_blkstore(vdev_info_block* vb) {
        if (vb == nullptr) {
            struct blkstore_blob blob {};
            blob.type = blkstore_type::INDEX_STORE;
            const uint64_t size{pct_to_size(indx_blkstore_pct)};
            m_index_blk_store = std::make_unique< index_blkstore_t< IndexBuffer > >(
                m_dev_mgr.get(), m_cache.get(), size, BlkStoreCacheType::RD_MODIFY_WRITEBACK_CACHE, 0, (char*)&blob,
                sizeof(blkstore_blob), HS_STATIC_CONFIG(drive_attr.atomic_phys_page_size), "index", true);
            ++m_format_cnt;
            m_index_blk_store->format(([this](bool success) { init_done(true); }));
        } else {
            m_index_blk_store = std::make_unique< index_blkstore_t< IndexBuffer > >(
                m_dev_mgr.get(), m_cache.get(), vb, BlkStoreCacheType::RD_MODIFY_WRITEBACK_CACHE,
                HS_STATIC_CONFIG(drive_attr.atomic_phys_page_size), "index", vb->is_failed(), true);
            if (vb->is_failed()) {
                m_vdev_failed = true;
                LOGINFO("index block store is in failed state");
                throw std::runtime_error("vdev in failed state");
            }
        }
    }

    void create_meta_blkstore(vdev_info_block* vb) {
        if (vb == nullptr) {
            struct blkstore_blob blob {};
            blob.type = blkstore_type::META_STORE;
            const uint64_t size{pct_to_size(meta_blkstore_pct)};
            m_meta_blk_store = std::make_unique< meta_blkstore_t >(
                m_dev_mgr.get(), m_cache.get(), size, BlkStoreCacheType::PASS_THRU, 0, (char*)&blob,
                sizeof(blkstore_blob), HS_STATIC_CONFIG(drive_attr.phys_page_size), "meta", false);
            ++m_format_cnt;
            m_meta_blk_store->format(([this](bool success) { init_done(true); }));

        } else {
            m_meta_blk_store = std::make_unique< meta_blkstore_t >(
                m_dev_mgr.get(), m_cache.get(), vb, BlkStoreCacheType::PASS_THRU,
                HS_STATIC_CONFIG(drive_attr.phys_page_size), "meta", vb->is_failed(), false);
            if (vb->is_failed()) {
                m_vdev_failed = true;
                LOGINFO("meta block store is in failed state");
                throw std::runtime_error("vdev in failed state");
            }

            /* get the blkid of homestore super block */
            m_meta_sb_blob = (sb_blkstore_blob*)(&(vb->context_data));
            if (!m_meta_sb_blob->blkid.is_valid()) {
                LOGINFO("init was failed last time. Should retry it with init flag");
                throw homestore::homestore_exception("init was failed last time. Should retry it with init",
                                                     homestore_error::init_failed);
            }
        }
    }

    void create_data_logdev_blkstore(vdev_info_block* vb) {
        if (vb == nullptr) {
            struct blkstore_blob blob {};
            blob.type = blkstore_type::DATA_LOGDEV_STORE;
            const uint64_t size{pct_to_size(data_logdev_blkstore_pct)};
            m_data_logdev_blk_store = std::make_unique< BlkStore< VdevVarSizeBlkAllocatorPolicy > >(
                m_dev_mgr.get(), m_cache.get(), size, BlkStoreCacheType::PASS_THRU, 0, (char*)&blob,
                sizeof(blkstore_blob), HS_STATIC_CONFIG(drive_attr.atomic_phys_page_size), "data_logdev", false,
                std::bind(&LogDev::process_logdev_completions, &HomeLogStoreMgr::data_logdev(), std::placeholders::_1));
            ++m_format_cnt;
            m_data_logdev_blk_store->format(([this](bool success) { init_done(true); }));
        } else {
            m_data_logdev_blk_store = std::make_unique< BlkStore< VdevVarSizeBlkAllocatorPolicy > >(
                m_dev_mgr.get(), m_cache.get(), vb, BlkStoreCacheType::PASS_THRU,
                HS_STATIC_CONFIG(drive_attr.atomic_phys_page_size), "data_logdev", vb->is_failed(), false,
                std::bind(&LogDev::process_logdev_completions, &HomeLogStoreMgr::data_logdev(), std::placeholders::_1));
            if (vb->is_failed()) {
                m_vdev_failed = true;
                LOGINFO("data logdev block store is in failed state");
                throw std::runtime_error("vdev in failed state");
            }
        }
    }

    void create_ctrl_logdev_blkstore(vdev_info_block* vb) {
        if (vb == nullptr) {
            struct blkstore_blob blob {};
            blob.type = blkstore_type::CTRL_LOGDEV_STORE;
            const uint64_t size{pct_to_size(ctrl_logdev_blkstore_pct)};
            m_ctrl_logdev_blk_store = std::make_unique< BlkStore< VdevVarSizeBlkAllocatorPolicy > >(
                m_dev_mgr.get(), m_cache.get(), size, BlkStoreCacheType::PASS_THRU, 0, (char*)&blob,
                sizeof(blkstore_blob), HS_STATIC_CONFIG(drive_attr.atomic_phys_page_size), "ctrl_logdev", false,
                std::bind(&LogDev::process_logdev_completions, &HomeLogStoreMgr::ctrl_logdev(), std::placeholders::_1));
            ++m_format_cnt;
            m_ctrl_logdev_blk_store->format(([this](bool success) { init_done(true); }));
        } else {
            m_ctrl_logdev_blk_store = std::make_unique< BlkStore< VdevVarSizeBlkAllocatorPolicy > >(
                m_dev_mgr.get(), m_cache.get(), vb, BlkStoreCacheType::PASS_THRU,
                HS_STATIC_CONFIG(drive_attr.atomic_phys_page_size), "ctrl_logdev", vb->is_failed(), false,
                std::bind(&LogDev::process_logdev_completions, &HomeLogStoreMgr::ctrl_logdev(), std::placeholders::_1));
            if (vb->is_failed()) {
                m_vdev_failed = true;
                LOGINFO("ctrl logdev block store is in failed state");
                throw std::runtime_error("vdev in failed state");
            }
        }
    }

    void data_recovery_done() {
        auto& hs_config = HomeStoreStaticConfig::instance();
        if (!m_dev_mgr->is_first_time_boot()) { m_data_blk_store->recovery_done(); }
    }

    void indx_recovery_done() {
        auto& hs_config = HomeStoreStaticConfig::instance();
        if (!m_dev_mgr->is_first_time_boot()) { m_index_blk_store->recovery_done(); }
    }

    int64_t available_size() const { return m_size_avail; }
    void set_available_size(int64_t sz) { m_size_avail = sz; }
    virtual DeviceManager* get_device_manager() override { return m_dev_mgr.get(); }

public:
    /////////////////////////////////////////// static HomeStore member functions /////////////////////////////////
    static void fake_reboot() {
        MetaBlkMgr::fake_reboot();
        // IndxMgr::fake_reboot();
        HomeLogStoreMgr::fake_reboot();
    }

#if 0
    static void zero_pdev_sbs(const std::vector< dev_info >& devices) { DeviceManager::zero_pdev_sbs(devices); }
#endif

private:
    static iomgr::drive_attributes get_drive_attrs(const std::vector< dev_info >& devices,
                                                   const iomgr_drive_type drive_type) {
        auto drive_iface = iomgr::IOManager::instance().default_drive_interface();
        iomgr::drive_attributes attr = drive_iface->get_attributes(devices[0].dev_names, drive_type);
#ifndef NDEBUG
        for (auto i{1u}; i < devices.size(); ++i) {
            auto observed_attr = drive_iface->get_attributes(devices[i].dev_names, drive_type);
            if (attr != observed_attr) {
                HS_ASSERT(DEBUG, 0,
                          "Expected all phys dev have same attributes, prev device attr={}, this device attr={}",
                          attr.to_json().dump(4), observed_attr.to_json().dump(4));
            }
        }
#endif

        return attr;
    }

private:
    uint64_t pct_to_size(const float pct) const {
        uint64_t sz{static_cast< uint64_t >((pct * static_cast< double >(m_dev_mgr->get_total_cap())) / 100)};
        return sisl::round_up(sz, HS_STATIC_CONFIG(drive_attr.phys_page_size));
    }

protected:
    std::unique_ptr< data_blkstore_t > m_data_blk_store;
    std::unique_ptr< index_blkstore_t< IndexBuffer > > m_index_blk_store;
    std::unique_ptr< sb_blkstore_t > m_sb_blk_store;
    std::unique_ptr< logdev_blkstore_t > m_data_logdev_blk_store;
    std::unique_ptr< logdev_blkstore_t > m_ctrl_logdev_blk_store;
    std::unique_ptr< meta_blkstore_t > m_meta_blk_store;
    std::unique_ptr< DeviceManager > m_dev_mgr;
    std::unique_ptr< CacheType > m_cache;

private:
    static constexpr float data_blkstore_pct{84.0};
    static constexpr float indx_blkstore_pct{3.0};

    static constexpr float data_logdev_blkstore_pct{1.8};
    static constexpr float ctrl_logdev_blkstore_pct{0.2};
    static constexpr float meta_blkstore_pct{0.5};
};

} // namespace homestore<|MERGE_RESOLUTION|>--- conflicted
+++ resolved
@@ -112,18 +112,9 @@
 
         m_data_pagesz = input.min_virtual_page_size;
 
-<<<<<<< HEAD
-        LOGINFO("HomeStore starting with dynamic config version: {} static config: {}, restricted_mode: {}, safe_mode: {}",
-                HS_DYNAMIC_CONFIG(version),
-                hs_config.to_json().dump(4),
-                HB_DYNAMIC_CONFIG(general_config->boot_restricted_mode),
-                HB_DYNAMIC_CONFIG(general_config->boot_safe_mode));
-=======
         LOGINFO("HomeStore starting with dynamic config version: {} static config: {}, safe_mode: {}",
                 HS_DYNAMIC_CONFIG(version), hs_config.to_json().dump(4),
                 HB_DYNAMIC_CONFIG(general_config->boot_safe_mode));
-
->>>>>>> ede87041
 
 #ifndef NDEBUG
         hs_config.validate();
