/*
 * ssd_btree.hpp
 *
 *  Created on: 14-Jun-2016
 *      Author: Hari Kadayam
 *
 *  Copyright © 2016 Kadayam, Hari. All rights reserved.
 */
#pragma once

#include <iostream>
#include <assert.h>
#include <pthread.h>
#include <vector>
#include <atomic>

#include "engine/homeds/btree/writeBack_cache.hpp"
#include "engine/homeds/memory/composite_allocator.hpp"
#include "engine/homeds/memory/chunk_allocator.hpp"
#include "engine/homeds/memory/sys_allocator.hpp"
#include "engine/cache/cache.h"
#include "engine/blkstore/blkstore.hpp"
#include "btree_store.hpp"
#include "btree_node.h"
#include "physical_node.hpp"
#include "homelogstore/log_store.hpp"
#include "engine/common/homestore_config.hpp"

namespace homeds {
namespace btree {

#define SSDBtreeStore BtreeStore< btree_store_type::SSD_BTREE, K, V, InteriorNodeType, LeafNodeType >
#define ssd_btree_t Btree< btree_store_type::SSD_BTREE, K, V, InteriorNodeType, LeafNodeType >

template < typename K, typename V, btree_node_type InteriorNodeType, btree_node_type LeafNodeType >
class SSDBtreeStore {
public:
    using HeaderType = wb_cache_buffer_t;

    static std::unique_ptr< SSDBtreeStore > init_btree(ssd_btree_t* btree, BtreeConfig& cfg) {
        static std::once_flag flag1;
        std::call_once(flag1, [&cfg]() { m_blkstore = (btree_blkstore_t*)cfg.blkstore; });
        return std::make_unique< SSDBtreeStore >(btree, cfg);
    }

    BtreeStore(ssd_btree_t* btree, BtreeConfig& cfg) :
            m_btree(btree),
            m_cfg(cfg),
            m_wb_cache(cfg.blkstore, cfg.align_size, bind_this(SSDBtreeStore::cp_done_store, 1), cfg.trigger_cp_cb) {
        m_node_size = cfg.get_node_size();
        m_cfg.set_node_area_size(m_node_size - sizeof(LeafPhysicalNode));
        m_first_cp = btree_cp_id_ptr(new (btree_cp_id));
    }

    static void create_done(SSDBtreeStore* store, bnodeid_t m_root_node) { store->create_done_store(m_root_node); }

    /* It is called when its consumer has successfully persisted its superblock. */
    void create_done_store(bnodeid_t m_root_node) {
        auto bid = BlkId(m_root_node);
        m_blkstore->alloc_blk(bid);
    }

    void cp_done_store(const btree_cp_id_ptr& cp_id) { cp_id->cb(cp_id); }

    /* It attaches the new CP and prepare for cur cp flush */
    static btree_cp_id_ptr attach_prepare_cp(SSDBtreeStore* store, const btree_cp_id_ptr& cur_cp_id, bool is_last_cp,
                                             bool blkalloc_checkpoint) {
        return (store->attach_prepare_cp_store(cur_cp_id, is_last_cp, blkalloc_checkpoint));
    }

    btree_cp_id_ptr attach_prepare_cp_store(const btree_cp_id_ptr& cur_cp_id, bool is_last_cp,
                                            bool blkalloc_checkpoint) {
        /* start with ref cnt = 1. We dec it when trigger is called */
        if (cur_cp_id) {
            cur_cp_id->end_psn = m_journal->get_contiguous_issued_seq_num(cur_cp_id->start_psn);
            assert(cur_cp_id->end_psn >= cur_cp_id->start_psn);
        }
        if (cur_cp_id == m_first_cp) { m_first_cp = nullptr; }
        if (!cur_cp_id) {
            /* it can not be last cp if this volume hasn't participated yet in a cp */
            assert(!is_last_cp);
            assert(m_first_cp);
            return m_first_cp;
        }

        btree_cp_id_ptr new_cp(nullptr);
        if (!is_last_cp) {
            new_cp = btree_cp_id_ptr(new (btree_cp_id));
            new_cp->start_psn = cur_cp_id->end_psn;
            new_cp->cp_cnt = cur_cp_id->cp_cnt + 1;
        }
        m_wb_cache.prepare_cp(new_cp, cur_cp_id, blkalloc_checkpoint);
        return new_cp;
    }

    /* It is called only during first time create or after recovery */
    static void update_sb(SSDBtreeStore* store, btree_super_block& sb, btree_cp_superblock* cp_sb, bool is_recovery) {
        store->update_store_sb(sb, cp_sb, is_recovery);
    }

    void update_store_sb(btree_super_block& sb, btree_cp_superblock* cp_sb, bool is_recovery) {
        if (is_recovery) {
            // add recovery code
            HomeLogStoreMgr::instance().open_log_store(
                sb.journal_id, ([this](std::shared_ptr< HomeLogStore > logstore) {
                    m_journal = logstore;
                    m_journal->register_log_found_cb(bind_this(SSDBtreeStore::log_found, 3));
                }));
        } else {
            m_journal = HomeLogStoreMgr::instance().create_new_log_store();
            sb.journal_id = get_journal_id_store();
        }

        m_first_cp->start_psn = cp_sb->active_psn;
        m_first_cp->cp_cnt = cp_sb->cp_cnt + 1;
        m_wb_cache.prepare_cp(m_first_cp, nullptr, false);
    }

    logstore_id_t get_journal_id_store() { return (m_journal->get_store_id()); }

    void log_found(logstore_seq_num_t seqnum, log_buffer log_buf, void* mem) {
#if 0
        auto& cp_sb = m_btree->get_last_cp_cb();
        if (seqnum >= cp_sb.active_psn) {
            // Entry is not replayed yet
            btree_journal_entry* jentry = (btree_journal_entry*)log_buf.bytes;
            if (jentry->op == journal_op::BTREE_SPLIT) { m_btree->split_node_replay(jentry, m_first_cp); }
        }

        if ()
#endif
    }

    static void cp_start(SSDBtreeStore* store, const btree_cp_id_ptr& cp_id, cp_comp_callback cb) {
        store->cp_start_store(cp_id, cb);
    }

    void cp_start_store(const btree_cp_id_ptr& cp_id, cp_comp_callback cb) {
        cp_id->cb = cb;
        try_cp_start(cp_id);
    }

    void try_cp_start(const btree_cp_id_ptr& cp_id) {
        auto ref_cnt = cp_id->ref_cnt.fetch_sub(1);
        if (ref_cnt == 1) { m_wb_cache.cp_start(cp_id); }
    }

    static void flush_free_blks(SSDBtreeStore* store, const btree_cp_id_ptr& btree_id,
                                std::shared_ptr< homestore::blkalloc_cp_id >& blkalloc_id) {
        store->flush_free_blks(btree_id, blkalloc_id);
    }

    void flush_free_blks(const btree_cp_id_ptr& btree_id, std::shared_ptr< homestore::blkalloc_cp_id >& blkalloc_id) {
        m_wb_cache.flush_free_blks(btree_id, blkalloc_id);
    }

    static void truncate(SSDBtreeStore* store, const btree_cp_id_ptr& cp_id) { store->truncate_store(cp_id); }

    void truncate_store(const btree_cp_id_ptr& cp_id) { m_journal->truncate(cp_id->end_psn); }

    static void cp_done(trigger_cp_callback cb) { wb_cache_t::cp_done(cb); }

    static void destroy_done(SSDBtreeStore* store) { store->destroy_done_store(); }

    void destroy_done_store() { home_log_store_mgr.remove_log_store(m_journal->get_store_id()); }

<<<<<<< HEAD
    static void write_journal_entry(SSDBtreeStore* store, const btree_cp_id_ptr& cp_id, const sisl::io_blob& iob) {
        store->write_journal_entry_store(cp_id, iob);
    }

    static bool is_aligned_buf_needed(SSDBtreeStore* store, size_t size) { return store->is_aligned_buf_needed(size); }

    bool is_aligned_buf_needed(size_t size) { return m_journal->is_aligned_buf_needed(size); }

    void write_journal_entry_store(const btree_cp_id_ptr& cp_id, const sisl::io_blob& iob) {
        ++cp_id->ref_cnt;
        m_journal->append_async(
            iob, nullptr,
            ([this, cp_id](logstore_seq_num_t seq_num, sisl::io_blob& iob, bool status, void* cookie) mutable {
                auto hdr = btree_journal_entry::get_entry_hdr(iob.bytes);
                if (hdr->op == journal_op::BTREE_CREATE) {
                    /* we set disk bitmap later when btree root node is persisted */
                    iob.buf_free();
                    try_cp_start(cp_id);
                    return;
                }
                auto pair = btree_journal_entry::get_new_nodes_list(iob.bytes);
                auto new_node_id_list = pair.first;
                auto size = pair.second;
                /* blk id is alloceted in disk bitmap only after it is writing to journal. check
                 * blk_alloctor base class for further explanations.
                 */
                for (uint32_t i = 0; i < size; ++i) {
                    auto bid = BlkId(new_node_id_list[i]);
                    m_blkstore->alloc_blk(bid);
                }
                iob.buf_free();
                try_cp_start(cp_id);
            }));
=======
    static void write_journal_entry(SSDBtreeStore* store, btree_cp_id_ptr cp_id, btree_journal_entry* entry) {
        store->write_journal_entry_store(cp_id, entry);
    }

    void write_journal_entry_store(btree_cp_id_ptr cp_id, btree_journal_entry* entry) {
        ++cp_id->ref_cnt;
        sisl::blob b((uint8_t*)entry, entry->actual_size);
        m_journal->append_async(b, (void*)entry, ([this, cp_id](logstore_seq_num_t seq_num, bool status, void* cookie) {
                                    btree_journal_entry* jentry = (btree_journal_entry*)cookie;
                                    LOGINFO("btree_journal_entry: {}", jentry->to_string());
                                    if (jentry->op != journal_op::BTREE_CREATE) {
                                        /*
                                         * blk id is allocated for newly created nodes in disk bitmap only after it is
                                         * writing to journal. check blk_alloctor base class for further explanations.
                                         */
                                        jentry->foreach_node(bt_journal_node_op::creation,
                                                             [&](bt_node_gen_pair n, sisl::blob k) {
                                                                 auto bid = BlkId(n.node_id);
                                                                 m_blkstore->alloc_blk(bid);
                                                             });
                                        // For root node, disk bitmap is later persisted with btree root node.
                                    }

                                    jentry->~btree_journal_entry();
                                    free(jentry);
                                    try_cp_start(cp_id);
                                }));
>>>>>>> 04191995
    }

    static uint8_t* get_physical(const SSDBtreeNode* bn) {
        wb_cache_buffer_t* bbuf = (wb_cache_buffer_t*)(bn);
        sisl::blob b = bbuf->at_offset(0);
        return b.bytes;
    }

    static uint32_t get_node_area_size(SSDBtreeStore* store) {
        return store->get_node_size() - sizeof(LeafPhysicalNode);
    }

    static boost::intrusive_ptr< SSDBtreeNode >
    alloc_node(SSDBtreeStore* store, bool is_leaf,
               bool& is_new_allocation, // indicates if allocated node is same as copy_from
               boost::intrusive_ptr< SSDBtreeNode > copy_from = nullptr) {

        is_new_allocation = true;
        homestore::blk_alloc_hints hints;
        homestore::BlkId blkid;
        auto safe_buf = m_blkstore->alloc_blk_cached(1 * store->get_node_size(), hints, &blkid);
        if (safe_buf == nullptr) {
            LOGERROR("btree alloc failed. No space avail");
            return nullptr;
        }

        // Access the physical node buffer and initialize it
        sisl::blob b = safe_buf->at_offset(0);
        assert(b.size == store->get_node_size());
        if (is_leaf) {
            bnodeid_t bid = blkid.to_integer();
            auto n = new (b.bytes) VariantNode< LeafNodeType, K, V >(&bid, true, store->m_cfg);
        } else {
            bnodeid_t bid = blkid.to_integer();
            auto n = new (b.bytes) VariantNode< InteriorNodeType, K, V >(&bid, true, store->m_cfg);
        }
        boost::intrusive_ptr< SSDBtreeNode > new_node = boost::static_pointer_cast< SSDBtreeNode >(safe_buf);

        if (copy_from != nullptr) { copy_node(store, copy_from, new_node); }
        new_node->init();
        return new_node;
    }

    uint32_t get_node_size() { return m_node_size; }
    wb_cache_t* get_wb_cache() { return &m_wb_cache; }

    static boost::intrusive_ptr< SSDBtreeNode > read_node(SSDBtreeStore* store, bnodeid_t id) {
        // Read the data from the block store
        try {
#ifdef _PRERELEASE
            if (homestore_flip->test_flip("btree_read_fail", id)) { folly::throwSystemError("flip error"); }
#endif
            homestore::BlkId blkid(id);
            auto req = writeback_req_t::make_request();
            req->is_read = true;
            req->isSyncCall = true;
            auto safe_buf = m_blkstore->read(blkid, 0, store->get_node_size(), req);

            return boost::static_pointer_cast< SSDBtreeNode >(safe_buf);
        } catch (std::exception& e) {
            LOGERROR("{}", e.what());
            return nullptr;
        }
    }

    static void copy_node(SSDBtreeStore* store, boost::intrusive_ptr< SSDBtreeNode > copy_from,
                          boost::intrusive_ptr< SSDBtreeNode > copy_to) {
        bnodeid_t original_to_id = copy_to->get_node_id();
        boost::intrusive_ptr< wb_cache_buffer_t > to_buff = boost::dynamic_pointer_cast< wb_cache_buffer_t >(copy_to);
        boost::intrusive_ptr< wb_cache_buffer_t > frm_buff =
            boost::dynamic_pointer_cast< wb_cache_buffer_t >(copy_from);
        to_buff->set_memvec(frm_buff->get_memvec_intrusive(), frm_buff->get_data_offset(), frm_buff->get_cache_size());
        copy_to->set_node_id(original_to_id); // restore original copy_to id
        copy_to->init();
    }

    static void swap_node(SSDBtreeStore* store, boost::intrusive_ptr< SSDBtreeNode > node1,
                          boost::intrusive_ptr< SSDBtreeNode > node2) {
        bnodeid_t id1 = node1->get_node_id();
        bnodeid_t id2 = node2->get_node_id();
        auto mvec1 = node1->get_memvec_intrusive();
        auto mvec2 = node2->get_memvec_intrusive();

        assert(node1->get_data_offset() == node2->get_data_offset());
        assert(node1->get_cache_size() == node2->get_cache_size());
        /* move the underneath memory */
        node1->set_memvec(mvec2, node1->get_data_offset(), node1->get_cache_size());
        node2->set_memvec(mvec1, node2->get_data_offset(), node2->get_cache_size());
        /* restore the node ids */
        node1->set_node_id(id1);
        node1->init();
        node2->set_node_id(id2);
        node2->init();
    }

    static btree_status_t write_node_sync(SSDBtreeStore* store, boost::intrusive_ptr< SSDBtreeNode > bn) {
        try {
            auto req = writeback_req_t::make_request();
            req->is_read = false;
            req->isSyncCall = true;
            BlkId bid(bn->get_node_id().m_id);
            auto physical_node = (LeafPhysicalNode*)(bn->at_offset(0).bytes);
            physical_node->set_checksum(get_node_area_size(store));
            m_blkstore->write(bid, bn->get_memvec_intrusive(), 0, req, false);
        } catch (std::exception& e) {
            LOGERROR("{}", e.what());
            return btree_status_t::write_failed;
        }
        return btree_status_t::success;
    }

    static btree_status_t write_node(SSDBtreeStore* store, const boost::intrusive_ptr< SSDBtreeNode >& bn,
<<<<<<< HEAD
                                     const boost::intrusive_ptr< SSDBtreeNode >& dependent_bn,
                                     const btree_cp_id_ptr& cp_id) {
        homestore::BlkId blkid(bn->get_node_id().m_id);
=======
                                     const boost::intrusive_ptr< SSDBtreeNode >& dependent_bn, btree_cp_id_ptr cp_id) {
        homestore::BlkId blkid(bn->get_node_id());
>>>>>>> 04191995

        auto physical_node = (LeafPhysicalNode*)(bn->at_offset(0).bytes);
        physical_node->set_checksum(get_node_area_size(store));
        store->get_wb_cache()->write(bn, dependent_bn, cp_id);

        return btree_status_t::success;
    }

    static btree_status_t refresh_node(SSDBtreeStore* store, const boost::intrusive_ptr< SSDBtreeNode >& bn,
                                       bool is_write_modifiable, const btree_cp_id_ptr& cp_id) {

        /* add the latest request pending on this node */
        auto ret = store->get_wb_cache()->refresh_buf(bn, is_write_modifiable, cp_id);
        if (ret != btree_status_t::success) { return ret; }
        auto physical_node = (LeafPhysicalNode*)((boost::static_pointer_cast< SSDBtreeNode >(bn))->at_offset(0).bytes);
        verify_result vr;
        auto is_match = physical_node->verify_node(get_node_area_size(store), vr);
        if (!is_match) {
            LOGERROR("mismatch node: {} is it from cache", vr.to_string());
            assert(0);
            abort();
        }
        return btree_status_t::success;
    }

    static void free_node(SSDBtreeStore* store, const boost::intrusive_ptr< SSDBtreeNode >& bn, bool mem_only,
                          const btree_cp_id_ptr& cp_id) {
        if (mem_only) {
            /* it will be automatically freed */
            return;
        }
        store->get_wb_cache()->free_blk(bn, cp_id);
    }

    static void ref_node(SSDBtreeNode* bn) {
        homestore::CacheBuffer< homestore::BlkId >::ref((homestore::CacheBuffer< homestore::BlkId >&)*bn);
    }

    static void deref_node(SSDBtreeNode* bn) {
        homestore::CacheBuffer< homestore::BlkId >::deref((homestore::CacheBuffer< homestore::BlkId >&)*bn);
    }

private:
    ssd_btree_t* m_btree;
    std::shared_ptr< HomeLogStore > m_journal;
    BtreeConfig m_cfg;
    uint32_t m_node_size;
    wb_cache_t m_wb_cache;
    btree_cp_id_ptr m_first_cp;

private:
    static homestore::BlkStore< homestore::VdevFixedBlkAllocatorPolicy, wb_cache_buffer_t >* m_blkstore;
};

template < typename K, typename V, btree_node_type InteriorNodeType, btree_node_type LeafNodeType >
homestore::BlkStore< homestore::VdevFixedBlkAllocatorPolicy, wb_cache_buffer_t >* SSDBtreeStore::m_blkstore;

} // namespace btree
} // namespace homeds<|MERGE_RESOLUTION|>--- conflicted
+++ resolved
@@ -164,70 +164,11 @@
 
     void destroy_done_store() { home_log_store_mgr.remove_log_store(m_journal->get_store_id()); }
 
-<<<<<<< HEAD
-    static void write_journal_entry(SSDBtreeStore* store, const btree_cp_id_ptr& cp_id, const sisl::io_blob& iob) {
-        store->write_journal_entry_store(cp_id, iob);
-    }
-
-    static bool is_aligned_buf_needed(SSDBtreeStore* store, size_t size) { return store->is_aligned_buf_needed(size); }
-
-    bool is_aligned_buf_needed(size_t size) { return m_journal->is_aligned_buf_needed(size); }
-
-    void write_journal_entry_store(const btree_cp_id_ptr& cp_id, const sisl::io_blob& iob) {
-        ++cp_id->ref_cnt;
-        m_journal->append_async(
-            iob, nullptr,
-            ([this, cp_id](logstore_seq_num_t seq_num, sisl::io_blob& iob, bool status, void* cookie) mutable {
-                auto hdr = btree_journal_entry::get_entry_hdr(iob.bytes);
-                if (hdr->op == journal_op::BTREE_CREATE) {
-                    /* we set disk bitmap later when btree root node is persisted */
-                    iob.buf_free();
-                    try_cp_start(cp_id);
-                    return;
-                }
-                auto pair = btree_journal_entry::get_new_nodes_list(iob.bytes);
-                auto new_node_id_list = pair.first;
-                auto size = pair.second;
-                /* blk id is alloceted in disk bitmap only after it is writing to journal. check
-                 * blk_alloctor base class for further explanations.
-                 */
-                for (uint32_t i = 0; i < size; ++i) {
-                    auto bid = BlkId(new_node_id_list[i]);
-                    m_blkstore->alloc_blk(bid);
-                }
-                iob.buf_free();
-                try_cp_start(cp_id);
-            }));
-=======
-    static void write_journal_entry(SSDBtreeStore* store, btree_cp_id_ptr cp_id, btree_journal_entry* entry) {
-        store->write_journal_entry_store(cp_id, entry);
-    }
-
-    void write_journal_entry_store(btree_cp_id_ptr cp_id, btree_journal_entry* entry) {
-        ++cp_id->ref_cnt;
-        sisl::blob b((uint8_t*)entry, entry->actual_size);
-        m_journal->append_async(b, (void*)entry, ([this, cp_id](logstore_seq_num_t seq_num, bool status, void* cookie) {
-                                    btree_journal_entry* jentry = (btree_journal_entry*)cookie;
-                                    LOGINFO("btree_journal_entry: {}", jentry->to_string());
-                                    if (jentry->op != journal_op::BTREE_CREATE) {
-                                        /*
-                                         * blk id is allocated for newly created nodes in disk bitmap only after it is
-                                         * writing to journal. check blk_alloctor base class for further explanations.
-                                         */
-                                        jentry->foreach_node(bt_journal_node_op::creation,
-                                                             [&](bt_node_gen_pair n, sisl::blob k) {
-                                                                 auto bid = BlkId(n.node_id);
-                                                                 m_blkstore->alloc_blk(bid);
-                                                             });
-                                        // For root node, disk bitmap is later persisted with btree root node.
-                                    }
-
-                                    jentry->~btree_journal_entry();
-                                    free(jentry);
-                                    try_cp_start(cp_id);
-                                }));
->>>>>>> 04191995
-    }
+    static bool is_aligned_buf_needed(SSDBtreeStore* store, size_t size) {
+        return HomeLogStore::is_aligned_buf_needed(size);
+    }
+
+    // bool is_aligned_buf_needed(size_t size) { return m_journal->is_aligned_buf_needed(size); }
 
     static uint8_t* get_physical(const SSDBtreeNode* bn) {
         wb_cache_buffer_t* bbuf = (wb_cache_buffer_t*)(bn);
@@ -339,14 +280,9 @@
     }
 
     static btree_status_t write_node(SSDBtreeStore* store, const boost::intrusive_ptr< SSDBtreeNode >& bn,
-<<<<<<< HEAD
                                      const boost::intrusive_ptr< SSDBtreeNode >& dependent_bn,
                                      const btree_cp_id_ptr& cp_id) {
-        homestore::BlkId blkid(bn->get_node_id().m_id);
-=======
-                                     const boost::intrusive_ptr< SSDBtreeNode >& dependent_bn, btree_cp_id_ptr cp_id) {
         homestore::BlkId blkid(bn->get_node_id());
->>>>>>> 04191995
 
         auto physical_node = (LeafPhysicalNode*)(bn->at_offset(0).bytes);
         physical_node->set_checksum(get_node_area_size(store));
@@ -389,6 +325,85 @@
         homestore::CacheBuffer< homestore::BlkId >::deref((homestore::CacheBuffer< homestore::BlkId >&)*bn);
     }
 
+    /************************** Journal entry section **********************/
+    static sisl::io_blob make_journal_entry(journal_op op, bool is_root, bt_node_gen_pair pair = {empty_bnodeid, 0}) {
+        auto b = sisl::io_blob(journal_entry_initial_size(),
+                               HomeLogStore::is_aligned_buf_needed(journal_entry_initial_size())
+                                   ? HS_STATIC_CONFIG(disk_attr.align_size)
+                                   : 0);
+        new (b.bytes) btree_journal_entry(op, is_root, pair);
+        return b;
+    }
+
+    static inline constexpr btree_journal_entry* blob_to_entry(const sisl::io_blob& b) {
+        return (btree_journal_entry*)b.bytes;
+    }
+
+    static void append_node_to_journal(sisl::io_blob& j_iob, bt_journal_node_op node_op,
+                                       const boost::intrusive_ptr< SSDBtreeNode >& node, bool append_last_key = false) {
+        sisl::blob key_blob;
+        K key;
+        if (append_last_key) {
+            node->get_last_key(&key);
+            key_blob = key.get_blob();
+        }
+
+        uint16_t append_size = sizeof(bt_journal_node_info) + key_blob.size;
+        auto e = realloc_if_needed(j_iob, append_size);
+        e->append_node(node_op, node->get_node_id(), node->get_gen(), key_blob);
+    }
+
+    static void write_journal_entry(SSDBtreeStore* store, const btree_cp_id_ptr& cp_id, sisl::io_blob& j_iob) {
+        store->write_journal_entry_store(cp_id, j_iob);
+    }
+
+private:
+    void write_journal_entry_store(const btree_cp_id_ptr& cp_id, sisl::io_blob& j_iob) {
+        ++cp_id->ref_cnt;
+
+        // Update the size to actual size for unaligned buffer. For aligned we have to write entire buffer (since it
+        // will avoid a copy and write directly)
+        if (!j_iob.aligned) j_iob.size = blob_to_entry(j_iob)->actual_size;
+
+        m_journal->append_async(
+            j_iob, nullptr, ([this, cp_id](logstore_seq_num_t seq_num, sisl::io_blob& iob, bool status, void* cookie) {
+                btree_journal_entry* jentry = blob_to_entry(iob);
+                LOGINFO("btree_journal_entry: {}", jentry->to_string());
+                if (jentry->op != journal_op::BTREE_CREATE) {
+                    /*
+                     * blk id is allocated for newly created nodes in disk bitmap only after it is
+                     * writing to journal. check blk_alloctor base class for further explanations.
+                     */
+                    jentry->foreach_node(bt_journal_node_op::creation, [&](bt_node_gen_pair n, sisl::blob k) {
+                        auto bid = BlkId(n.node_id);
+                        m_blkstore->alloc_blk(bid);
+                    });
+                    // For root node, disk bitmap is later persisted with btree root node.
+                }
+                jentry->~btree_journal_entry();
+                iob.buf_free();
+
+                try_cp_start(cp_id);
+            }));
+    }
+
+    static constexpr size_t journal_entry_alloc_increment = 256;
+    static constexpr size_t journal_entry_initial_size() {
+        return std::max(journal_entry_alloc_increment, sizeof(btree_journal_entry));
+    }
+
+    static btree_journal_entry* realloc_if_needed(sisl::io_blob& b, uint16_t append_size) {
+        auto entry = blob_to_entry(b);
+        assert(b.size > entry->actual_size);
+        uint16_t avail_size = b.size - entry->actual_size;
+        if (avail_size < append_size) {
+            auto new_size = sisl::round_up(entry->actual_size + append_size, journal_entry_alloc_increment);
+            b.buf_realloc(new_size,
+                          HomeLogStore::is_aligned_buf_needed(new_size) ? HS_STATIC_CONFIG(disk_attr.align_size) : 0);
+        }
+        return blob_to_entry(b); // Get the revised entry from blob before returning
+    }
+
 private:
     ssd_btree_t* m_btree;
     std::shared_ptr< HomeLogStore > m_journal;
