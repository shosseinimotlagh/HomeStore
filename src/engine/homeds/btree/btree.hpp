--- conflicted
+++ resolved
@@ -62,14 +62,6 @@
     typedef std::function< void() > destroy_btree_comp_callback;
 
 public:
-<<<<<<< HEAD
-=======
-    struct btree_super_block {
-        bnodeid_t root_node;
-        typename btree_store_t::superblock store_sb;
-    } __attribute((packed));
-
->>>>>>> 04191995
 private:
     bnodeid_t m_root_node;
     homeds::thread::RWLock m_btree_lock;
@@ -289,13 +281,8 @@
     }
 
     /* It attaches the new CP and prepare for cur cp flush */
-<<<<<<< HEAD
     btree_cp_id_ptr attach_prepare_cp(const btree_cp_id_ptr& cur_cp_id, bool is_last_cp, bool blkalloc_checkpoint) {
         return (btree_store_t::attach_prepare_cp(m_btree_store.get(), cur_cp_id, is_last_cp, blkalloc_checkpoint));
-=======
-    btree_cp_id_ptr attach_prepare_cp(const btree_cp_id_ptr& cur_cp_id, bool is_last_cp) {
-        return (btree_store_t::attach_prepare_cp(m_btree_store.get(), cur_cp_id, is_last_cp));
->>>>>>> 04191995
     }
 
     void cp_start(const btree_cp_id_ptr& cp_id, cp_comp_callback cb) {
@@ -1812,17 +1799,6 @@
         // have been unlocked by the recursive function and it could also been deleted.
     }
 
-    void append_node_to_journal(btree_journal_entry** ppentry, bt_journal_node_op node_op, const BtreeNodePtr& node,
-                                bool append_last_key = false) {
-        if (append_last_key) {
-            K key;
-            node->get_last_key(&key);
-            btree_journal_entry::append_node(ppentry, node_op, node->get_node_id(), node->get_gen(), key.get_blob());
-        } else {
-            btree_journal_entry::append_node(ppentry, node_op, node->get_node_id(), node->get_gen());
-        }
-    }
-
 #if 0
     void write_journal_entry(journal_op op, BtreeNodePtr parent_node, uint32_t parent_indx, BtreeNodePtr left_most_node,
                              std::vector< BtreeNodePtr >& old_nodes, std::vector< BtreeNodePtr >& new_nodes,
@@ -1970,12 +1946,11 @@
 
         old_nodes.push_back(child_node);
 
-        if (cp_id) {
-            btree_journal_entry* jentry = btree_journal_entry::make(journal_op::BTREE_MERGE);
-            jentry->is_root = true;
-            append_node_to_journal(&jentry, bt_journal_node_op::inplace_write, root, false);
-            append_node_to_journal(&jentry, bt_journal_node_op::removal, child_node, false);
-            btree_store_t::write_journal_entry(m_btree_store.get(), cp_id, jentry);
+        if (BtreeStoreType == btree_store_type::SSD_BTREE) {
+            auto j_iob = btree_store_t::make_journal_entry(journal_op::BTREE_MERGE, true /* is_root */);
+            btree_store_t::append_node_to_journal(j_iob, bt_journal_node_op::inplace_write, root, false);
+            btree_store_t::append_node_to_journal(j_iob, bt_journal_node_op::removal, child_node, false);
+            btree_store_t::write_journal_entry(m_btree_store.get(), cp_id, j_iob);
         }
         unlock_node(root, locktype::LOCKTYPE_WRITE);
         free_node(child_node, false, cp_id);
@@ -1991,7 +1966,6 @@
         BtreeNodeInfo ninfo;
         BtreeNodePtr child_node1 = child_node;
         BtreeNodePtr child_node2 = child_node1->is_leaf() ? alloc_leaf_node() : alloc_interior_node();
-        btree_journal_entry* jentry = (cp_id) ? btree_journal_entry::make(journal_op::BTREE_SPLIT) : nullptr;
 
         if (child_node2 == nullptr) { return (btree_status_t::space_not_avail); }
 
@@ -2034,13 +2008,12 @@
         THIS_BT_LOG(DEBUG, btree_structures, parent_node, "Split child_node={} with new_child_node={}, split_key={}",
                     child_node1->get_node_id(), child_node2->get_node_id(), out_split_key->to_string());
 
-        if (jentry) {
-            jentry->is_root = root_split;
-            jentry->parent_node = {parent_node->get_node_id(), parent_node->get_gen()};
-
-            append_node_to_journal(&jentry, bt_journal_node_op::inplace_write, child_node1, true);
-            append_node_to_journal(&jentry, bt_journal_node_op::creation, child_node2, false);
-            btree_store_t::write_journal_entry(m_btree_store.get(), cp_id, jentry);
+        if (BtreeStoreType == btree_store_type::SSD_BTREE) {
+            auto j_iob = btree_store_t::make_journal_entry(journal_op::BTREE_SPLIT, root_split,
+                                                           {parent_node->get_node_id(), parent_node->get_gen()});
+            btree_store_t::append_node_to_journal(j_iob, bt_journal_node_op::inplace_write, child_node1, true);
+            btree_store_t::append_node_to_journal(j_iob, bt_journal_node_op::creation, child_node2, false);
+            btree_store_t::write_journal_entry(m_btree_store.get(), cp_id, j_iob);
         }
 
         // we write right child node, than left and than parent child
@@ -2053,10 +2026,6 @@
         return ret;
     }
 
-<<<<<<< HEAD
-    btree_status_t merge_nodes(const BtreeNodePtr& parent_node, uint32_t start_indx, uint32_t end_indx,
-                               const btree_cp_id_ptr& cp_id) {
-=======
     btree_status_t split_node_replay(btree_journal_entry* jentry, const btree_cp_id_ptr& cp_id) {
         BtreeNodePtr parent_node = (jentry->is_root) ? read_node(m_root_node) : read_node(jentry->parent_node.node_id);
 
@@ -2107,7 +2076,6 @@
             assert(child_node2->get_gen() >= child_node2_jinfo->node_info.node_gen);
 #endif
         }
->>>>>>> 04191995
 
         // Last key of node2 naturally forms the node2
         K child2_key;
@@ -2258,20 +2226,17 @@
         if ((parent_insert_indx) <= end_indx) { parent_node->remove(parent_insert_indx, end_indx); }
 
         /* write the journal entry */
-        if (cp_id) {
-            btree_journal_entry* jentry = btree_journal_entry::make(journal_op::BTREE_MERGE);
-            jentry->is_root = false;
-            jentry->parent_node = {parent_node->get_node_id(), parent_node->get_gen()};
-
-            append_node_to_journal(&jentry, bt_journal_node_op::inplace_write, left_most_node, true);
+        if (BtreeStoreType == btree_store_type::SSD_BTREE) {
+            auto j_iob = btree_store_t::make_journal_entry(journal_op::BTREE_MERGE, false /* is_root */,
+                                                           {parent_node->get_node_id(), parent_node->get_gen()});
+            btree_store_t::append_node_to_journal(j_iob, bt_journal_node_op::inplace_write, left_most_node, true);
             for (auto& node : old_nodes) {
-                append_node_to_journal(&jentry, bt_journal_node_op::removal, node, true);
+                btree_store_t::append_node_to_journal(j_iob, bt_journal_node_op::removal, node, true);
             }
             for (auto& node : replace_nodes) {
-                append_node_to_journal(&jentry, bt_journal_node_op::creation, node, false);
-            }
-
-            btree_store_t::write_journal_entry(m_btree_store.get(), cp_id, jentry);
+                btree_store_t::append_node_to_journal(j_iob, bt_journal_node_op::creation, node, false);
+            }
+            btree_store_t::write_journal_entry(m_btree_store.get(), cp_id, j_iob);
         }
 
         if (replace_nodes.size() > 0) {
@@ -2691,22 +2656,13 @@
         if (root == nullptr) { return (btree_status_t::space_not_avail); }
         m_root_node = root->get_node_id();
 
-<<<<<<< HEAD
-        std::vector< BtreeNodePtr > old_nodes;
-        std::vector< BtreeNodePtr > new_nodes;
-        new_nodes.push_back(root);
         auto cp_id = attach_prepare_cp(nullptr, false, false);
-        write_journal_entry(journal_op::BTREE_CREATE, root, 0, root, old_nodes, new_nodes, cp_id, true);
-=======
-        auto cp_id = attach_prepare_cp(nullptr, false);
-        if (cp_id) {
-            btree_journal_entry* jentry = btree_journal_entry::make(journal_op::BTREE_CREATE);
-            jentry->is_root = true;
-            append_node_to_journal(&jentry, bt_journal_node_op::creation, root, false);
-            btree_store_t::write_journal_entry(m_btree_store.get(), cp_id, jentry);
-        }
-
->>>>>>> 04191995
+        if (BtreeStoreType == btree_store_type::SSD_BTREE) {
+            auto j_iob = btree_store_t::make_journal_entry(journal_op::BTREE_CREATE, true /* is_root */);
+            btree_store_t::append_node_to_journal(j_iob, bt_journal_node_op::creation, root, false);
+            btree_store_t::write_journal_entry(m_btree_store.get(), cp_id, j_iob);
+        }
+
         auto ret = write_node(root, nullptr, cp_id);
         m_sb.root_node = m_root_node;
         /* write an entry to the journal also */
