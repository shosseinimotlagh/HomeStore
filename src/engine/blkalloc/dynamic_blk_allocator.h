/*
 * BitmapBlkAllocator.h
 *
 *  Created on: Jun 17, 2015
 *      Author: Hari Kadayam
 */

#pragma once

#include <thread>
#include <vector>
#include <queue>
#include <boost/heap/binomial_heap.hpp>
#include "libutils/omds/btree/mem_btree.hpp"
#include "libutils/omds/bitmap/bitmap.hpp"
#include "blk_allocator.h"

using namespace std;
using namespace boost::heap;

namespace omstorage {

class __attribute__((__packed__)) BlkId {
private:
    uint64_t m_blknum : 50;
    uint64_t m_segnum : 14;

public:
    BlkId(uint64_t blknum, uint64_t segnum) {
        m_blknum = blknum;
        m_segnum = segnum;
    }

    uint64_t get_blk_num() const { return m_blknum; }

    uint64_t get_seg_num() const { return m_segnum; }
};

#define RANGE_FIRST 0
#define RANGE_LAST ((uint32_t)-1)

#if 0
typedef struct
{
    uint64_t startRange;
    bool startInclusive;
    uint64_t endRange;
    bool endInclusive;
}
search_range_t;

class PageCacheSearchMeta
{
private:
    search_range_t m_freeBlksRange;
    search_range_t m_contgiousBlksRange;
    search_range_t m_tempRange;
    search_range_t m_pageIdRange;

public:
    search_range_t *getFreeBlksSearchRange()
    {
        return &m_freeBlksRange;
    };
    search_range_t *getContigousBlksSearchRange()
    {
        return &m_contgiousBlksRange;
    };
    search_range_t *getTemperatureRange()
    {
        return &m_tempRange;
    };
    search_range_t *getPageIdRange()
    {
        return &m_pageIdRange;
    };

    void formFilter(search_range_t *r, uint64_t start, bool sincl, uint64_t end, bool eincl)
    {
        r->startRange = start;
        r->startInclusive = sincl;
        r->endRange = end;
        r->endInclusive = eincl;
    }
};
#endif

class PageAllocGroup {
private:
    pthread_mutex_t m_blk_lock;

public:
#ifndef NDEBUG
    uint32_t m_blk_group_id;
#endif

    PageAllocGroup() { pthread_mutex_init(&m_blk_lock, NULL); }

    ~PageAllocGroup() { pthread_mutex_destroy(&m_blk_lock); }

    void lock() { pthread_mutex_lock(&m_blk_lock); }

    void unlock() { pthread_mutex_unlock(&m_blk_lock); }
};

class PageAllocSegment {
public:
    class CompareSegAvail {
    public:
        bool operator()(PageAllocSegment* seg1, PageAllocSegment* seg2) const {
            return (seg1->get_free_atoms() < seg2->get_free_atoms());
        }
    };

    typedef boost::heap::binomial_heap< PageAllocSegment*, compare< CompareSegAvail > > SegQueue;

private:
    uint64_t m_alloc_clock_hand;
    uint64_t m_free_atoms;
    uint64_t m_total_atoms;
    uint32_t m_seg_num;             // Segment sequence number
    SegQueue::handle_type m_seg_id; // Opaque segment Id.

public:
    PageAllocSegment(uint64_t npieces, uint32_t seg_num) {
        set_total_atoms(npieces);
        set_free_atoms(npieces);
        set_seg_num(seg_num);
    }

    virtual ~PageAllocSegment() {}

    uint64_t get_clock_hand() const { return m_alloc_clock_hand; }

    void set_clock_hand(uint64_t hand) { m_alloc_clock_hand = hand; }

    void inc_clock_hand() {
        if (m_alloc_clock_hand == m_total_atoms) {
            m_alloc_clock_hand = 0;
        } else {
            m_alloc_clock_hand++;
        }
    }

    bool operator<(PageAllocSegment& other_seg) const { return (this->get_free_atoms() < other_seg.get_free_atoms()); }

    void set_free_atoms(uint64_t freeAtoms) { m_free_atoms = freeAtoms; }

    uint64_t get_free_atoms() const { return m_free_atoms; }

    void set_total_atoms(uint64_t a) { m_total_atoms = a; }

    uint64_t get_total_atoms() const { return m_total_atoms; }

    void set_seg_num(uint32_t n) { m_seg_num = n; }

    uint32_t get_seg_num() const { return m_seg_num; }

    void set_segment_id(SegQueue::handle_type& seg_id) { m_seg_id = seg_id; }

    SegQueue::handle_type get_segment_id() const { return m_seg_id; }
};

class DynamicBlkAllocator : public BlkAllocator {
public:
    DynamicBlkAllocator(BlkAllocConfig& cfg);

    ~DynamicBlkAllocator();

    void allocator_state_machine();

    BlkAllocStatus alloc(uint32_t size, uint32_t desired_temp, Blk* out_blk);
    BlkAllocStatus alloc(uint8_t nblks, const blk_alloc_hints& hints, std::vector< BlkId >& out_blkid,
                         bool retry = true) override;
    virtual bool is_blk_alloced(BlkId& in_bid);
    virtual uint8_t* serialize_alloc_blks(uint64_t chunk_id, size_t& mem_size) override;

<<<<<<< HEAD
    virtual void free(Blk& blk) override;
=======
    virtual void free(Blk& blk, bool set_in_use, bool set_cache) override;
>>>>>>> 02e649cd

    // void freeBlks(uint64_t blkNum, uint32_t blkSize);
    // void commitBlks(uint64_t blkNum, uint32_t blkSize);
    void commit(Blk& blk);

    uint64_t* get_partial_page_map(uint64_t page_num);

    string to_string();

    const BlkAllocConfig* get_config() const { return BlkAllocator::get_config(); }

    void inited();
    override private : std::thread m_thread_id; // Thread pointer for this region
    std::mutex m_mutex;                         // Mutex to protect regionstate & cb
    std::condition_variable m_cv;               // CV to signal thread
    BlkAllocatorState m_region_state;

    BitMapUnsafe* m_allocBm; // Bitset of all allocation
    BitMapUnsafe* m_cacheBm; // Bitset of what is provided to cache or allocated

    std::atomic< uint32_t > m_cache_entries; // Total number of page entries to cache
    omds::btree::MemBtree< DynamicPageAllocCacheEntry, EmptyClass >* m_blk_cache; // Blk Entry caches

    typedef boost::heap::binomial_heap< PageAllocSegment*, compare< PageAllocSegment::CompareSegAvail > > SegQueue;

    SegQueue m_heap_segments;               // Heap of segments within a region.
    PageAllocSegment* m_wait_alloc_segment; // A flag/hold variable, for caller thread
    // to pass which segment to look for sweep

    // Overall page and page group tables
    PageAllocGroup* m_pg_grps;
    DynamicPageAllocEntry* m_pg_entries;

private:
    // Thread related functions
    std::thread* get_thread() const;

    std::string state_string(BlkAllocatorState state) const;

    // Sweep and cache related functions
    void request_more_pages(PageAllocSegment* seg = NULL);

    void request_more_pages_wait(PageAllocSegment* seg = NULL);

    void fill_cache(PageAllocSegment* seg);

    uint64_t fill_cache_in_group(uint64_t grp_num, PageAllocSegment* seg);

    // Bitset related methods
    // bool canAllocBlock(uint64_t b);
    // void setCacheUsed(uint64_t startBlk, uint32_t count);
    // void setBlksUsed(uint32_t startBlk, uint32_t count);
    // void setBlksFreed(uint32_t startBlk, uint32_t count);

    // Convenience routines
    const PageAllocGroup* get_page_group(uint64_t grp_num) const;
    const PageAllocGroup* pageid_to_group(uint64_t pgid) const;
    uint32_t pageid_to_groupid(uint64_t pgid) cpmst;
    const DynamicPageAllocEntry* get_page_entry(uint64_t pgid) const;
    uint64_t page_id_to_atom(uint64_t pgid) const;

    uint64_t pageid_to_bit(uint64_t pgid, uint32_t offset) const {
        return (pgid * get_config()->get_atoms_per_page() + offset / get_config()->get_atom_size());
    }

    uint32_t size_to_nbits(uint32_t size) const { return size / get_config()->get_atom_size(); }
    //	std::priority_queue<BlkSegment *, vector<BlkSegment *>, CompareSegAvail> m_blkSegments;
};

class DynamicPageAllocCacheEntry : public omds::btree::BtreeKey {
private:
    typedef struct __attribute__((packed)) {
        uint64_t m_nfree_atoms : 8;
        uint64_t m_max_contigous_free_atoms : 8;
        uint64_t m_temp : 10;
        uint64_t m_page_id : 38;
    } blob_t;

    blob_t* m_blob;
    blob_t m_in_place_blob;

public:
    DynamicPageAllocCacheEntry() {
        m_blob = &m_in_place_blob;
        set_free_atoms_count(0);
        set_max_contigous_free_atoms(0);
        set_temperature(0);
        set_page_id(0);
    }

    DynamicPageAllocCacheEntry(uint32_t free_blks, uint32_t cont_blks, uint32_t temp, uint32_t page_id) {
        m_blob = &m_in_place_blob;
        set_free_atoms_count(free_blks);
        set_max_contigous_free_atoms(cont_blks);
        set_temperature(temp);
        set_page_id(page_id);
    }

    uint32_t get_free_atoms_count() const { return (m_blob->m_nfree_atoms); }

    void set_free_atoms_count(uint32_t free_pieces) { m_blob->m_nfree_atoms = free_pieces; }

    uint32_t get_temperature() const { return (m_blob->m_temp); }

    void set_temperature(uint32_t temp) { m_blob->m_temp = temp; }

    uint64_t get_page_id() const { return m_blob->m_page_id; }

    inline void set_page_id(uint64_t pageId) { m_blob->m_page_id = pageId; }

    uint32_t get_max_contigous_free_atoms() const { return m_blob->m_max_contigous_free_atoms; }

    inline void set_max_contigous_free_atoms(uint32_t f) { m_blob->m_max_contigous_free_atoms = f; }

    int is_in_range(uint64_t val, uint64_t start, bool start_incl, uint64_t end, bool end_incl) const {
        if (val < start) {
            return 1;
        } else if ((val == start) && (!start_incl)) {
            return 1;
        } else if (val > end) {
            return -1;
        } else if ((val == end) && (!end_incl)) {
            return -1;
        } else {
            return 0;
        }
    }

#if 0
    int compareRange(uint64_t val, search_range_t *range)
    {
        if (val < range->startRange) {
            return 1;
        } else if ((val == range->startRange) && (!range->startInclusive)) {
            return 1;
        } else if (val > range->endRange) {
            return -1;
        } else if ((val == range->endRange) && (!range->endInclusive)) {
            return -1;
        } else {
            return 0;
        }
    }
#endif

    int compare_range(const omds::btree::BtreeKey* s, bool start_incl, const omds::btree::BtreeKey* e,
                      bool end_incl) const {
        DynamicPageAllocCacheEntry* start = (DynamicPageAllocCacheEntry*)s;
        DynamicPageAllocCacheEntry* end = (DynamicPageAllocCacheEntry*)e;

        int ret = is_in_range(this->get_free_atoms_count(), start->get_free_atoms_count(), start_incl,
                              end->get_free_atoms_count(), end_incl);
        if (ret != 0) {
            return ret;
        }

        ret = is_in_range(this->get_max_contigous_free_atoms(), start->get_max_contigous_free_atoms(), start_incl,
                          end->get_max_contigous_free_atoms(), end_incl);
        if (ret != 0) {
            return ret;
        }

        ret = is_in_range(this->get_temperature(), start->get_temperature(), start_incl, end->get_temperature(),
                          end_incl);
        if (ret != 0) {
            return ret;
        }

        ret = is_in_range(this->getPageId(), start->getPageId(), start_incl, end->getPageId(), end_incl);
        return ret;
    }

#if 0
    int compare(DynamicPageAllocCacheEntry &other)
    {

        if (searchMeta == NULL) {
            return (compare(other));
        }

        PageCacheSearchMeta *sm = (PageCacheSearchMeta *)searchMeta;

        int ret = compareRange(this->getFreeAtomsCount(), &sm->m_freeBlksRange);
        if (ret != 0) {
            return ret;
        }

        ret = compareRange(this->getMaxContigousFreeAtoms(), &sm->m_contgiousBlksRange);
        if (ret != 0) {
            return ret;
        }

        ret = compareRange(this->getTemperature(), &sm->m_tempRange);
        if (ret != 0) {
            return ret;
        }

        ret = compareRange(this->getPageId(), &sm->m_pageIdRange);
        if (ret != 0) {
            return ret;
        }
    }
#endif

    int compare(omds::btree::BtreeKey* o) const override {
        auto* other = (DynamicPageAllocCacheEntry*)o;
        if (get_free_atoms_count() < other->get_free_atoms_count()) {
            return 1;
        } else if (get_free_atoms_count() > other->get_free_atoms_count()) {
            return -1;
        } else if (get_max_contigous_free_atoms() < other->get_max_contigous_free_atoms()) {
            return 1;
        } else if (get_max_contigous_free_atoms() > other->get_max_contigous_free_atoms()) {
            return -1;
        } else if (get_temperature() < other->get_temperature()) {
            return 1;
        } else if (get_temperature() > other->get_temperature()) {
            return -1;
        } else if (get_page_id() < other->get_page_id()) {
            return 1;
        } else if (get_page_id() > other->get_page_id()) {
            return -1;
        } else {
            return 0;
        }
    }

    virtual uint8_t* get_blob(uint32_t* pSize) const {
        *pSize = sizeof(blob_t);
        return (uint8_t*)m_blob;
    }

    virtual void set_blob(const uint8_t* blob, uint32_t size) {
        assert(size == sizeof(blob));
        m_blob = (blob_t*)blob;
    }

    virtual void copy_blob(const uint8_t* blob, uint32_t size) {
        assert(size == sizeof(blob));
        memcpy(m_blob, blob, size);
    }

    virtual uint32_t get_blob_size() const { return (sizeof(DynamicPageAllocCacheEntry)); }

    virtual void set_blob_size(uint32_t size) {}

    void print() {
        cout << "free_atom_count: " << get_free_atoms_count() << " temp: " << get_temperature()
             << " pageid: " << get_page_id();
    }
};

class DynamicPageAllocEntry {
private:
    uint8_t m_temperature; // Temperature of each blk.

public:
#ifdef DEBUG
    uint32_t m_blkid;
#endif

public:
    void set_temperature(uint8_t t) { m_temperature = t; }

    uint8_t get_temperature() const { return m_temperature; }
} __attribute__((packed));

} // namespace omstorage<|MERGE_RESOLUTION|>--- conflicted
+++ resolved
@@ -175,12 +175,7 @@
     virtual bool is_blk_alloced(BlkId& in_bid);
     virtual uint8_t* serialize_alloc_blks(uint64_t chunk_id, size_t& mem_size) override;
 
-<<<<<<< HEAD
     virtual void free(Blk& blk) override;
-=======
-    virtual void free(Blk& blk, bool set_in_use, bool set_cache) override;
->>>>>>> 02e649cd
-
     // void freeBlks(uint64_t blkNum, uint32_t blkSize);
     // void commitBlks(uint64_t blkNum, uint32_t blkSize);
     void commit(Blk& blk);
