--- conflicted
+++ resolved
@@ -28,19 +28,15 @@
     meta_blk_sb* m_ssb = nullptr;             // meta super super blk;
 
 public:
-<<<<<<< HEAD
     static void init(blk_store_type* sb_blk_store, sb_blkstore_blob* blob, bool init) {
         static std::once_flag flag1;
         std::call_once(flag1, [sb_blk_store, blob, init]() { _instance = new MetaBlkMgr(sb_blk_store, blob, init); });
-=======
-    static void init(blk_store_type* sb_blk_store, sb_blkstore_blob* blob, init_params* cfg, bool init) {
 #if 0
         static std::once_flag flag1;
         std::call_once(
             flag1, [sb_blk_store, blob, cfg, init]() { _instance = new MetaBlkMgr(sb_blk_store, blob, cfg, init); });
 #endif
-        _instance = new MetaBlkMgr(sb_blk_store, blob, cfg, init);
->>>>>>> b768e886
+        _instance = new MetaBlkMgr(sb_blk_store, blob, init);
     }
 
     /**
