--- conflicted
+++ resolved
@@ -85,22 +85,13 @@
         return;
     }
 
-<<<<<<< HEAD
-    m_ssb = (meta_blk_sb*)iomanager.iobuf_alloc(HS_STATIC_CONFIG(disk_attr.align_size), META_BLK_ALIGN_SZ);
-=======
     struct sb_blkstore_blob blob;
     blob.type = blkstore_type::META_STORE;
     blob.blkid.set(bid);
     m_sb_blk_store->update_vb_context(sisl::blob((uint8_t*)&blob, (uint32_t)sizeof(sb_blkstore_blob)));
 
-    m_ssb = nullptr;
-    int aret = posix_memalign((void**)&(m_ssb), HS_STATIC_CONFIG(disk_attr.align_size), META_BLK_PAGE_SZ);
-    if (aret != 0) {
-        assert(0);
-        throw std::bad_alloc();
-    }
+    m_ssb = (meta_blk_sb*)iomanager.iobuf_alloc(HS_STATIC_CONFIG(disk_attr.align_size), META_BLK_PAGE_SZ);
     memset((void*)m_ssb, 0, META_BLK_PAGE_SZ);
->>>>>>> b768e886
 
     std::lock_guard< decltype(m_meta_mtx) > lk(m_meta_mtx);
     assert(m_last_mblk == nullptr);
@@ -156,14 +147,7 @@
             if (crc != (*it)->hdr.crc) { continue; }
 
             mblk_cnt++;
-<<<<<<< HEAD
-            meta_blk* mblk =
-                (meta_blk*)iomanager.iobuf_alloc(HS_STATIC_CONFIG(disk_attr.align_size), META_BLK_ALIGN_SZ);
-=======
-            meta_blk* mblk = nullptr;
-            int ret = posix_memalign((void**)&(mblk), HS_STATIC_CONFIG(disk_attr.align_size), META_BLK_PAGE_SZ);
->>>>>>> b768e886
-
+            meta_blk* mblk = (meta_blk*)iomanager.iobuf_alloc(HS_STATIC_CONFIG(disk_attr.align_size), META_BLK_PAGE_SZ);
             memcpy(*it, mblk, META_BLK_PAGE_SZ);
 
             if (false == is_meta_blk_type_valid(mblk->hdr.type)) {
@@ -279,17 +263,7 @@
 }
 
 meta_blk* MetaBlkMgr::init_meta_blk(BlkId bid, meta_sub_type type, void* context_data, size_t sz) {
-<<<<<<< HEAD
-    meta_blk* mblk = (meta_blk*)iomanager.iobuf_alloc(HS_STATIC_CONFIG(disk_attr.align_size), META_BLK_ALIGN_SZ);
-=======
-    meta_blk* mblk = nullptr;
-    int ret = posix_memalign((void**)&(mblk), HS_STATIC_CONFIG(disk_attr.align_size), META_BLK_PAGE_SZ);
-    if (ret != 0) {
-        assert(0);
-        throw std::bad_alloc();
-    }
-
->>>>>>> b768e886
+    meta_blk* mblk = (meta_blk*)iomanager.iobuf_alloc(HS_STATIC_CONFIG(disk_attr.align_size), META_BLK_PAGE_SZ);
     mblk->hdr.blkid.set(bid);
     mblk->hdr.type = type;
 
