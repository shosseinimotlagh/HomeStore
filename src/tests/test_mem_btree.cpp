/*********************************************************************************
 * Modifications Copyright 2017-2019 eBay Inc.
 *
 *
 * Licensed under the Apache License, Version 2.0 (the "License");
 * you may not use this file except in compliance with the License.
 * You may obtain a copy of the License at
 *    https://www.apache.org/licenses/LICENSE-2.0
 *
 * Unless required by applicable law or agreed to in writing, software distributed
 * under the License is distributed on an "AS IS" BASIS, WITHOUT WARRANTIES OR
 * CONDITIONS OF ANY KIND, either express or implied. See the License for the
 * specific language governing permissions and limitations under the License.
 *
 *********************************************************************************/
#include <random>
#include <map>
#include <memory>
#include <gtest/gtest.h>

#include <sisl/options/options.h>
#include <sisl/logging/logging.h>
#include <sisl/utility/enum.hpp>
#include "btree_test_kvs.hpp"
#include <homestore/btree/detail/simple_node.hpp>
#include <homestore/btree/detail/varlen_node.hpp>
#include <homestore/btree/mem_btree.hpp>

static constexpr uint32_t g_node_size{4096};
using namespace homestore;
<<<<<<< HEAD
SISL_LOGGING_INIT(btree, iomgr, io_wd, flip)
=======
SISL_LOGGING_INIT(btree, iomgr)
>>>>>>> a6bb858c

SISL_OPTIONS_ENABLE(logging, test_mem_btree)
SISL_OPTION_GROUP(test_mem_btree,
                  (num_iters, "", "num_iters", "number of iterations for rand ops",
                   ::cxxopts::value< uint32_t >()->default_value("100"), "number"),
                  (num_entries, "", "num_entries", "number of entries to test with",
                   ::cxxopts::value< uint32_t >()->default_value("10000"), "number"),
                  (disable_merge, "", "disable_merge", "disable_merge", ::cxxopts::value< bool >()->default_value("0"),
                   ""),
                  (seed, "", "seed", "random engine seed, use random if not defined",
                   ::cxxopts::value< uint64_t >()->default_value("0"), "number"))

struct FixedLenBtreeTest {
    using BtreeType = MemBtree< TestFixedKey, TestFixedValue >;
    using KeyType = TestFixedKey;
    using ValueType = TestFixedValue;
    static constexpr btree_node_type leaf_node_type = btree_node_type::FIXED;
    static constexpr btree_node_type interior_node_type = btree_node_type::FIXED;
};

struct VarKeySizeBtreeTest {
    using BtreeType = MemBtree< TestVarLenKey, TestFixedValue >;
    using KeyType = TestVarLenKey;
    using ValueType = TestFixedValue;
    static constexpr btree_node_type leaf_node_type = btree_node_type::VAR_KEY;
    static constexpr btree_node_type interior_node_type = btree_node_type::VAR_KEY;
};

struct VarValueSizeBtreeTest {
    using BtreeType = MemBtree< TestFixedKey, TestVarLenValue >;
    using KeyType = TestFixedKey;
    using ValueType = TestVarLenValue;
    static constexpr btree_node_type leaf_node_type = btree_node_type::VAR_VALUE;
    static constexpr btree_node_type interior_node_type = btree_node_type::FIXED;
};

struct VarObjSizeBtreeTest {
    using BtreeType = MemBtree< TestVarLenKey, TestVarLenValue >;
    using KeyType = TestVarLenKey;
    using ValueType = TestVarLenValue;
    static constexpr btree_node_type leaf_node_type = btree_node_type::VAR_OBJECT;
    static constexpr btree_node_type interior_node_type = btree_node_type::VAR_OBJECT;
};

template < typename TestType >
struct BtreeTest : public testing::Test {
    using T = TestType;
    using K = typename TestType::KeyType;
    using V = typename TestType::ValueType;

    std::unique_ptr< typename T::BtreeType > m_bt;
    std::map< K, V > m_shadow_map;
    BtreeConfig m_cfg{g_node_size};

    void SetUp() override {
        m_cfg.m_leaf_node_type = T::leaf_node_type;
        m_cfg.m_int_node_type = T::interior_node_type;
        if (SISL_OPTIONS.count("merge_disable")) m_cfg.m_merge_turned_on = false;
        m_bt = std::make_unique< typename T::BtreeType >(m_cfg);
        m_bt->init(nullptr);
    }

    void put(uint32_t k, btree_put_type put_type) {
        auto existing_v = std::make_unique< V >();
        auto pk = std::make_unique< K >(k);
        auto pv = std::make_unique< V >(V::generate_rand());
        auto sreq{BtreeSinglePutRequest{pk.get(), pv.get(), put_type, existing_v.get()}};
        bool done = (m_bt->put(sreq) == btree_status_t::success);

        // auto& sreq = to_single_put_req(req);
        bool expected_done{true};
        if (m_shadow_map.find(*sreq.m_k) != m_shadow_map.end()) {
            expected_done = (put_type != btree_put_type::INSERT_ONLY_IF_NOT_EXISTS);
        }
        ASSERT_EQ(done, expected_done) << "Expected put of key " << k << " of put_type " << enum_name(put_type)
                                       << " to be " << expected_done;
        if (expected_done) {
            m_shadow_map.insert(std::make_pair((const K&)*sreq.m_k, (const V&)*sreq.m_v));
        } else {
            const auto r = m_shadow_map.find(*sreq.m_k);
            ASSERT_NE(r, m_shadow_map.end()) << "Testcase issue, expected inserted slots to be in shadow map";
            ASSERT_EQ((const V&)*sreq.m_existing_val, r->second)
                << "Insert existing value doesn't return correct data for key " << r->first;
        }
    }

    void range_put(uint32_t start_entry, uint32_t end_entry, bool expected) {
        auto val = std::make_unique< V >(V::generate_rand());
        auto mreq = BtreeRangePutRequest< K >{BtreeKeyRange< K >{start_entry, true, end_entry, true},
                                              btree_put_type::REPLACE_ONLY_IF_EXISTS, val.get()};
        ASSERT_EQ(m_bt->put(mreq) == btree_status_t::success, expected);
    }

    void range_put(uint32_t max_count) {
        const auto num_entries = SISL_OPTIONS["num_entries"].as< uint32_t >();
        static std::uniform_int_distribution< uint32_t > s_randkey_start_generator{1, num_entries};
        auto val = std::make_unique< V >(V::generate_rand());

    retry:
        auto const start_it = m_shadow_map.lower_bound(K{s_randkey_start_generator(g_re)});
        auto end_it = start_it;
        auto it = start_it;
        uint32_t count = 0;
        while ((it != m_shadow_map.end()) && (count++ < max_count)) {
            it->second = *val;
            end_it = it++;
        }
        if (count == 0) { goto retry; }

        auto mreq = BtreeRangePutRequest< K >{BtreeKeyRange< K >{start_it->first, true, end_it->first, true},
                                              btree_put_type::REPLACE_ONLY_IF_EXISTS, val.get()};
        ASSERT_EQ(m_bt->put(mreq), btree_status_t::success);
    }

    void remove_one(uint32_t k) {
        auto existing_v = std::make_unique< V >();
        auto pk = std::make_unique< K >(k);

        auto rreq = BtreeSingleRemoveRequest{pk.get(), existing_v.get()};
        bool removed = (m_bt->remove(rreq) == btree_status_t::success);

        bool expected_removed = (m_shadow_map.find(rreq.key()) != m_shadow_map.end());
        ASSERT_EQ(removed, expected_removed) << "Expected remove of key " << k << " to be " << expected_removed;

        if (removed) {
            validate_data(rreq.key(), (const V&)rreq.value());
            m_shadow_map.erase(rreq.key());
        }
    }

    void range_remove(uint32_t start_key, uint32_t end_key) {

        auto start_it = m_shadow_map.lower_bound(K{start_key});
        auto end_it = m_shadow_map.lower_bound(K{end_key});
        auto fount_it = m_shadow_map.find(K{end_key});
        bool expected = (start_it != m_shadow_map.end()) && (std::distance(start_it, end_it) >= 0);
        if (start_it == end_it && fount_it == m_shadow_map.end()) { expected = false; }
        auto range = BtreeKeyRange< K >{K{start_key}, true, K{end_key}, true};
        auto mreq = BtreeRangeRemoveRequest< K >{std::move(range)};

        size_t original_ts = get_tree_size();
        size_t original_ms = m_shadow_map.size();

        auto ret = m_bt->remove(mreq);
        ASSERT_EQ(expected, ret == btree_status_t::success)
            << " not a successful remove op for range " << range.to_string()
            << "start_it!=m_shadow_map.end(): " << (start_it != m_shadow_map.end())
            << " and std::distance(start_it,end_it) >= 0 : " << (std::distance(start_it, end_it) >= 0);

        K out_key;
        V out_value;
        auto qret = get_num_elements_in_tree(start_key, end_key, out_key, out_value);
        ASSERT_EQ(qret, btree_status_t::not_found)
            << "  At least one element found! [" << out_key << "] = " << out_value;

        if (expected) { m_shadow_map.erase(start_it, fount_it != m_shadow_map.end() ? ++end_it : end_it); }
        size_t ms = m_shadow_map.size();
        size_t ts = get_tree_size();
        ASSERT_EQ(original_ms - ms, original_ts - ts) << " number of removed from map is " << original_ms - ms
                                                      << " whereas number of existing keys is " << original_ts - ts;

        ASSERT_EQ(ts, ms) << " size of tree is " << ts << " vs number of existing keys are " << ms;
    }

    void query_all_validate() const {
        query_validate(0u, SISL_OPTIONS["num_entries"].as< uint32_t >() - 1, UINT32_MAX);
    }

    void query_all_paginate_validate(uint32_t batch_size) const {
        query_validate(0u, SISL_OPTIONS["num_entries"].as< uint32_t >() - 1, batch_size);
    }

    void query_validate(uint32_t start_k, uint32_t end_k, uint32_t batch_size) const {
        std::vector< std::pair< K, V > > out_vector;
        uint32_t remaining = num_elems_in_range(start_k, end_k);
        auto it = m_shadow_map.lower_bound(K{start_k});

        BtreeQueryRequest< K > qreq{BtreeKeyRange< K >{K{start_k}, true, K{end_k}, true},
                                    BtreeQueryType::SWEEP_NON_INTRUSIVE_PAGINATION_QUERY, batch_size};
        while (remaining > 0) {
            out_vector.clear();
            auto const ret = m_bt->query(qreq, out_vector);
            auto const expected_count = std::min(remaining, batch_size);

            ASSERT_EQ(out_vector.size(), expected_count) << "Received incorrect value on query pagination";
            remaining -= expected_count;

            if (remaining == 0) {
                ASSERT_EQ(ret, btree_status_t::success) << "Expected success on query";
            } else {
                ASSERT_EQ(ret, btree_status_t::has_more) << "Expected query to return has_more";
            }

            for (size_t idx{0}; idx < out_vector.size(); ++idx) {
                ASSERT_EQ(out_vector[idx].second, it->second)
                    << "Range get doesn't return correct data for key=" << it->first << " idx=" << idx;
                ++it;
            }
        }
        out_vector.clear();
        auto ret = m_bt->query(qreq, out_vector);
        ASSERT_EQ(ret, btree_status_t::success) << "Expected success on query";
        ASSERT_EQ(out_vector.size(), 0) << "Received incorrect value on empty query pagination";
    }

    void get_all_validate() const {
        for (const auto& [key, value] : m_shadow_map) {
            auto copy_key = std::make_unique< K >();
            *copy_key = key;
            auto out_v = std::make_unique< V >();
            auto req = BtreeSingleGetRequest{copy_key.get(), out_v.get()};

            const auto ret = m_bt->get(req);
            ASSERT_EQ(ret, btree_status_t::success) << "Missing key " << key << " in btree but present in shadow map";
            ASSERT_EQ((const V&)req.value(), value)
                << "Found value in btree doesn't return correct data for key=" << key;
        }
    }

    void get_specific_validate(uint32_t k) const {
        auto pk = std::make_unique< K >(k);
        auto out_v = std::make_unique< V >();
        auto req = BtreeSingleGetRequest{pk.get(), out_v.get()};

        const auto status = m_bt->get(req);
        if (status == btree_status_t::success) {
            validate_data(req.key(), (const V&)req.value());
        } else {
            ASSERT_EQ((m_shadow_map.find(req.key()) == m_shadow_map.end()), true)
                << "Node key " << k << " is missing in the btree";
        }
    }

    void get_any_validate(uint32_t start_k, uint32_t end_k) const {
        auto out_k = std::make_unique< K >();
        auto out_v = std::make_unique< V >();
        auto req =
            BtreeGetAnyRequest< K >{BtreeKeyRange< K >{K{start_k}, true, K{end_k}, true}, out_k.get(), out_v.get()};
        const auto status = m_bt->get(req);
        if (status == btree_status_t::success) {
            ASSERT_EQ(found_in_range(*(K*)req.m_outkey, start_k, end_k), true)
                << "Get Any returned key=" << *(K*)req.m_outkey << " which is not in range " << start_k << "-" << end_k
                << "according to shadow map";
            validate_data(*(K*)req.m_outkey, *(V*)req.m_outval);
        } else {
            ASSERT_EQ(found_in_range(*(K*)req.m_outkey, start_k, end_k), false)
                << "Get Any couldn't find key in the range " << start_k << "-" << end_k
                << " but it present in shadow map";
        }
    }

    void print() const { m_bt->print_tree(); }

    void print_keys() const { m_bt->print_tree_keys(); }

    size_t get_tree_size() {
        BtreeQueryRequest< K > qreq{
            BtreeKeyRange< K >{K{0}, true, K{SISL_OPTIONS["num_entries"].as< uint32_t >()}, true},
            BtreeQueryType::SWEEP_NON_INTRUSIVE_PAGINATION_QUERY, UINT32_MAX};
        std::vector< std::pair< K, V > > out_vector;
        auto const ret = m_bt->query(qreq, out_vector);
        return out_vector.size();
    }

    btree_status_t get_num_elements_in_tree(uint32_t start_k, uint32_t end_k, K& out_key, V& out_value) const {
        auto k = std::make_unique< K >();
        auto v = std::make_unique< V >();
        auto req = BtreeGetAnyRequest< K >{BtreeKeyRange< K >{K{start_k}, true, K{end_k}, true}, k.get(), v.get()};
        auto ret = m_bt->get(req);
        out_key = *((K*)req.m_outkey);
        out_value = *((V*)req.m_outval);
        return ret;
    }

private:
    void validate_data(const K& key, const V& btree_val) const {
        const auto r = m_shadow_map.find(key);
        ASSERT_NE(r, m_shadow_map.end()) << "Node key is not present in shadow map";
        ASSERT_EQ(btree_val, r->second) << "Found value in btree doesn't return correct data for key=" << r->first;
    }

    bool found_in_range(const K& key, uint32_t start_k, uint32_t end_k) const {
        const auto itlower = m_shadow_map.lower_bound(K{start_k});
        const auto itupper = m_shadow_map.upper_bound(K{end_k});
        auto it = itlower;
        while (it != itupper) {
            if (it->first == key) { return true; }
            ++it;
        }
        return false;
    }

    uint32_t num_elems_in_range(uint32_t start_k, uint32_t end_k) const {
        const auto itlower = m_shadow_map.lower_bound(K{start_k});
        const auto itupper = m_shadow_map.upper_bound(K{end_k});
        return std::distance(itlower, itupper);
    }
};

using BtreeTypes = testing::Types< FixedLenBtreeTest, VarKeySizeBtreeTest, VarValueSizeBtreeTest, VarObjSizeBtreeTest >;
TYPED_TEST_SUITE(BtreeTest, BtreeTypes);

TYPED_TEST(BtreeTest, SequentialInsert) {
    // Forward sequential insert
    const auto num_entries = SISL_OPTIONS["num_entries"].as< uint32_t >();
    const auto entries_iter1 = num_entries / 2;
    LOGINFO("Step 1: Do forward sequential insert for {} entries", entries_iter1);
    for (uint32_t i{0}; i < entries_iter1; ++i) {
        this->put(i, btree_put_type::INSERT_ONLY_IF_NOT_EXISTS);
    }
    LOGINFO("Step 2: Query {} entries and validate with pagination of 75 entries", entries_iter1);
    this->query_validate(0, entries_iter1 - 1, 75);

    // Reverse sequential insert
    const auto entries_iter2 = num_entries - entries_iter1;
    LOGINFO("Step 3: Do reverse sequential insert of remaining {} entries", entries_iter2);
    for (uint32_t i{num_entries - 1}; i >= entries_iter1; --i) {
        this->put(i, btree_put_type::INSERT_ONLY_IF_NOT_EXISTS);
    }
    LOGINFO("Step 4: Query {} entries and validate with pagination of 90 entries", entries_iter2);
    this->query_validate(entries_iter1, num_entries - 1, 90);

    // Do validate all of them
    LOGINFO("Step 5: Query all entries and validate with no pagination");
    this->query_all_validate();

    LOGINFO("Step 6: Query all entries and validate with pagination of 80 entries");
    this->query_all_paginate_validate(80);

    LOGINFO("Step 7: Get all entries 1-by-1 and validate them");
    this->get_all_validate();
    this->get_any_validate(num_entries - 3, num_entries + 1);

    // Negative cases
    LOGINFO("Step 8: Do incorrect input and validate errors");
    this->query_validate(num_entries + 100, num_entries + 500, 5);
    this->get_any_validate(num_entries + 1, num_entries + 2);
}

TYPED_TEST(BtreeTest, SequentialRemove) {
    // Forward sequential insert
    const auto num_entries = SISL_OPTIONS["num_entries"].as< uint32_t >();
    LOGINFO("Step 1: Do forward sequential insert for {} entries", num_entries);
    for (uint32_t i{0}; i < num_entries; ++i) {
        this->put(i, btree_put_type::INSERT_ONLY_IF_NOT_EXISTS);
    }
    LOGINFO("Step 2: Query {} entries and validate with pagination of 75 entries", num_entries);
    this->query_validate(0, num_entries - 1, 75);

    const auto entries_iter1 = num_entries / 2;
    LOGINFO("Step 3: Do forward sequential remove for {} entries", entries_iter1);
    for (uint32_t i{0}; i < entries_iter1; ++i) {
        this->remove_one(i);
    }
    LOGINFO("Step 4: Query {} entries and validate with pagination of 75 entries", entries_iter1);
    this->query_validate(0, entries_iter1 - 1, 75);

    const auto entries_iter2 = num_entries - entries_iter1;
    LOGINFO("Step 5: Do reverse sequential remove of remaining {} entries", entries_iter2);
    for (uint32_t i{num_entries - 1}; i >= entries_iter1; --i) {
        this->remove_one(i);
    }

    LOGINFO("Step 6: Query the empty tree");
    this->query_validate(0, num_entries, 75);
    this->get_any_validate(0, 1);
    this->get_specific_validate(0);
}

TYPED_TEST(BtreeTest, RandomInsert) {
    // Forward sequential insert
    const auto num_entries = SISL_OPTIONS["num_entries"].as< uint32_t >();
    std::vector< uint32_t > vec(num_entries);
    // make keys [0, num_entries)
    iota(vec.begin(), vec.end(), 0);
    // shuffle keys
    std::random_shuffle(vec.begin(), vec.end());
    LOGINFO("Step 1: Do forward random insert for {} entries", num_entries);
    for (uint32_t i{0}; i < num_entries; ++i) {
        this->put(vec[i], btree_put_type::INSERT_ONLY_IF_NOT_EXISTS);
    }
    this->get_all_validate();
}

TYPED_TEST(BtreeTest, RangeUpdate) {
    // Forward sequential insert
    const auto num_entries = SISL_OPTIONS["num_entries"].as< uint32_t >();
    LOGINFO("Step 1: Do forward sequential insert for {} entries", num_entries);
    for (uint32_t i{0}; i < num_entries; ++i) {
        this->put(i, btree_put_type::INSERT_ONLY_IF_NOT_EXISTS);
    }

    LOGINFO("Step 2: Do range update of random intervals between [1-50] for 100 times with random key ranges");
    static std::uniform_int_distribution< uint32_t > s_rand_key_count_generator{1, 50};
    for (uint32_t i{0}; i < 100; ++i) {
        this->range_put(s_rand_key_count_generator(g_re));
    }

    LOGINFO("Step 3: Query {} entries and validate with pagination of 75 entries", num_entries);
    this->query_validate(0, num_entries - 1, 75);
}

TYPED_TEST(BtreeTest, SimpleRemoveRange) {
    // Forward sequential insert
    const auto num_entries = 20;
    LOGINFO("Step 1: Do forward sequential insert for {} entries", num_entries);
    for (uint32_t i{0}; i < num_entries; ++i) {
        this->put(i, btree_put_type::INSERT_ONLY_IF_NOT_EXISTS);
    }
    LOGINFO("Step 2: Do range remove for {} entries", num_entries);
    //    this->print_keys(); // EXPECT size = 20 : 0 1 2 3 4 5 6 7 8 9 10 11 12 13 14 15 16 17 18 19
    this->range_remove(5, 10);
    //    this->print_keys(); // EXPECT size = 14 : 0 1 2 3 4 [5 6 7 8 9 10] 11 12 13 14 15 16 17 18 19
    this->range_remove(0, 2);
    //    this->print_keys(); // EXPECT size = 11 : [0 1 2] 3 4 11 12 13 14 15 16 17 18 19
    this->range_remove(18, 19);
    //    this->print_keys(); // EXPECT size = 9 : 3 4 11 12 13 14 15 16 17 [18 19]
    this->range_remove(17, 17);
    //    this->print_keys(); // EXPECT size = 8 : 3 4 11 12 13 14 15 16 [17]
    this->range_remove(1, 5);
    //    this->print_keys(); // EXPECT size = 6 : [3 4] 11 12 13 14 15 16
    this->range_remove(1, 20);
    //    this->print_keys(); // EXPECT size = 0 : [11 12 13 14 15 16]

    this->query_all_validate();
    //    this->query_validate(0, num_entries , 75);
}

TYPED_TEST(BtreeTest, RandomRemove) {
    // Forward sequential insert
    const auto num_entries = SISL_OPTIONS["num_entries"].as< uint32_t >();
    const auto num_iters = SISL_OPTIONS["num_iters"].as< uint32_t >();

    LOGINFO("Step 1: Do forward sequential insert for {} entries", num_entries);
    for (uint32_t i{0}; i < num_entries; ++i) {
        this->put(i, btree_put_type::INSERT_ONLY_IF_NOT_EXISTS);
    }

    std::vector< uint32_t > vec(num_entries);
    iota(vec.begin(), vec.end(), 0);

    // shuffle keys in [0, num_entries)
    std::random_shuffle(vec.begin(), vec.end());
    LOGINFO("Step 2: Do remove one by one for {} iterations", num_iters);
    for (uint32_t i{0}; i < num_iters; ++i) {
        this->remove_one(vec[i]);
    }
    this->get_all_validate();
}

TYPED_TEST(BtreeTest, RandomRemoveRange) {

    // Forward sequential insert
    const auto num_entries = SISL_OPTIONS["num_entries"].as< uint32_t >();
    const auto num_iters = SISL_OPTIONS["num_iters"].as< uint32_t >();

    LOGINFO("Step 1: Do forward sequential insert for {} entries", num_entries);
    for (uint32_t i{0}; i < num_entries; ++i) {
        this->put(i, btree_put_type::INSERT_ONLY_IF_NOT_EXISTS);
    }
    // generate keys including out of bound
    static std::uniform_int_distribution< uint32_t > s_rand_key_generator{0, 2 * num_entries};
    //    this->print_keys();
    LOGINFO("Step 2: Do range remove for maximum of {} iterations", num_iters);
    for (uint32_t i{0}; i < num_iters && this->m_shadow_map.size() > 0; ++i) {
        uint32_t key1 = s_rand_key_generator(g_re);
        uint32_t key2 = s_rand_key_generator(g_re);
        uint32_t start_key = std::min(key1, key2);
        uint32_t end_key = std::max(key1, key2);

        //        LOGINFO("Step 2 - {}: Do Range Remove of maximum [{},{}] keys ", i, start_key, end_key);
        this->range_remove(std::min(key1, key2), std::max(key1, key2));
        //        this->print_keys();
    }

    this->query_all_validate();
}

int main(int argc, char* argv[]) {
    ::testing::InitGoogleTest(&argc, argv);
    SISL_OPTIONS_LOAD(argc, argv, logging, test_mem_btree)
    sisl::logging::SetLogger("test_mem_btree");
    spdlog::set_pattern("[%D %T%z] [%^%L%$] [%t] %v");

    if (SISL_OPTIONS.count("seed")) {
        auto seed = SISL_OPTIONS["seed"].as< uint64_t >();
        LOGINFO("Using seed {} to sow the random generation", seed);
        g_re.seed(seed);
    }
    auto ret = RUN_ALL_TESTS();
    return ret;
}<|MERGE_RESOLUTION|>--- conflicted
+++ resolved
@@ -28,11 +28,7 @@
 
 static constexpr uint32_t g_node_size{4096};
 using namespace homestore;
-<<<<<<< HEAD
 SISL_LOGGING_INIT(btree, iomgr, io_wd, flip)
-=======
-SISL_LOGGING_INIT(btree, iomgr)
->>>>>>> a6bb858c
 
 SISL_OPTIONS_ENABLE(logging, test_mem_btree)
 SISL_OPTION_GROUP(test_mem_btree,
@@ -497,7 +493,7 @@
     static std::uniform_int_distribution< uint32_t > s_rand_key_generator{0, 2 * num_entries};
     //    this->print_keys();
     LOGINFO("Step 2: Do range remove for maximum of {} iterations", num_iters);
-    for (uint32_t i{0}; i < num_iters && this->m_shadow_map.size() > 0; ++i) {
+    for (uint32_t i{0}; i< num_iters&& this->m_shadow_map.size() > 0; ++i) {
         uint32_t key1 = s_rand_key_generator(g_re);
         uint32_t key2 = s_rand_key_generator(g_re);
         uint32_t start_key = std::min(key1, key2);
