#include "mapping.hpp"
#include <gtest/gtest.h>
#include <fstream>
#include <iostream>
#include <thread>
#include <sds_logging/logging.h>
<<<<<<< HEAD
=======
#include <sds_options/options.h>
#include "mapping.hpp"
>>>>>>> e24cde6d

SDS_LOGGING_INIT(cache_vmod_evict, cache_vmod_write, iomgr, VMOD_BTREE_MERGE, VMOD_BTREE_SPLIT, varsize_blk_alloc,
                 VMOD_VOL_MAPPING, VMOD_BTREE, httpserver_lmod)
THREAD_BUFFER_INIT;

using namespace std;
using namespace homestore;

extern "C"
__attribute__((no_sanitize_address))
const char *__asan_default_options() {
    return "detect_leaks=false";
}

#define MAX_LBA            65535
#define MAX_NLBA             128
#define MAX_BLK       4294967295
#define MAX_SIZE          7 * Gi
uint64_t num_ios;
uint64_t num_threads;

struct MapTest : public testing::Test {
protected:
    std::mutex mutex;
    homeds::Bitset *m_lba_bm;
    homeds::Bitset *m_blk_bm;
    uint64_t m_blk_id_arr[MAX_LBA];
    mapping *m_map;

    uint64_t Ki = 1024ull;
    uint64_t Mi = Ki * Ki;
    uint64_t Gi = Ki * Mi;

    std::shared_ptr<iomgr::ioMgr> iomgr_obj;
    std::vector<dev_info> device_info;
    std::atomic<uint64_t> seq_Id;
    bool start = false;
    boost::uuids::uuid uuid;
public:
    MapTest() {
        m_lba_bm = new homeds::Bitset(MAX_LBA);
        m_blk_bm = new homeds::Bitset(MAX_BLK);
        for (auto i = 0u; i < MAX_LBA; i++) m_blk_id_arr[i] = 0;
        srand(time(0));
    }

    virtual ~MapTest() {
    }

    void process_metadata_completions(const volume_req_ptr& req) {
        for (auto &ptr : req->blkIds_to_free) {
            LOGINFO("Freeing Blk: {} {} {}", ptr.m_blkId.to_string(), ptr.m_blk_offset, ptr.m_nblks_to_free);
            release_blkId_lock(ptr.m_blkId, ptr.m_blk_offset, ptr.m_nblks_to_free);
        }
    }

    void process_completions(const vol_interface_req_ptr& hb_req) {
    }

    void start_homestore() {
        /* start homestore */
        /* create files */

        dev_info temp_info;
        temp_info.dev_names = "file101";
        device_info.push_back(temp_info);
        std::ofstream ofs(temp_info.dev_names.c_str(), std::ios::binary | std::ios::out);
        ofs.seekp(MAX_SIZE - 1);
        ofs.write("", 1);
        
        iomgr_obj = std::make_shared<iomgr::ioMgr>(2, num_threads);
        init_params params;
#ifndef NDEBUG
        params.flag = homestore::io_flag::BUFFERED_IO;
#else
        params.flag = homestore::io_flag::DIRECT_IO;
#endif
        params.min_virtual_page_size = 4096;
        params.cache_size = 4 * 1024 * 1024 * 1024ul;
        params.disk_init = true;
        params.devices = device_info;
        params.is_file = true;
        params.max_cap = MAX_SIZE;
        params.physical_page_size = 8192;
        params.disk_align_size = 4096;
        params.atomic_page_size = 8192;
        params.iomgr = iomgr_obj;
        params.init_done_cb = std::bind(&MapTest::init_done_cb, this, std::placeholders::_1, std::placeholders::_2);
        params.vol_mounted_cb = std::bind(&MapTest::vol_mounted_cb, this, std::placeholders::_1, std::placeholders::_2);
        params.vol_state_change_cb = std::bind(&MapTest::vol_state_change_cb, this, std::placeholders::_1,
                                               std::placeholders::_2, std::placeholders::_3);
        params.vol_found_cb = std::bind(&MapTest::vol_found_cb, this, std::placeholders::_1);
        boost::uuids::string_generator gen;
        params.system_uuid = gen("01970496-0262-11e9-8eb2-f2801f1b9fd1");
        uuid = params.system_uuid;
        VolInterface::init(params);
    }

    bool vol_found_cb(boost::uuids::uuid uuid) {
        return true;
    }

    void vol_mounted_cb(const VolumePtr& vol_obj, vol_state state) {
        vol_init(vol_obj);
        auto cb = [this](const vol_interface_req_ptr& vol_req) { process_completions(vol_req); };
        VolInterface::get_instance()->attach_vol_completion_cb(vol_obj, cb);
    }

    void vol_init(const VolumePtr& vol_obj) {
        open(VolInterface::get_instance()->get_name(vol_obj), O_RDWR);
    }

    void vol_state_change_cb(const VolumePtr& vol, vol_state old_state, vol_state new_state) {
        assert(0);
    }


    void init_done_cb(std::error_condition err, const out_params& params1) {
        /* create volume */
        vol_params params;
        params.page_size = 4096;
        params.size = MAX_SIZE;
        params.uuid = boost::uuids::random_generator()();
        std::string name = "vol1";
        memcpy(params.vol_name, name.c_str(), (name.length() + 1));
        m_map = new mapping(params.size, params.page_size,
                            (std::bind(&MapTest::process_metadata_completions, this, std::placeholders::_1)));
        start = true;
    }

    void release_lba_range_lock(uint64_t &lba, uint64_t &nlbas) {
        std::unique_lock<std::mutex> lk(mutex);
        m_lba_bm->reset_bits(lba, nlbas);
    }

    void release_blkId_lock(BlkId &blkId, uint8_t offset, uint8_t nblks_to_free) {
        std::unique_lock<std::mutex> lk(mutex);
        m_blk_bm->reset_bits(blkId.get_id() + offset, nblks_to_free);
    }

    void generate_random_blkId(BlkId &blkId, uint64_t nblks) {
        uint64_t retry = 0;
        start:
        if (retry == MAX_BLK) assert(0);//cant allocated blk anymore

        /* we won't be writing more then 128 blocks in one io */
        uint64_t id = rand() % (MAX_BLK - MAX_NLBA);
        {
            std::unique_lock<std::mutex> lk(mutex);
            /* check if someone is already doing writes/reads */
            if (m_blk_bm->is_bits_reset(id, nblks))
                m_blk_bm->set_bits(id, nblks);
            else {
                retry++;
                goto start;
            }
        }
        blkId.set_id(id);
        blkId.set_nblks(nblks);
    }

    void generate_random_lba_nlbas(uint64_t &lba, uint64_t &nlbas) {
        int retry = 0;
        start:
        if (retry == MAX_LBA) assert(0);//cant allocated lba range anymore

        lba = rand() % (MAX_LBA - MAX_NLBA);
        nlbas = (rand() % (MAX_NLBA - 1)) + 1;
        {
            std::unique_lock<std::mutex> lk(mutex);
            /* check if someone is already doing writes/reads */
            if (m_lba_bm->is_bits_reset(lba, nlbas))
                m_lba_bm->set_bits(lba, nlbas);
            else {
                retry++;
                goto start;
            }
        }
    }

    void read(uint64_t lba, uint64_t nlbas, std::vector<std::pair<MappingKey, MappingValue>> &kvs) {
        LOGDEBUG("Reading -> lba:{},nlbas:{}", lba, nlbas);
        boost::intrusive_ptr<volume_req> volreq(new volume_req());
        volreq->lba = lba;
        volreq->nlbas = nlbas;
        auto sid = seq_Id.fetch_add(1, memory_order_seq_cst);
        volreq->seqId = sid;
        volreq->lastCommited_seqId = sid;//read only latest value
        MappingKey key(lba, nlbas);

#ifndef NDEBUG
        volreq->vol_uuid = uuid;
#endif
        m_map->get(volreq, kvs);
    }

    void verify_all() {
        //iterate read() 1k blks and call verify on kvs
        auto i = 0u;
        auto batch = 100u;
        while (i < MAX_LBA) {
            std::vector<std::pair<MappingKey, MappingValue>> kvs;
            read(i, batch, kvs);
            verify(kvs);
            i += batch;
            if (i + batch > MAX_LBA) batch = MAX_LBA - i;
        }
    }

    void verify(std::vector<std::pair<MappingKey, MappingValue>> &kvs) {
        for (auto &kv: kvs) {
            auto st = kv.first.start();
            ValueEntry ve;
            uint64_t bst = 0;
            bool is_invalid = false;
            if (kv.second.is_valid()) {
                kv.second.get_array().get(0, ve, false);
                bst = ve.get_blkId().get_id() + ve.get_blk_offset();
            } else
                is_invalid = true;
            while (st <= kv.first.end() && m_blk_id_arr[st] != 0) {
                if (is_invalid || bst != m_blk_id_arr[st]) {
                    m_map->print_tree();
                    std::this_thread::sleep_for(std::chrono::seconds(5));
                    assert(0);
                }
                bst++;
                st++;
            }
        }
    }

    void random_read() {
        uint64_t lba = 0, nlbas = 0;
        generate_random_lba_nlbas(lba, nlbas);
        std::vector<std::pair<MappingKey, MappingValue>> kvs;
        read(lba, nlbas, kvs);
        verify(kvs);
        release_lba_range_lock(lba, nlbas);
    }

    void write(uint64_t lba, uint64_t nlbas, BlkId bid) {
        boost::intrusive_ptr<volume_req> req(new volume_req());

        auto sid = seq_Id.fetch_add(1, memory_order_seq_cst);

        req->seqId = sid;
        req->lastCommited_seqId = sid;//keeping only latest version always
        req->lba = lba;
        req->nlbas = nlbas;
        MappingKey key(lba, nlbas);
        std::array<uint16_t, CS_ARRAY_STACK_SIZE> carr;

        for (auto i = 0ul, j = lba; j < lba + nlbas; i++, j++) carr[i] = j % 65000;
        ValueEntry ve(sid, bid, 0, nlbas, carr);
        MappingValue value(ve);
#ifndef NDEBUG
        req->vol_uuid = uuid;
#endif

        LOGDEBUG("Writing -> seqId:{} lba:{},nlbas:{},blk:{}", sid, lba, nlbas, bid.to_string());
        m_map->put(req, key, value);

    }

    void random_write() {
        uint64_t lba = 0, nlbas = 0;
        BlkId bid;
        generate_random_lba_nlbas(lba, nlbas);


        generate_random_blkId(bid, nlbas);

        write(lba, nlbas, bid);

        for (auto st = lba, bst = bid.get_id(); st < lba + nlbas; st++, bst++)
            m_blk_id_arr[st] = bst;



//        //do sync read
//        std::vector<std::pair<MappingKey, MappingValue>> kvs;
//        read(lba, nlbas, kvs);
//
//        verify(kvs);

        release_lba_range_lock(lba, nlbas);
    }

    template<class Fn, class... Args>
    void run_in_parallel(int nthreads, Fn &&fn) {
        std::vector<std::thread *> thrs;
        for (auto i = 0; i < nthreads; i++) {
            thrs.push_back(new std::thread(fn, this));
        }
        for (auto t : thrs) {
            t->join();
            delete (t);
        }
        verify_all();
    }

    static void insert_and_get_thread(MapTest *test) {
        auto i = 0u;
        while (i++ < num_ios)test->random_write();

        i = 0u;
        while (i++ < num_ios)test->random_read();
    }
    void remove_files() {
        remove("file101");
    }
};

TEST_F(MapTest, RandomTest
) {
    this->start_homestore();

    while (!start)continue;
    run_in_parallel(num_threads, insert_and_get_thread);
    this->remove_files();
}

SDS_OPTION_GROUP(test_mapping,
                 (num_ios,
                         "", "num_ios", "number of ios", ::cxxopts::value<uint64_t>()->default_value(
                         "200"), "number"),
                 (num_threads, "", "num_threads", "num threads for io", ::cxxopts::value<uint64_t>()->default_value(
                         "8"), "number"))
SDS_OPTIONS_ENABLE(logging, test_mapping
)

int main(int argc, char *argv[]) {
    SDS_OPTIONS_LOAD(argc, argv, logging, test_mapping)
    sds_logging::SetLogger("test_mapping");
    spdlog::set_pattern("[%D %T%z] [%^%l%$] [%n] [%t] %v");

    testing::InitGoogleTest(&argc, argv);

    num_ios = SDS_OPTIONS["num_ios"].as<uint64_t>();
    num_threads = SDS_OPTIONS["num_threads"].as<uint64_t>();

    num_ios/=num_threads;//distribute work equally
    num_ios/=2;//half read/write
    return RUN_ALL_TESTS();
}<|MERGE_RESOLUTION|>--- conflicted
+++ resolved
@@ -1,14 +1,10 @@
-#include "mapping.hpp"
 #include <gtest/gtest.h>
 #include <fstream>
 #include <iostream>
 #include <thread>
 #include <sds_logging/logging.h>
-<<<<<<< HEAD
-=======
 #include <sds_options/options.h>
 #include "mapping.hpp"
->>>>>>> e24cde6d
 
 SDS_LOGGING_INIT(cache_vmod_evict, cache_vmod_write, iomgr, VMOD_BTREE_MERGE, VMOD_BTREE_SPLIT, varsize_blk_alloc,
                  VMOD_VOL_MAPPING, VMOD_BTREE, httpserver_lmod)
