--- conflicted
+++ resolved
@@ -6,12 +6,6 @@
 #include <sds_options/options.h>
 #include "mapping.hpp"
 
-<<<<<<< HEAD
-SDS_LOGGING_INIT(cache_vmod_evict, cache_vmod_write, iomgr,
-                 btree_structures, btree_nodes, btree_generics,
-                 varsize_blk_alloc,
-                 VMOD_VOL_MAPPING, httpserver_lmod)
-=======
 extern "C" {
 #include <fcntl.h>
 #include <sys/epoll.h>
@@ -19,9 +13,10 @@
 #include <sys/timeb.h>
 }
 
-SDS_LOGGING_INIT(cache_vmod_evict, cache_vmod_write, iomgr, VMOD_BTREE_MERGE, VMOD_BTREE_SPLIT, varsize_blk_alloc,
-                 VMOD_VOL_MAPPING, VMOD_BTREE, httpserver_lmod)
->>>>>>> d14e4836
+SDS_LOGGING_INIT(cache_vmod_evict, cache_vmod_write, iomgr,
+                 btree_structures, btree_nodes, btree_generics,
+                 varsize_blk_alloc,
+                 VMOD_VOL_MAPPING, httpserver_lmod)
 THREAD_BUFFER_INIT;
 
 using namespace std;
