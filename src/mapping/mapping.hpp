#pragma once

#include "blkstore/writeBack_cache.hpp"
#include "homeds/btree/ssd_btree.hpp"
#include "homeds/btree/btree.hpp"
#include <blkalloc/blk.h>
#include <csignal>
#include <error/error.h>
#include "homeds/array/blob_array.h"
#include <math.h>
#include <sds_logging/logging.h>
#include <volume/volume.hpp>
#include <utility/obj_life_counter.hpp>
#include "volume/home_blks.hpp"

SDS_LOGGING_DECL(VMOD_VOL_MAPPING)

using namespace homeds::btree;

#define LBA_MASK 0xFFFFFFFFFFFF
#define CS_ARRAY_STACK_SIZE 256 // equals 2^N_LBA_BITS //TODO - put static assert
namespace homestore {

struct LbaId {
    // size of lba start and num of lba can be reduced for future use
    uint64_t m_lba_start : LBA_BITS; // start of lba range
    uint64_t m_n_lba : NBLKS_BITS;   // number of lba's from start(inclusive)

    LbaId() : m_lba_start(0), m_n_lba(0) {}

    LbaId(const LbaId& other) : m_lba_start(other.m_lba_start), m_n_lba(other.m_n_lba) {}

    LbaId(uint64_t lbaId) { LbaId(lbaId & LBA_MASK, lbaId >> LBA_BITS); }

    LbaId(uint64_t lba_start, uint64_t n_lba) : m_lba_start(lba_start), m_n_lba(n_lba) { assert(n_lba < MAX_NUM_LBA); }

    uint64_t end() { return (m_lba_start + m_n_lba - 1); }

    bool is_invalid() { return m_lba_start == 0 && m_n_lba == 0; }

} __attribute__((__packed__));

// MappingKey is fixed size
class MappingKey : public homeds::btree::ExtentBtreeKey, public sisl::ObjLifeCounter< MappingKey > {
    LbaId m_lbaId;
    LbaId* m_lbaId_ptr;

public:
    MappingKey() : ObjLifeCounter(), m_lbaId_ptr(&m_lbaId) {}

    MappingKey(const MappingKey& other) :
            ExtentBtreeKey(),
            ObjLifeCounter(),
            m_lbaId(other.get_lbaId()),
            m_lbaId_ptr(&m_lbaId) {}

    MappingKey(uint64_t lba_start, uint64_t n_lba) :
            ObjLifeCounter(),
            m_lbaId(lba_start, n_lba),
            m_lbaId_ptr(&m_lbaId) {}

    LbaId get_lbaId() const { return *m_lbaId_ptr; }

    uint64_t start() const { return m_lbaId_ptr->m_lba_start; }

    uint64_t end() const { return start() + get_n_lba() - 1; }

    uint16_t get_n_lba() const { return m_lbaId_ptr->m_n_lba; }

    /* used by btree to compare the end key of input with end key
     * It return the result of
     *                 *(this) - *(input)
     */
    virtual int compare_end(const BtreeKey* input) const override {
        MappingKey* o = (MappingKey*)input;
        if (end() > o->end())
            return 1; // go left
        else if (end() < o->end())
            return -1; // go right
        else
            return 0; // overlap
    }

    /* used by btree to compare the start key of input with the end key
     * It return the result of
     *                 *(this) - *(input)
     */
    virtual int compare_start(const BtreeKey* input) const override {
        MappingKey* o = (MappingKey*)input;
        if (end() > o->start())
            return 1; // go left
        else if (end() < o->start())
            return -1; // go right
        else
            return 0; // overlap
    }

    virtual bool preceeds(const BtreeKey *k) const override {
        MappingKey *o = (MappingKey *)k;
        if (end() < o->start()) {
            return true;
        }

        return false;
    }

    virtual bool succeeds(const BtreeKey *k) const override {
        MappingKey *o = (MappingKey*) k;
        if (o->end() < start()) {
            return true;
        }

        return false;
    }

    virtual homeds::blob get_blob() const override { return {(uint8_t*)m_lbaId_ptr, get_fixed_size()}; }

    virtual void set_blob(const homeds::blob& b) override {
        assert(b.size == get_fixed_size());
        m_lbaId_ptr = (LbaId*)b.bytes;
    }

    virtual void copy_blob(const homeds::blob& b) override {
        assert(b.size == get_fixed_size());
        LbaId* other = (LbaId*)b.bytes;
        set(other->m_lba_start, other->m_n_lba);
    }

    virtual void copy_end_key_blob(const homeds::blob& b) override {
        assert(b.size == get_fixed_size());
        LbaId* other = (LbaId*)b.bytes;
        set(other->end(), 1);
    }

    void set(uint64_t lba_start, uint8_t n_lba) {
        m_lbaId.m_lba_start = lba_start;
        m_lbaId.m_n_lba = n_lba;
        m_lbaId_ptr = &m_lbaId;
    }

    virtual uint32_t get_blob_size() const override { return get_fixed_size(); }

    virtual void set_blob_size(uint32_t size) override { assert(0); }

    virtual string to_string() const override {
        stringstream ss;
        ss << "lba_st = " << start() << ", lba_end = " << (start() + get_n_lba() - 1);
        return ss.str();
    }

    void get_overlap(uint64_t lba_start, uint64_t lba_end, MappingKey& overlap) {
        auto start_lba = std::max(start(), lba_start);
        auto end_lba = std::min(end(), lba_end);
        overlap.set(start_lba, end_lba - start_lba + 1);
    }

    // returns difference in start lba
    uint64_t get_start_offset(MappingKey& other) { return start() - other.start(); }

    static uint32_t get_fixed_size() { return sizeof(LbaId); }

    friend ostream& operator<<(ostream& os, const MappingKey& k) {
        os << k.to_string();
        return os;
    }

} __attribute__((__packed__));

#define VALUE_ENTRY_VERSION 0x1
struct ValueEntryMeta {
    uint8_t magic = VALUE_ENTRY_VERSION;
    uint64_t seqId;
    BlkId blkId;
    uint64_t nlba : NBLKS_BITS;
    uint64_t blk_offset : NBLKS_BITS; // offset based on blk store not based on vol page size
    ValueEntryMeta(uint64_t seqId, const BlkId& blkId, uint8_t blk_offset, uint8_t nlba) : seqId(seqId), blkId(blkId), 
                    nlba(nlba), blk_offset(blk_offset) {};
    ValueEntryMeta() : seqId(0), blkId(0), nlba(0), blk_offset(0) {};
} __attribute__((__packed__));

struct ValueEntry {
private:
    ValueEntryMeta m_meta;
    // this allocates 2^NBLKS_BITS size array for checksum on stack, however actual memory used is less on bnode
    // as we call get_blob_size which takes into account actual nblks to determine exact size of checksum array
    // TODO - can be replaced by thread local buffer in future
    std::array< uint16_t, CS_ARRAY_STACK_SIZE > m_carr;
    ValueEntry* m_ptr;

public:
    ValueEntry() : m_meta(), m_carr() { m_ptr = (ValueEntry*)this; }

    // deep copy
    ValueEntry(uint64_t seqId, const BlkId& blkId, uint8_t blk_offset, uint8_t nlba,
               const std::array< uint16_t, CS_ARRAY_STACK_SIZE >& carr) :
            m_meta(seqId, blkId, blk_offset, nlba), m_carr(carr) {
        m_ptr = (ValueEntry*)this;
    }

    ValueEntry(const ValueEntry& ve) { copy_from(ve); }

    ValueEntry(uint8_t* ptr) : m_ptr((ValueEntry*)ptr) {}

    uint32_t get_blob_size() {
        return sizeof(m_meta) + sizeof(uint16_t) * get_nlba();
    }

    homeds::blob get_blob() { return {(uint8_t*)m_ptr, get_blob_size()}; }

    void set_blob(homeds::blob b) { m_ptr = (ValueEntry*)b.bytes; }

    void copy_blob(homeds::blob b) {
        ValueEntry ve(b.bytes);
        copy_from(ve);
    }

    void copy_from(const ValueEntry& ve) {
        m_meta.seqId = ve.get_seqId();
        m_meta.blkId = ve.get_blkId();
        m_meta.blk_offset = ve.get_blk_offset();
        m_meta.nlba = ve.get_nlba();
        for (auto i = 0; i < ve.get_nlba(); i++)
            m_carr[i] = ve.get_checksum_at(i);
        m_ptr = (ValueEntry*)this;
    }

    void add_offset(uint8_t lba_offset, uint8_t nlba, uint32_t vol_page_size) {
        // move checksum array elements to start from offset position
        assert(lba_offset < get_nlba());
        memmove((void*)&(m_ptr->m_carr[0]), (void*)(&(m_ptr->m_carr[lba_offset])), sizeof(uint16_t) * nlba);
        m_ptr->m_meta.nlba = nlba;
        uint8_t blk_offset = (vol_page_size / HomeBlks::instance()->get_data_pagesz()) * lba_offset;
        m_ptr->m_meta.blk_offset += blk_offset;
#ifndef NDEBUG
        auto actual_nblks = (vol_page_size / HomeBlks::instance()->get_data_pagesz()) * nlba;
        assert(blk_offset + actual_nblks <= get_blkId().get_nblks());
#endif
    }

    uint64_t get_seqId() const { return m_ptr->m_meta.seqId; }

    BlkId& get_blkId() const { return m_ptr->m_meta.blkId; }

    uint8_t get_blk_offset() const { return (uint8_t)m_ptr->m_meta.blk_offset; }

    uint8_t get_nlba() const { return (uint8_t)m_ptr->m_meta.nlba; }

    void set_nlba(uint8_t nlba) { m_ptr->m_meta.nlba = nlba; }

    uint16_t& get_checksum_at(uint8_t index) const {
        assert(index < get_nlba());
        return m_ptr->m_carr[index];
    }

    int compare(const ValueEntry* other) const {
        if (get_seqId() == other->get_seqId())
            return 0;
        else if (get_seqId() < other->get_seqId())
            return 1; // other is higher
        else
            return -1; // other is lower
    }

    const std::string get_checksums_string() const {
        std::stringstream ss;
        for (auto i = 0u; i < get_nlba(); i++)
            ss << get_checksum_at(i) << ",";
        return ss.str();
    }

    string to_string() const {
        stringstream ss;
        ss << "Seq: " << get_seqId() << ", " << get_blkId() << ", Boff: " << unsigned(get_blk_offset());
        ss << ", v_nlba: " << unsigned(get_nlba());

        if (HomeBlks::instance()->print_checksum()) { ss << ", cs: " << get_checksums_string(); }
        return ss.str();
    }

    friend ostream& operator<<(ostream& os, const ValueEntry& ve) {
        os << ve.to_string();
        return os;
    }
} __attribute__((__packed__));

class MappingValue : public homeds::btree::BtreeValue, public sisl::ObjLifeCounter< MappingValue > {
    Blob_Array< ValueEntry > m_earr;

public:
    // creates empty array
    MappingValue() : ObjLifeCounter(){};

    // creates array with one value entry - on heap - bcopy
    MappingValue(ValueEntry& ve) : ObjLifeCounter() { m_earr.set_element(ve); }

    // performs deep copy from other - on heap
    MappingValue(const MappingValue& other) : ObjLifeCounter() { m_earr.set_elements(other.m_earr); }

    // creates array with  value entrys - on heap -bcopy
    MappingValue(vector< ValueEntry >& elements) : ObjLifeCounter() { m_earr.set_elements(elements); }

    MappingValue(MappingValue& other, uint16_t offset, uint32_t nblks, uint32_t page_size) {
        Blob_Array< ValueEntry >& arr = other.get_array();
        assert(arr.get_total_elements() == 1);
        ValueEntry ve;
        arr.get(0, ve, true);
        ve.add_offset(offset, nblks, page_size);
        m_earr.set_element(ve);
    }

    MappingValue(boost::intrusive_ptr< volume_req > req, const MappingValue& one, uint32_t one_offset,
                 const MappingValue& second, uint32_t second_offset, uint32_t page_size) {
        assert(0);
    }

    virtual homeds::blob get_blob() const override {
        homeds::blob b;
        b.bytes = (uint8_t*)m_earr.get_mem();
        b.size = m_earr.get_size();
        return b;
    }

    void get_overlap_diff_kvs(MappingKey* k1, MappingValue* v1, MappingKey* k2, MappingValue* v2,
                              uint32_t vol_page_size, diff_read_next_t& to_read,
                              std::vector< pair< MappingKey, MappingValue > >& overlap_kvs) {
        static MappingKey   k;
        static MappingValue v;

        uint64_t start, k1_offset = 0, k2_offset = 0;
        uint64_t nlba = 0, ovr_nlba = 0;

        /* Non-overlapping beginning part */
        if (k1->start() < k2->start()) {
            nlba = k2->start() - k1->start();
            k.set(k1->start(), nlba);
            v = *v1;
            v.add_offset(0, nlba, vol_page_size);
            overlap_kvs.emplace_back(make_pair(k, v));
            k1_offset += nlba;
            start = k1->start() + nlba;
        } else if (k2->start() < k1->start()) {
            nlba = k1->start() - k2->start();
            k.set(k2->start(), nlba);
            v = *v2;
            v.add_offset(0, nlba, vol_page_size);
            overlap_kvs.emplace_back(make_pair(k, v));
            k2_offset += nlba;
            start = k2->start() + nlba;
        } else {
            start = k1->start(); // Same Start - no overlapping part.
        }

        /* Overlapping part */
        if (k1->end() < k2->end()) {
            ovr_nlba = k1->get_n_lba() - k1_offset;
        } else {
            ovr_nlba = k2->get_n_lba() - k2_offset;
        }

        k.set(start, ovr_nlba);

        if (v1->is_new(*v2)) {
            v = *v1;
            v.add_offset(k1_offset, ovr_nlba, vol_page_size);
            k1_offset += ovr_nlba;
        } else {
            v = *v2;
            v.add_offset(k2_offset, ovr_nlba, vol_page_size);
            k2_offset += ovr_nlba;
        }

        overlap_kvs.emplace_back(make_pair(k, v));
        /* Non-overlapping tail part */
        start = start + ovr_nlba;
        if (k1->end() == k2->end()) {
            to_read = READ_BOTH; // Read both
        } else if (k1->end() < start) {
            /* k2 has tail part */
            nlba = k2->end() - start + 1;
            k2->set(start, nlba);
            v2->add_offset(k2_offset, nlba, vol_page_size);
            to_read = READ_FIRST;
        } else {
            /* k1 has tail part */
            nlba = k1->end() - start + 1;
            k1->set(start, nlba);
            v1->add_offset(k1_offset, nlba, vol_page_size);
            to_read = READ_SECOND;
        }
    }

    virtual void set_blob(const homeds::blob& b) override { m_earr.set_mem((void*)(b.bytes), b.size); }

    virtual void copy_blob(const homeds::blob& b) override {
        Blob_Array< ValueEntry > other;
        other.set_mem((void*)b.bytes, b.size);
        m_earr.set_elements(other); // deep copy
    }

    virtual uint32_t get_blob_size() const override { return m_earr.get_size(); }

    virtual void set_blob_size(uint32_t size) override { assert(0); }

    virtual uint32_t estimate_size_after_append(const BtreeValue& new_val) override {
        assert(0);
        return 0;
    }

    virtual void append_blob(const BtreeValue& new_val, BtreeValue& existing_val) override { assert(0); }

    virtual string to_string() const override { return m_earr.to_string(); }

    Blob_Array< ValueEntry >& get_array() { return m_earr; }

    uint32_t meta_size() {
        uint32_t size = 0;
        size = sizeof(ValueEntryMeta) + m_earr.get_meta_size();
        return size;
    }

    bool is_valid() {
        if (m_earr.get_total_elements() == 0)
            return false;
        return true;
    }

    // add offset to all entries - no copy , in place
    void add_offset(uint8_t lba_offset, uint8_t nlba, uint32_t vol_page_size) {
        auto j = 0u;
        while (j < get_array().get_total_elements()) {
            ValueEntry ve;
            get_array().get(j, ve, false);
            ve.add_offset(lba_offset, nlba, vol_page_size);
            j++;
        }
    }

    /* true if my value is newer than other */
    bool is_new(MappingValue other) {
        /* all mapping value entries have same seqid */
        vector< ValueEntry > my_v_array, other_v_array;

        get_array().get_all(my_v_array, true);
        other.get_array().get_all(other_v_array, true);

        /* If other size is 0, my value is always new */
        if (other_v_array.size() <= 0) {
            return true;
        }

        /* If other size is not 0 and my value is 0, my value is old */
        if (my_v_array.size() <= 0) {
            return false;
        }

        /* If other seqId is invalid, my value is new */
        if (other_v_array[0].get_seqId() == INVALID_SEQ_ID) {
            return true;
        }

        /* If my seqId is invalid and other is not, my value is old */
        if (my_v_array[0].get_seqId() == INVALID_SEQ_ID) {
            return false;
        }

        /* If my value is greater than other, my value is new */
        if (my_v_array[0].compare(&other_v_array[0]) > 0) {
            return true;
        }

        return false;
    }

    // insert entry to this mapping value, maintaing it sorted by seqId - deep copy
    void add_copy(ValueEntry& ve, MappingValue& out) {
        vector< ValueEntry > v_array;
        get_array().get_all(v_array, true);
        auto i = 0u;
        if (v_array.size() > 0) {
            while (i < v_array.size() && v_array[i].compare(&ve) > 0)
                ++i;
            if (i < v_array.size() && v_array[i].compare(&ve) == 0) {
                /* every sequence ID is invalid until jorunaling comes */
                assert(ve.get_seqId() == INVALID_SEQ_ID);
                ++i;
            }
        }
        v_array.insert(v_array.begin() + i, ve);
        out.get_array().set_elements(v_array);
    }

#if 0    
    void truncate(boost::intrusive_ptr< volume_req > req) {    
        Blob_Array< ValueEntry >& e_varray = get_array();    

        // iterate and remove all entries except latest one    
        for (int i = e_varray.get_total_elements() - 1; i >= 0; i--) {    
            ValueEntry ve;    
            e_varray.get(i, ve, false);    
            uint32_t total = e_varray.get_total_elements();    
            if (req->lastCommited_seqId == INVALID_SEQ_ID ||    
                    ve.get_seqId() < req->lastCommited_seqId) { // eligible for removal    

                LOGTRACE("Free entry:{} nblks {}", ve.to_string(),    
                        (m_vol_page_size / HomeBlks::instance()->get_data_pagesz()) * e_key->get_n_lba());    
                Free_Blk_Entry fbe(ve.get_blkId(), ve.get_blk_offset(),    
                        (m_vol_page_size / HomeBlks::instance()->get_data_pagesz()) *    
                        e_key->get_n_lba());    
                param->m_req->blkIds_to_free.emplace_back(fbe);    
                e_varray.remove(i);    
            }    
        }    
    }    
#endif

    friend ostream& operator<<(ostream& os, const MappingValue& ve) {
        os << ve.to_string();
        return os;
    }
};

class mapping {
    typedef function< void(struct BlkId blkid, size_t offset_size, size_t size) > alloc_blk_callback;
    typedef function< void(boost::intrusive_ptr< volume_req > cookie) > comp_callback;
    typedef std::function< void(Free_Blk_Entry fbe) > free_blk_callback;
    typedef std::function< void(BlkId& bid) > pending_read_blk_cb;
    constexpr static uint64_t lba_query_cnt = 1024ull;

private:
    MappingBtreeDeclType* m_bt;
    alloc_blk_callback m_alloc_blk_cb;
    free_blk_callback m_free_blk_cb;
    pending_read_blk_cb m_pending_read_blk_cb;
    comp_callback m_comp_cb;
    uint32_t m_vol_page_size;
    const MappingValue EMPTY_MAPPING_VALUE;
    std::string m_unique_name;
    bool                  m_fix_state = false;
    uint64_t              m_outstanding_io = 0;

    class GetCBParam : public BRangeQueryCBParam< MappingKey, MappingValue > {
    public:
        boost::intrusive_ptr< volume_req > m_req;

        GetCBParam(boost::intrusive_ptr< volume_req > req) : m_req(req) {}
    };

    class UpdateCBParam : public BRangeUpdateCBParam< MappingKey, MappingValue > {
    public:
        boost::intrusive_ptr< volume_req > m_req;

        UpdateCBParam(boost::intrusive_ptr< volume_req > req, MappingKey& new_key, MappingValue& new_value) :
                BRangeUpdateCBParam(new_key, new_value),
                m_req(req) {}
    };

public:
    void get_alloc_blks_cb(vector< pair< MappingKey, MappingValue > >& match_kv,
                           vector< pair< MappingKey, MappingValue > >& result_kv,
                           BRangeQueryCBParam< MappingKey, MappingValue >* cb_param) {
        uint64_t start_lba = 0, end_lba = 0;
        get_start_end_lba(cb_param, start_lba, end_lba);
        ValueEntry new_ve; // empty

        for (auto i = 0u; i < match_kv.size(); ++i) {
            auto& existing = match_kv[i];
            MappingKey* e_key = &existing.first;
            Blob_Array< ValueEntry > array = (&existing.second)->get_array();
            assert(array.get_total_elements() > 0);

            for (uint32_t j = 0; j < array.get_total_elements(); ++j) {
                ValueEntry ve;
                array.get((uint32_t)j, ve, true);
                MappingKey overlap;
                e_key->get_overlap(start_lba, end_lba, overlap);
                if (i == 0 || i == match_kv.size() - 1) {
                    auto lba_offset = overlap.get_start_offset(*e_key);
                    ve.add_offset(lba_offset, overlap.get_n_lba(), m_vol_page_size);
                } else {
                    assert(!overlap.get_start_offset(*e_key));
                }
                m_alloc_blk_cb(ve.get_blkId(), (ve.get_blk_offset() * HomeBlks::instance()->get_data_pagesz()),
                               (overlap.get_n_lba() * m_vol_page_size));
            }
        }
    }

    ~mapping() { delete m_bt; }

    void destroy() {
        /* XXX: do we need to handle error condition here ?. In the next boot we will automatically recaim these blocks
         */
        auto ret = m_bt->destroy(std::bind(&mapping::process_free_blk_callback, this, std::placeholders::_1), false);
        HS_SUBMOD_ASSERT(LOGMSG, (ret == btree_status_t::success), , "vol", m_unique_name,
                         "Error in destroying mapping btree ret={} ", ret);
    }

    void recovery_cmpltd() { m_bt->recovery_cmpltd(); }

    int sweep_alloc_blks(uint64_t start_lba, uint64_t end_lba) {
        MappingKey start_key(start_lba, 1), end_key(end_lba, 1);
        auto search_range = BtreeSearchRange(start_key, true, end_key, true);
        GetCBParam param(nullptr);
        vector< pair< MappingKey, MappingValue > > result_kv;

        BtreeQueryRequest< MappingKey, MappingValue > qreq(
            search_range, BtreeQueryType::TREE_TRAVERSAL_QUERY, (end_lba - start_lba + 1),
            std::bind(&mapping::get_alloc_blks_cb, this, placeholders::_1, placeholders::_2, placeholders::_3),
            (BRangeQueryCBParam< MappingKey, MappingValue >*)&param);
        if (m_bt->query(qreq, result_kv) != btree_status_t::success) {
            return -1;
        }
        return 0;
    }
    
    void process_completions(boost::intrusive_ptr< writeback_req > cookie, bool status) {
        if (m_fix_state) {
            // if we are in fix state, we are generating internal put requests for new btree and should not return 
            // to volume layer for callback.
            m_outstanding_io--;
            return;
        }

        boost::intrusive_ptr< volume_req > req = boost::static_pointer_cast< volume_req >(cookie);
        if (req->status == no_error) {
            req->status = status ? no_error : btree_write_failed;
        }
        m_comp_cb(req);
    }

    void process_free_blk_callback(MappingValue& mv) {
        Blob_Array< ValueEntry > array = mv.get_array();
        for (uint32_t i = 0; i < array.get_total_elements(); ++i) {
            ValueEntry ve;
            array.get((uint32_t)i, ve, true);
            HS_SUBMOD_LOG(DEBUG, base, , "vol", m_unique_name, "Free Blk: vol_page: {}, data_page: {}, n_lba: {}",
                          m_vol_page_size, HomeBlks::instance()->get_data_pagesz(), ve.get_nlba());
            uint64_t nlba = (m_vol_page_size / HomeBlks::instance()->get_data_pagesz()) * ve.get_nlba();
            Free_Blk_Entry fbe(ve.get_blkId(), ve.get_blk_offset(), nlba);
            m_free_blk_cb(fbe);
        }
    }

    mapping(uint64_t volsize, uint32_t page_size, const std::string& unique_name, comp_callback comp_cb,
            free_blk_callback free_blk_cb, pending_read_blk_cb pending_read_cb = nullptr) :
            m_free_blk_cb(free_blk_cb),
            m_pending_read_blk_cb(pending_read_cb),
            m_comp_cb(comp_cb),
            m_vol_page_size(page_size),
            m_unique_name(unique_name) {
        homeds::btree::BtreeConfig btree_cfg(HomeStoreConfig::atomic_phys_page_size, unique_name.c_str());
        btree_cfg.set_max_objs(volsize / page_size);
        btree_cfg.set_max_key_size(sizeof(uint32_t));
        btree_cfg.set_max_value_size(page_size);

        homeds::btree::btree_device_info bt_dev_info;
        bt_dev_info.blkstore = (void*)HomeBlks::instance()->get_metadata_blkstore();
        bt_dev_info.new_device = false;
        m_bt = MappingBtreeDeclType::create_btree(
            btree_cfg, &bt_dev_info,
            std::bind(&mapping::process_completions, this, std::placeholders::_1, std::placeholders::_2));
    }

    mapping(uint64_t volsize, uint32_t page_size, const std::string& unique_name, btree_super_block& btree_sb,
            comp_callback comp_cb, alloc_blk_callback alloc_blk_cb, free_blk_callback free_blk_cb,
            pending_read_blk_cb pending_read_cb = nullptr) :
            m_alloc_blk_cb(alloc_blk_cb),
            m_free_blk_cb(free_blk_cb),
            m_pending_read_blk_cb(pending_read_cb),
            m_comp_cb(comp_cb),
            m_vol_page_size(page_size),
            m_unique_name(unique_name) {
        homeds::btree::BtreeConfig btree_cfg(HomeStoreConfig::atomic_phys_page_size, unique_name.c_str());
        btree_cfg.set_max_objs(volsize / page_size);
        btree_cfg.set_max_key_size(sizeof(uint32_t));
        btree_cfg.set_max_value_size(page_size);

        homeds::btree::btree_device_info bt_dev_info;
        bt_dev_info.blkstore = HomeBlks::instance()->get_metadata_blkstore();
        bt_dev_info.new_device = false;
        m_bt = MappingBtreeDeclType::create_btree(
            btree_sb, btree_cfg, &bt_dev_info,
            std::bind(&mapping::process_completions, this, std::placeholders::_1, std::placeholders::_2));
    }

    uint64_t get_used_size() { return m_bt->get_used_size(); }
    btree_super_block get_btree_sb() { return (m_bt->get_btree_sb()); }

    error_condition get(boost::intrusive_ptr< volume_req > req, vector< pair< MappingKey, MappingValue > >& values, MappingBtreeDeclType* bt) {
        uint64_t   start_lba = req->lba;
        uint64_t   num_lba = req->nlbas;
        uint64_t   end_lba = start_lba + req->nlbas - 1;
        MappingKey start_key(start_lba, 1);
        MappingKey end_key(end_lba, 1);
        auto       search_range = BtreeSearchRange(start_key, true, end_key, true);
        GetCBParam param(req);
        std::vector< pair< MappingKey, MappingValue > > result_kv;

        BtreeQueryRequest< MappingKey, MappingValue > qreq(
            search_range, BtreeQueryType::SWEEP_NON_INTRUSIVE_PAGINATION_QUERY, num_lba,
            std::bind(&mapping::match_item_cb_get, this, placeholders::_1, placeholders::_2, placeholders::_3),
            (BRangeQueryCBParam< MappingKey, MappingValue >*)&param);
        auto ret = bt->query(qreq, result_kv);

        if (ret != btree_status_t::success && ret != btree_status_t::has_more) {
            return btree_read_failed;
        }
            
        values.insert(values.begin(), result_kv.begin(), result_kv.end());
        return no_error;

    }

    error_condition get(boost::intrusive_ptr< volume_req > req, vector< pair< MappingKey, MappingValue > >& values,
                        bool fill_gaps = true) {
        uint64_t start_lba = req->lba;
        uint64_t num_lba = req->nlbas;
        uint64_t end_lba = start_lba + req->nlbas - 1;
        MappingKey start_key(start_lba, 1);
        MappingKey end_key(end_lba, 1);

        auto search_range = BtreeSearchRange(start_key, true, end_key, true);
        GetCBParam param(req);
        std::vector< pair< MappingKey, MappingValue > > result_kv;

        BtreeQueryRequest< MappingKey, MappingValue > qreq(
            search_range, BtreeQueryType::SWEEP_NON_INTRUSIVE_PAGINATION_QUERY, num_lba,
            std::bind(&mapping::match_item_cb_get, this, placeholders::_1, placeholders::_2, placeholders::_3),
            (BRangeQueryCBParam< MappingKey, MappingValue >*)&param);
        auto ret = m_bt->query(qreq, result_kv);

        if (ret != btree_status_t::success && ret != btree_status_t::has_more) {
            return btree_read_failed;
        }

        if (fill_gaps) {
            // fill the gaps
            auto last_lba = start_lba;
            for (auto i = 0u; i < result_kv.size(); i++) {
                int nl = result_kv[i].first.start() - last_lba;
                while (nl-- > 0) {
                    values.emplace_back(make_pair(MappingKey(last_lba, 1), EMPTY_MAPPING_VALUE));
                    last_lba++;
                }
                values.emplace_back(result_kv[i]);
                last_lba = result_kv[i].first.end() + 1;
            }
            while (last_lba <= end_lba) {
                values.emplace_back(make_pair(MappingKey(last_lba, 1), EMPTY_MAPPING_VALUE));
                last_lba++;
            }
#ifndef NDEBUG
            validate_get_response(start_lba, num_lba, values);
#endif
        } else {
            values.insert(values.begin(), result_kv.begin(), result_kv.end());
        }

        return no_error;
    }

    error_condition put(boost::intrusive_ptr< volume_req > req, MappingKey& key, MappingValue& value, MappingBtreeDeclType* bt) {
        assert(value.get_array().get_total_elements() == 1);
        UpdateCBParam param(req, key, value);
        MappingKey start(key.start(), 1);
        MappingKey end(key.end(), 1);

        auto search_range = BtreeSearchRange(start, true, end, true);
        BtreeUpdateRequest< MappingKey, MappingValue > ureq(
            search_range, bind(&mapping::match_item_cb_put, this, placeholders::_1, placeholders::_2, placeholders::_3),
            bind(&mapping::get_size_needed, this, placeholders::_1, placeholders::_2),
            (BRangeUpdateCBParam< MappingKey, MappingValue >*)&param);
        bt->range_put(key, value, btree_put_type::APPEND_IF_EXISTS_ELSE_INSERT, to_wb_req(req), to_wb_req(req), ureq);

#if 0
        vector<pair<MappingKey, MappingValue>> values;
        auto temp = req->lastCommited_seqId;
        req->lastCommited_seqId = req->seqId;
        get(req, values);
        req->lastCommited_seqId = temp;
        validate_get_response(key.start(), key.get_n_lba(), values, &value, req);
#endif
        return no_error;
    }

<<<<<<< HEAD
    error_condition put(boost::intrusive_ptr< volume_req > req, MappingKey& key, MappingValue& value) {
        return put(req, key, value, m_bt);
=======
    MappingBtreeDeclType* get_btree(void) {
        return m_bt;
>>>>>>> 6761cc16
    }

    void print_tree() { m_bt->print_tree(); }
    bool verify_tree() { return m_bt->verify_tree(); }
    
    /**
     * @brief : Fix a btree by : 
     *      1. Create a new btree,
     *      2. Iterating it's leaf node chain, 
     *      3. Add every K, V in leaf node into the new btree;
     *      4. Delete in-memory copy of the old btree;
     *
     * @param start_lba : start lba of to recover the btree;
     * @param end_lba   : end lba of to recover the btree
     * @param verify    : if true, verify the new btree after recover by comparing the leaf 
     *                    node KVs between the old and new btrees;
     *                    if false, skip verification of the newly created btree;
     *
     * @return : true if btree is succesfully recovered;
     *           false if failed to recover;
     * Note:
     * No need to call old btree destroy() as blocks will be freed automatically;
     */
    bool fix(uint64_t start_lba, uint64_t end_lba, bool verify = false) {
        if (start_lba >= end_lba)  { 
            LOGERROR("Wrong input, start_lba: {}, should be smaller than end_lba: {}", start_lba, end_lba);
            return false; 
        }  

        LOGINFO("Fixing btree, start_lba: {}, end_lba: {}", start_lba, end_lba);

        // create a new btree
        auto btree_cfg = m_bt->get_btree_cfg();
        homeds::btree::btree_device_info bt_dev_info;
        bt_dev_info.blkstore = (void*)HomeBlks::instance()->get_metadata_blkstore();
        bt_dev_info.new_device = false;
        auto new_bt = MappingBtreeDeclType::create_btree( 
                btree_cfg, &bt_dev_info,
                std::bind(&mapping::process_completions, this, std::placeholders::_1, std::placeholders::_2));
        
        m_fix_state = true;  
        m_outstanding_io = 0;
        
        uint64_t num_kv_recovered = 0;
        auto start = start_lba, end = std::min(start_lba + lba_query_cnt, end_lba); 
        while (start <= end && end <= end_lba) {
            // get all the KVs from existing btree;
            boost::intrusive_ptr<volume_req> vreq = volume_req::make_request();
            vreq->lba = start;
            vreq->nlbas = end - start + 1;
            vreq->seqId = INVALID_SEQ_ID;
            vreq->lastCommited_seqId = INVALID_SEQ_ID; 

            std::vector<std::pair<MappingKey, MappingValue>> kvs;
            auto ret = get(vreq, kvs, false /* fill_gaps */);
            if (ret != no_error) {
                LOGERROR("failed to get KVs from btree");
                return false;
            }

            // put every KV to new btree we have got from old btree;
            for (auto& x : kvs) {
#if 0
                auto ret = new_bt->put(x.first, x.second, btree_put_type::INSERT_ONLY_IF_NOT_EXISTS);
                if (ret != btree_status_t::success) {
                    LOGERROR("failed to put node with k/v: {}/{}, status; {}", x.first.to_string(), x.second.to_string(), ret);
                    return false;
                }
#else
                boost::intrusive_ptr<volume_req> req = volume_req::make_request();
                req->seqId = INVALID_SEQ_ID;
                req->lastCommited_seqId = INVALID_SEQ_ID; // keeping only latest version always
#if 0
                req->lba = x.first.start();
                req->nlbas = x.first.get_n_lba();
                ValueEntry ve;
                x.second.get_array().get(0, ve, false /* copy */);
                req->blkId = ve.get_blkId();
#endif
                // without this line, btree is not trigging process_completions cb to mapping layer;
                req->state = writeback_req_state::WB_REQ_COMPL; 
                m_outstanding_io++;

                auto ret = put(req, x.first, x.second, new_bt);
                if (ret != no_error) {
                    LOGERROR("failed to put node with k/v: {}/{}", x.first.to_string(), x.second.to_string());
                    return false;
                } 
#endif
                LOGINFO("Successfully inserted K:{}, \n V:{}.", x.first.to_string(), x.second.to_string());
            }

            num_kv_recovered += kvs.size();
            start = end + 1;
            end = std::min(start + lba_query_cnt, end_lba);
        }
        LOGINFO("Successfully recovered num: {} of K,V pairs from corrupted btree.", num_kv_recovered);

        if (verify) {
            auto verify_status = verify_fixed_bt(start_lba, end_lba, m_bt, new_bt);
            if (!verify_status) {
                delete new_bt;
                return false;
            }
        }

        auto old_bt = m_bt;
        m_bt = new_bt;
        delete old_bt;

        while (m_outstanding_io != 0) {
            sleep(2);
        }

        // reset fix state to false
        m_fix_state = false;
        return true; 
    }
    
    /**
     * @brief : verify that the all the KVs in range [start_lba, end_lba] are the same between old_bt and new_bt
     * 
     * @param start_lba : start lba
     * @param end_lba : end lba
     * @param old_bt : the old btree to be compared
     * @param new_bt : the new btree to be compared
     *
     * @return : true if all the KVs are the same between the two btrees;
     *           false if not;
     */
    bool verify_fixed_bt(uint64_t start_lba, uint64_t end_lba, MappingBtreeDeclType* old_bt, MappingBtreeDeclType* new_bt) {
        uint64_t num_kv_verified = 0;
        auto start = start_lba, end = std::min(start_lba + lba_query_cnt, end_lba); 
        while (start <= end_lba) {
			assert(start <= end);
            std::vector<std::pair<MappingKey, MappingValue>> kvs_old;
            std::vector<std::pair<MappingKey, MappingValue>> kvs_new;
            
            // get all the KVs from existing btree;
            boost::intrusive_ptr<volume_req> vreq = volume_req::make_request();
            vreq->lba = start;
            vreq->nlbas = end - start + 1;
            vreq->seqId = INVALID_SEQ_ID;
            vreq->lastCommited_seqId = INVALID_SEQ_ID; 

            // now m_bt points to the new btree;
            auto ret_old = get(vreq, kvs_old, old_bt);
            auto ret_new = get(vreq, kvs_new, new_bt);

            if (ret_old != no_error || ret_new != no_error) {
                LOGERROR("btree_fix verify failed, reason: get from btree KVs failed.");
                return false;
            }

            if (kvs_new.size() != kvs_old.size()) {
                LOGERROR("btree_fix verify failed, reason: mismatch total number of KV old: {} new: {}", 
                        kvs_old.size(), kvs_new.size());

                LOGINFO("Printing KVs for old and new btree tree for lba range: [{}, {}]", start, end);
                print_kv(kvs_old);
                print_kv(kvs_new);
                return false;
            }

            for (uint64_t i = 0; i < kvs_old.size(); i++) {
                if (kvs_old[i].first.to_string().compare(kvs_new[i].first.to_string()) != 0 ||
                        kvs_old[i].second.to_string().compare(kvs_new[i].second.to_string()) != 0) {
                    LOGERROR("btree_fix verify failed, reason: mismatch KV pair old K: {}, V: {}, new K: {}, V: {}", 
                            kvs_old[i].first.to_string(), kvs_new[i].first.to_string(),
                            kvs_old[i].second.to_string(), kvs_new[i].second.to_string());
                    return false;
                }
            }

            num_kv_verified += kvs_new.size();
            start = end + 1;
            end = std::min(start + lba_query_cnt, end_lba);
        }

        LOGINFO("Successfully verified recovered btree, total KV verified: {}", num_kv_verified);
        return true;
    }
    
    void print_kv(std::vector<std::pair<MappingKey, MappingValue>>& kvs) {
        LOGINFO("Total Elements: {}", kvs.size());
        uint32_t i = 0;
        for (auto& x : kvs) {
            LOGINFO("No. {} : K: {}, V: {}", i++, x.first.to_string(), x.second.to_string());
        }
        LOGINFO("Finished Printing. ");
    }

    void print_node(uint64_t blkid) {
        bnodeid_t bid(blkid);
        m_bt->print_node(bid);
    }

    void diff(mapping* other) {
        vector< pair< MappingKey, MappingValue > > diff_kv;
        m_bt->diff(other->get_btree(), m_vol_page_size, &diff_kv);
        for (auto it = diff_kv.begin(); it != diff_kv.end(); it++) {
            LOGINFO("Diff KV = {} {}", it->first, it->second);
        }
    }

    void merge(mapping* other) {
        m_bt->merge(other->get_btree(),
            bind(&mapping::mapping_merge_cb, this, placeholders::_1, placeholders::_2, placeholders::_3));
    }

private:
    void mapping_merge_cb(vector< pair< MappingKey, MappingValue > >&      match_kv,
                           vector< pair< MappingKey, MappingValue > >&      replace_kv,
                           BRangeUpdateCBParam< MappingKey, MappingValue >* cb_param) {
        match_item_cb_put(match_kv, replace_kv, cb_param);
    }

    /**
     * Callback called once for each bnode
     * @param match_kv  - list of all match K/V for bnode (based on key.compare/compare_range)
     * @param result_kv - All KV which are passed backed to mapping.get by btree. Btree dosent use this.
     * @param cb_param -  All parameteres provided by mapping.get can be accessed from this
     */
    void match_item_cb_get(vector< pair< MappingKey, MappingValue > >& match_kv,
                           vector< pair< MappingKey, MappingValue > >& result_kv,
                           BRangeQueryCBParam< MappingKey, MappingValue >* cb_param) {
        uint64_t start_lba = 0, end_lba = 0;
        get_start_end_lba(cb_param, start_lba, end_lba);
        GetCBParam* param = (GetCBParam*)cb_param;

        assert((param->m_req->lastCommited_seqId == INVALID_SEQ_ID) ||
               (param->m_req->lastCommited_seqId <= param->m_req->seqId));

        ValueEntry new_ve; // empty
#ifndef NDEBUG
        stringstream ss;
        ss << "vol_uuid:" << boost::uuids::to_string(param->m_req->vol_uuid);
        ss << ",Lba:" << param->m_req->lba << ",nlbas:" << param->m_req->nlbas << ",seqId:" << param->m_req->seqId
           << ",last_seqId:" << param->m_req->lastCommited_seqId;
        ss << ",is:" << ((MappingKey*)param->get_input_range().get_start_key())->to_string();
        ss << ",ie:" << ((MappingKey*)param->get_input_range().get_end_key())->to_string();
        ss << ",ss:" << ((MappingKey*)param->get_sub_range().get_start_key())->to_string();
        ss << ",se:" << ((MappingKey*)param->get_sub_range().get_end_key())->to_string();
        ss << ",match_kv:";
        for (auto& ptr : match_kv)
            ss << ptr.first.to_string() << "," << ptr.second.to_string();
#endif

        for (auto i = 0u; i < match_kv.size(); i++) {
            auto& existing = match_kv[i];
            MappingKey* e_key = &existing.first;
            Blob_Array< ValueEntry > array = (&existing.second)->get_array();
            for (int j = array.get_total_elements() - 1; j >= 0; j--) {
                // seqId use to filter out KVs with higher seqIds and put only latest seqid entry in result_kv
                ValueEntry ve;
                array.get((uint32_t)j, ve, true);

                if (ve.get_seqId() <= param->m_req->lastCommited_seqId || ve.get_seqId() == INVALID_SEQ_ID) {
                    if (i == 0 || i == match_kv.size() - 1) {

                        MappingKey overlap;
                        e_key->get_overlap(start_lba, end_lba, overlap);

                        auto lba_offset = overlap.get_start_offset(*e_key);
                        ve.add_offset(lba_offset, overlap.get_n_lba(), m_vol_page_size);
                        result_kv.emplace_back(make_pair(overlap, MappingValue(ve)));
                    } else {
                        result_kv.emplace_back(make_pair(MappingKey(*e_key), MappingValue(ve)));
                    }
                    if (m_pending_read_blk_cb) {
                        m_pending_read_blk_cb(ve.get_blkId()); // mark this blk as pending read
                    }
                    break;
                }
                // else {
                //     assert(0);// for now, we are always returning latest write
                // }
            }
        }
#ifndef NDEBUG
        ss << ",result_kv:";
        for (auto& ptr : result_kv)
            ss << ptr.first.to_string() << "," << ptr.second.to_string();
        HS_SUBMOD_LOG(TRACE, base, , "vol", m_unique_name, "Get_CB: {} ", ss.str());
#endif
    }

    /* It calculate the offset in a value by looking at start lba */
    uint32_t compute_val_offset(BRangeUpdateCBParam< MappingKey, MappingValue >* cb_param, uint64_t start_lba) {
        uint64_t input_start_lba = cb_param->get_new_key().start();
        return (start_lba - input_start_lba);
    }

    uint32_t get_size_needed(vector< pair< MappingKey, MappingValue > >& match_kv, 
                            BRangeUpdateCBParam< MappingKey, MappingValue >* cb_param) {
 
        UpdateCBParam* param = (UpdateCBParam*)cb_param;
        MappingValue& new_val = param->get_new_value();
        int overlap_entries = match_kv.size();

        /* In worse case, one value is divided into (2 * overlap_entries + 1). Same meta data of a value (it is fixed size) 
         * will be copied to all new entries.
         */
        uint32_t new_size = (overlap_entries + 1) * new_val.meta_size() + new_val.get_blob_size();
        return new_size;
    }

    /* Callback called onces for each eligible bnode
     * @param match_kv - list of all match K/V for bnode (based on key.compare/compare_range)
     * @param replace_kv - btree replaces all K/V in match_kv with replace_kv
     * @param cb_param - All parameteres provided by mapping.put can be accessed from this
     *
     * We piggyback on put to delete old commited seq Id.
     */
    void match_item_cb_put(vector< pair< MappingKey, MappingValue > >& match_kv,
                           vector< pair< MappingKey, MappingValue > >& replace_kv,
                           BRangeUpdateCBParam< MappingKey, MappingValue >* cb_param) {

        uint64_t start_lba = 0, end_lba = 0;
        UpdateCBParam* param = (UpdateCBParam*)cb_param;

        get_start_end_lba(cb_param, start_lba, end_lba);
        auto req = param->m_req;
        MappingValue& new_val = param->get_new_value();

#ifndef NDEBUG
        uint16_t replace_kv_size = req->blkIds_to_free.size();
        stringstream ss;
        ss << "vol_uuid:" << boost::uuids::to_string(param->m_req->vol_uuid);
        ss << ",Lba:" << param->m_req->lba << ",nlbas:" << param->m_req->nlbas << ",seqId:" << param->m_req->seqId
           << ",last_seqId:" << param->m_req->lastCommited_seqId << ",is_mod:" << param->is_state_modifiable();
        ss << ",is:" << ((MappingKey*)param->get_input_range().get_start_key())->to_string();
        ss << ",ie:" << ((MappingKey*)param->get_input_range().get_end_key())->to_string();
        ss << ",ss:" << ((MappingKey*)param->get_sub_range().get_start_key())->to_string();
        ss << ",se:" << ((MappingKey*)param->get_sub_range().get_end_key())->to_string();
        ss << ",match_kv:";
        for (auto& ptr : match_kv)
            ss << ptr.first.to_string() << "," << ptr.second.to_string();
#endif
        /* We don't change BLKID in value. Instead we store offset of lba range that we are storing */
        uint32_t initial_val_offset = compute_val_offset(cb_param, start_lba);
        uint32_t new_val_offset = initial_val_offset;
        for (auto& existing : match_kv) {
            MappingKey* e_key = &existing.first;
            if (e_key->start() > start_lba) {
                /* add missing interval */
                add_new_interval(start_lba, e_key->start() - 1, new_val, new_val_offset, replace_kv);
                new_val_offset += e_key->start() - start_lba;
                start_lba = e_key->start();
            }

            MappingValue* e_value = &existing.second;
            uint32_t existing_val_offset = 0;
            /* enable it when snapshot comes */
#if 0
            /* Truncate the existing value based on seq ID */
            e_value->truncate(req);
#endif

            /* we need to split the existing key/value at the start */
            if (e_key->start() < start_lba) {
                /* It will always be the first entry */
                assert(new_val_offset == initial_val_offset);
                // split existing key at the start and add new interval
                add_new_interval(e_key->start(), start_lba - 1, *e_value, existing_val_offset, replace_kv);
                existing_val_offset += start_lba - e_key->start();
            }

            /* Now both intervals have the same start */
            // compute overlap
            auto end_lba_overlap = e_key->end() < end_lba ? e_key->end() : end_lba;
            compute_and_add_overlap(req, start_lba, end_lba_overlap, new_val, new_val_offset, *e_value,
                                    existing_val_offset, replace_kv);
#ifndef NDEBUG
            ++replace_kv_size;
#endif
            uint32_t nblks = end_lba_overlap - start_lba + 1;
            new_val_offset += nblks;
            existing_val_offset += nblks;
            start_lba += nblks;

            if (e_key->end() > end_lba) {
                assert(start_lba == end_lba + 1);
                // split existing key at the end and add new interval
                add_new_interval(start_lba, e_key->end(), *e_value, existing_val_offset, replace_kv);
            }
        }

        assert(req->blkIds_to_free.size() == replace_kv_size);
        if (start_lba <= end_lba) { // add new range
            add_new_interval(start_lba, end_lba, new_val, new_val_offset, replace_kv);
        }

        // TODO - merge kv which have contigous lba and BlkIds - may be not that useful for performance
#ifndef NDEBUG
        /* sanity check */
        for (auto& pair : replace_kv) {
            Blob_Array< ValueEntry >& array = pair.second.get_array();

            auto i = 0u;
            while (i < array.get_total_elements()) {
                ValueEntry curve;
                array.get(i, curve, false);
                if (i != 0) { // sorted ve check
                    ValueEntry preve;
                    array.get(i - 1, preve, false);
                    assert(preve.compare(&curve) > 0);
                }
                assert(curve.get_nlba() == pair.first.get_n_lba());
                if (same_value_gen) {
                    // same values can be generated for different keys in some test cases
                    ++i;
                    continue;
                }
                // check if replace entries dont overlap free entries
                auto blk_start = curve.get_blkId().get_id() + curve.get_blk_offset();
                auto blk_end =
                    blk_start + (m_vol_page_size / HomeBlks::instance()->get_data_pagesz()) * curve.get_nlba() - 1;
                for (Free_Blk_Entry& fbe : param->m_req->blkIds_to_free) {
                    if (fbe.m_blkId.get_chunk_num() != curve.get_blkId().get_chunk_num()) {
                        continue;
                    }
                    auto fblk_start = fbe.m_blkId.get_id() + fbe.m_blk_offset;
                    auto fblk_end = fblk_start + fbe.m_nblks_to_free - 1;
                    if (blk_end < fblk_start || fblk_end < blk_start) {
                    } // non overlapping
                    else {
                        ss << ",replace_kv:";
                        for (auto& ptr : replace_kv) {
                            ss << ptr.first.to_string() << "," << ptr.second.to_string();
                        }
                        HS_SUBMOD_ASSERT(DEBUG, 0, , "vol", m_unique_name, "Error::Put_CB:,{} ", ss.str());
                    }
                }
                i++;
            }
        }
        ss << ",replace_kv:";
        for (auto& ptr : replace_kv) {
            ss << ptr.first.to_string() << "," << ptr.second.to_string();
        }
        LOGDEBUGMOD(VMOD_VOL_MAPPING, "{}", ss.str());
#endif
    }

    /** derieves current range of lba's based on input/sub range
        subrange means current bnodes start/end boundaries
        input_range is original client provided start/end, its always inclusive for mapping layer
        Resulting start/end lba is always inclusive
        **/
    void get_start_end_lba(BRangeCBParam* param, uint64_t& start_lba, uint64_t& end_lba) {

        // pick higher start of subrange/inputrange
        MappingKey* s_subrange = (MappingKey*)param->get_sub_range().get_start_key();
        assert(s_subrange->start() == s_subrange->end());

        if (param->get_sub_range().is_start_inclusive()) {
            start_lba = s_subrange->start();
        } else {
            start_lba = s_subrange->start() + 1;
        }

        MappingKey* e_subrange = (MappingKey*)param->get_sub_range().get_end_key();
        assert(e_subrange->start() == e_subrange->end());
        if (param->get_sub_range().is_end_inclusive()) {
            end_lba = e_subrange->end();
        } else {
            end_lba = e_subrange->end() - 1;
        }
    }

    /* result of overlap of k1/k2 is added to replace_kv */
    void compute_and_add_overlap(boost::intrusive_ptr< volume_req > req, uint64_t s_lba, uint64_t e_lba,
                                 MappingValue& new_val, uint16_t new_val_offset, MappingValue& e_val,
                                 uint16_t e_val_offset, vector< pair< MappingKey, MappingValue > >& replace_kv) {

        auto nlba = e_lba - s_lba + 1;

        /* This code assumes that there is only one value entry */
        Blob_Array< ValueEntry >& e_varray = e_val.get_array();
        ValueEntry ve;
        e_varray.get(0, ve, false);
        uint16_t blk_offset = (e_val_offset * m_vol_page_size) / HomeBlks::instance()->get_data_pagesz();
        Free_Blk_Entry fbe(ve.get_blkId(), ve.get_blk_offset() + blk_offset,
                           (m_vol_page_size / HomeBlks::instance()->get_data_pagesz()) * nlba);
        req->blkIds_to_free.emplace_back(fbe);

        replace_kv.emplace_back(
            make_pair(MappingKey(s_lba, nlba), MappingValue(new_val, new_val_offset, nlba, m_vol_page_size)));
    }

    /* add missing interval to replace kv */
    void add_new_interval(uint64_t s_lba, uint64_t e_lba, MappingValue& val, uint16_t lba_offset,
                          vector< pair< MappingKey, MappingValue > >& replace_kv) {
        auto nlba = e_lba - s_lba + 1;
        replace_kv.emplace_back(
            make_pair(MappingKey(s_lba, nlba), MappingValue(val, lba_offset, nlba, m_vol_page_size)));
    }

#ifndef NDEBUG

    void validate_get_response(uint64_t lba_start, uint32_t n_lba, vector< pair< MappingKey, MappingValue > >& values,
                               MappingValue* exp_value = nullptr, boost::intrusive_ptr< volume_req > req = nullptr) {
        uint32_t i = 0;
        uint64_t last_slba = lba_start;
        uint8_t last_bid_offset = 0;
        BlkId expBid;
        if (exp_value != nullptr) {
            ValueEntry ve;
            exp_value->get_array().get(0, ve, false);
            expBid = ve.get_blkId();
        }
        while (i < values.size()) {
            if (values[i].first.start() != last_slba) {
                m_bt->print_tree();
                std::this_thread::sleep_for(std::chrono::seconds(5));

                if (req) { // do it again to trace
                    vector< pair< MappingKey, MappingValue > > values;
                    auto temp = req->lastCommited_seqId;
                    req->lastCommited_seqId = req->seqId;
                    MappingKey key(lba_start, n_lba);
                    get(req, values);
                    req->lastCommited_seqId = temp;
                }

                assert(0); // gaps found
            }
            if (exp_value != nullptr) {
                ValueEntry ve;
                assert(values[i].second.get_array().get_total_elements() == 1);
                values[i].second.get_array().get(0, ve, false);

                if (!values[i].second.is_valid() || ve.get_blkId().get_id() != expBid.get_id() ||
                    ve.get_blk_offset() != last_bid_offset) {
                    m_bt->print_tree();
                    std::this_thread::sleep_for(std::chrono::seconds(10));
                    assert(0);
                }
                last_bid_offset +=
                    values[i].first.get_n_lba() * (m_vol_page_size / HomeBlks::instance()->get_data_pagesz());
            }
            last_slba = values[i].first.end() + 1;
            i++;
        }
        assert(last_slba == lba_start + n_lba);
    }

#endif
};
} // namespace homestore<|MERGE_RESOLUTION|>--- conflicted
+++ resolved
@@ -783,13 +783,11 @@
         return no_error;
     }
 
-<<<<<<< HEAD
     error_condition put(boost::intrusive_ptr< volume_req > req, MappingKey& key, MappingValue& value) {
         return put(req, key, value, m_bt);
-=======
+
     MappingBtreeDeclType* get_btree(void) {
         return m_bt;
->>>>>>> 6761cc16
     }
 
     void print_tree() { m_bt->print_tree(); }
