#pragma once

#include "blkstore/writeBack_cache.hpp"
#include "homeds/btree/ssd_btree.hpp"
#include "homeds/btree/btree.hpp"
#include <blkalloc/blk.h>
#include <csignal>
#include <error/error.h>
#include "homeds/array/blob_array.h"
#include <math.h>
#include <sds_logging/logging.h>
#include <volume/volume.hpp>
#include <utility/obj_life_counter.hpp>
#include "volume/home_blks.hpp"

SDS_LOGGING_DECL(VMOD_VOL_MAPPING)

using namespace std;
using namespace homeds::btree;

#define LBA_MASK 0xFFFFFFFFFFFF
#define CS_ARRAY_STACK_SIZE 256 // equals 2^N_LBA_BITS //TODO - put static assert
namespace homestore {

struct LbaId {
    // size of lba start and num of lba can be reduced for future use
    uint64_t m_lba_start : LBA_BITS; // start of lba range
    uint64_t m_n_lba : NBLKS_BITS;   // number of lba's from start(inclusive)

    LbaId() : m_lba_start(0), m_n_lba(0) {}

    LbaId(const LbaId& other) : m_lba_start(other.m_lba_start), m_n_lba(other.m_n_lba) {}

    LbaId(uint64_t lbaId) { LbaId(lbaId & LBA_MASK, lbaId >> LBA_BITS); }

    LbaId(uint64_t lba_start, uint64_t n_lba) : m_lba_start(lba_start), m_n_lba(n_lba) { assert(n_lba < MAX_NUM_LBA); }

    bool is_invalid() { return m_lba_start == 0 && m_n_lba == 0; }

} __attribute__((__packed__));

// MappingKey is fixed size
class MappingKey : public homeds::btree::BtreeKey, public sisl::ObjLifeCounter< MappingKey > {
    LbaId  m_lbaId;
    LbaId* m_lbaId_ptr;

public:
    MappingKey() : ObjLifeCounter(), m_lbaId_ptr(&m_lbaId) {}

    MappingKey(const MappingKey& other) :
            BtreeKey(),
            ObjLifeCounter(),
            m_lbaId(other.get_lbaId()),
            m_lbaId_ptr(&m_lbaId) {}

    MappingKey(uint64_t lba_start, uint64_t n_lba) :
            ObjLifeCounter(),
            m_lbaId(lba_start, n_lba),
            m_lbaId_ptr(&m_lbaId) {}

    LbaId get_lbaId() const { return *m_lbaId_ptr; }

    uint64_t start() const { return m_lbaId_ptr->m_lba_start; }

    uint64_t end() const { return start() + get_n_lba() - 1; }

    uint16_t get_n_lba() const { return m_lbaId_ptr->m_n_lba; }

    // used by btree to ensure inserted keys are sorted
    virtual int compare(const BtreeKey* input) const override {
        MappingKey* o = (MappingKey*)input;
        if (o->end() < start())
            return 1; // no overlap - go left
        else if (end() < o->start())
            return -1; // no overlap - go right
        else
            return 0; // overlap
    }

    // used by btree range queries to find overlaps with existing keys in inner/leaf nodes
    virtual int compare_range(const BtreeSearchRange& input) const override {
        // check if any overlap in lba range - return 0 if the case
        MappingKey* o_start = (MappingKey*)input.get_start_key();
        MappingKey* o_end = (MappingKey*)input.get_end_key();
        if (o_end->end() < start())
            return 1; // no overlap - go left
        else if (end() < o_start->start())
            return -1; // no overlap- go right
        else
            return 0; // overlap
    }

    virtual homeds::blob get_blob() const override { return {(uint8_t*)m_lbaId_ptr, get_fixed_size()}; }

    virtual void set_blob(const homeds::blob& b) override {
        assert(b.size == get_fixed_size());
        m_lbaId_ptr = (LbaId*)b.bytes;
    }

    virtual void copy_blob(const homeds::blob& b) override {
        assert(b.size == get_fixed_size());
        LbaId* other = (LbaId*)b.bytes;
        set(other->m_lba_start, other->m_n_lba);
    }

    void set(uint64_t lba_start, uint8_t n_lba) {
        m_lbaId.m_lba_start = lba_start;
        m_lbaId.m_n_lba = n_lba;
        m_lbaId_ptr = &m_lbaId;
    }

    virtual uint32_t get_blob_size() const override { return get_fixed_size(); }

    virtual void set_blob_size(uint32_t size) override { assert(0); }

    virtual string to_string() const override {
        stringstream ss;
        ss << "lba_st=" << start() << ",nlba=" << get_n_lba();
        return ss.str();
    }

    void get_overlap(uint64_t lba_start, uint64_t lba_end, MappingKey& overlap) {
        auto start_lba = std::max(start(), lba_start);
        auto end_lba = std::min(end(), lba_end);
        overlap.set(start_lba, end_lba - start_lba + 1);
    }

    // returns difference in start lba
    uint64_t get_start_offset(MappingKey& other) { return start() - other.start(); }

    static uint32_t get_fixed_size() { return sizeof(LbaId); }

    friend ostream& operator<<(ostream& os, const MappingKey& k) {
        os << k.to_string();
        return os;
    }

} __attribute__((__packed__));

struct ValueEntry {
private:
    uint64_t m_seqId;
    BlkId    m_blkId;
    uint64_t m_nlba : NBLKS_BITS;
    uint64_t m_blk_offset : NBLKS_BITS; // offset based on blk store not based on vol page size

    // this allocates 2^NBLKS_BITS size array for checksum on stack, however actual memory used is less on bnode
    // as we call get_blob_size which takes into account actual nblks to determine exact size of checksum array
    // TODO - can be replaced by thread local buffer in future
    std::array< uint16_t, CS_ARRAY_STACK_SIZE > m_carr;
    ValueEntry*                                 m_ptr;

public:
    ValueEntry() : m_seqId(0), m_blkId(0), m_nlba(0), m_blk_offset(0), m_carr() { m_ptr = (ValueEntry*)&m_seqId; }

    // deep copy
    ValueEntry(uint64_t seqId, const BlkId& blkId, uint8_t blk_offset, uint8_t nlba,
               const array< uint16_t, CS_ARRAY_STACK_SIZE >& carr) :
            m_seqId(seqId),
            m_blkId(blkId),
            m_nlba(nlba),
            m_blk_offset(blk_offset),
            m_carr(carr) {
        m_ptr = (ValueEntry*)&m_seqId;
    }

    ValueEntry(const ValueEntry& ve) { copy_from(ve); }

    ValueEntry(uint8_t* ptr) : m_ptr((ValueEntry*)ptr) {}

    uint32_t get_blob_size() {
        return sizeof(uint64_t) + sizeof(BlkId) + sizeof(uint8_t) + sizeof(uint8_t) + sizeof(uint16_t) * get_nlba();
    }

    homeds::blob get_blob() { return {(uint8_t*)m_ptr, get_blob_size()}; }

    void set_blob(homeds::blob b) { m_ptr = (ValueEntry*)b.bytes; }

    void copy_blob(homeds::blob b) {
        ValueEntry ve(b.bytes);
        copy_from(ve);
    }

    void copy_from(const ValueEntry& ve) {
        m_seqId = ve.get_seqId();
        m_blkId = ve.get_blkId();
        m_blk_offset = ve.get_blk_offset();
        m_nlba = ve.get_nlba();
        for (auto i = 0; i < ve.get_nlba(); i++)
            m_carr[i] = ve.get_checksum_at(i);
        m_ptr = (ValueEntry*)&m_seqId;
    }

    void add_offset(uint8_t lba_offset, uint8_t nlba, uint32_t vol_page_size) {
        // move checksum array elements to start from offset position
        assert(lba_offset < get_nlba());
        memmove((void*)&(m_ptr->m_carr[0]), (void*)(&(m_ptr->m_carr[lba_offset])), sizeof(uint16_t) * nlba);
        m_ptr->m_nlba = nlba;
        uint8_t blk_offset = (vol_page_size / HomeBlks::instance()->get_data_pagesz()) * lba_offset;
        m_ptr->m_blk_offset += blk_offset;
#ifndef NDEBUG
        auto actual_nblks = (vol_page_size / HomeBlks::instance()->get_data_pagesz()) * nlba;
        assert(blk_offset + actual_nblks <= get_blkId().get_nblks());
#endif
    }

    uint64_t get_seqId() const { return m_ptr->m_seqId; }

    BlkId& get_blkId() const { return m_ptr->m_blkId; }

    uint8_t get_blk_offset() const { return (uint8_t)m_ptr->m_blk_offset; }

    uint8_t get_nlba() const { return (uint8_t)m_ptr->m_nlba; }

    uint16_t& get_checksum_at(uint8_t index) const {
        assert(index < get_nlba());
        return m_ptr->m_carr[index];
    }

    int compare(const ValueEntry* other) const {
        if (get_seqId() == other->get_seqId())
            return 0;
        else if (get_seqId() < other->get_seqId())
            return 1; // other is higher
        else
            return -1; // other is lower
    }

    const std::string get_checksums_string() const {
        std::stringstream ss;
        for (auto i = 0u; i < get_nlba(); i++)
            ss << get_checksum_at(i) << ",";
        return ss.str();
    }

    string to_string() const {
        stringstream ss;
        ss << "Seq:" << get_seqId() << "," << get_blkId() << ",Boff:" << unsigned(get_blk_offset());
        ss << ",v_nlba:" << unsigned(get_nlba());
        // ss << ",cs:" << get_checksums_string();
        return ss.str();
    }
    friend ostream& operator<<(ostream& os, const ValueEntry& ve) {
        os << ve.to_string();
        return os;
    }
} __attribute__((__packed__));

class MappingValue : public homeds::btree::BtreeValue, public sisl::ObjLifeCounter< MappingValue > {
    Blob_Array< ValueEntry > m_earr;

public:
    // creates empty array
    MappingValue() : ObjLifeCounter(){};

    // creates array with one value entry - on heap - bcopy
    MappingValue(ValueEntry& ve) : ObjLifeCounter() { m_earr.set_element(ve); }

    // performs deep copy from other - on heap
    MappingValue(const MappingValue& other) : ObjLifeCounter() { m_earr.set_elements(other.m_earr); }

    // creates array with  value entrys - on heap -bcopy
    MappingValue(vector< ValueEntry >& elements) : ObjLifeCounter() { m_earr.set_elements(elements); }

    virtual homeds::blob get_blob() const override {
        homeds::blob b;
        b.bytes = (uint8_t*)m_earr.get_mem();
        b.size = m_earr.get_size();
        return b;
    }

    virtual void set_blob(const homeds::blob& b) override { m_earr.set_mem((void*)(b.bytes), b.size); }

    virtual void copy_blob(const homeds::blob& b) override {
        Blob_Array< ValueEntry > other;
        other.set_mem((void*)b.bytes, b.size);
        m_earr.set_elements(other); // deep copy
    }

    virtual uint32_t get_blob_size() const override { return m_earr.get_size(); }

    virtual void set_blob_size(uint32_t size) override { assert(0); }

    virtual uint32_t estimate_size_after_append(const BtreeValue& new_val) override {
        assert(0);
        return 0;
    }

    virtual void append_blob(const BtreeValue& new_val, BtreeValue& existing_val) override { assert(0); }

    virtual string to_string() const override { return m_earr.to_string(); }

    Blob_Array< ValueEntry >& get_array() { return m_earr; }

    bool is_valid() {
        if (m_earr.get_total_elements() == 0)
            return false;
        return true;
    }

    // add offset to all entries - no copy , in place
    void add_offset(uint8_t lba_offset, uint8_t nlba, uint32_t vol_page_size) {
        auto j = 0u;
        while (j < get_array().get_total_elements()) {
            ValueEntry ve;
            get_array().get(j, ve, false);
            ve.add_offset(lba_offset, nlba, vol_page_size);
            j++;
        }
    }

    // insert entry to this mapping value, maintaing it sorted by seqId - deep copy
    void add_copy(ValueEntry& ve, MappingValue& out) {
        vector< ValueEntry > v_array;
        get_array().get_all(v_array, true);
        auto i = 0u;
        if (v_array.size() > 0) {
            while (i < v_array.size() && v_array[i].compare(&ve) > 0)
                ++i;
            if (i < v_array.size() && v_array[i].compare(&ve) == 0) {
                /* every sequence ID is invalid until jorunaling comes */
                assert(ve.get_seqId() == INVALID_SEQ_ID);
                ++i;
            }
        }
        v_array.insert(v_array.begin() + i, ve);
        out.get_array().set_elements(v_array);
    }

    string to_str() const {
        stringstream ss;
        ss << m_earr.to_string();
        return ss.str();
    }
    friend ostream& operator<<(ostream& os, const MappingValue& ve) {
        os << ve.to_str();
        return os;
    }
};

class mapping {
    typedef function< void(struct BlkId blkid, size_t offset_size, size_t size) > alloc_blk_callback;
    typedef function< void(boost::intrusive_ptr< volume_req > cookie) >           comp_callback;
    typedef std::function< void(Free_Blk_Entry fbe) >                             free_blk_callback;
    typedef std::function< void() >                                               destroy_btree_comp_callback;

private:
    MappingBtreeDeclType*       m_bt;
    alloc_blk_callback          m_alloc_blk_cb;
    free_blk_callback           m_free_blk_cb;
    destroy_btree_comp_callback m_destroy_btree_comp_cb;
    comp_callback               m_comp_cb;
    uint32_t                    m_vol_page_size;
    const MappingValue          EMPTY_MAPPING_VALUE;

    class GetCBParam : public BRangeQueryCBParam< MappingKey, MappingValue > {
    public:
        boost::intrusive_ptr< volume_req > m_req;

        GetCBParam(boost::intrusive_ptr< volume_req > req) : m_req(req) {}
    };

    class UpdateCBParam : public BRangeUpdateCBParam< MappingKey, MappingValue > {
    public:
        boost::intrusive_ptr< volume_req > m_req;

        UpdateCBParam(boost::intrusive_ptr< volume_req > req, MappingKey& new_key, MappingValue& new_value) :
                BRangeUpdateCBParam(new_key, new_value),
                m_req(req) {}
    };

public:
    void get_alloc_blks_cb(vector< pair< MappingKey, MappingValue > >&     match_kv,
                           vector< pair< MappingKey, MappingValue > >&     result_kv,
                           BRangeQueryCBParam< MappingKey, MappingValue >* cb_param) {
        uint64_t start_lba = 0, end_lba = 0;
        get_start_end_lba(cb_param, start_lba, end_lba);
        ValueEntry new_ve; // empty

        for (auto i = 0u; i < match_kv.size(); ++i) {
            auto&                    existing = match_kv[i];
            MappingKey*              e_key = &existing.first;
            Blob_Array< ValueEntry > array = (&existing.second)->get_array();
            assert(array.get_total_elements() > 0);

            for (uint32_t j = 0; j < array.get_total_elements(); ++j) {
                ValueEntry ve;
                array.get((uint32_t)j, ve, true);
                MappingKey overlap;
                e_key->get_overlap(start_lba, end_lba, overlap);
                if (i == 0 || i == match_kv.size() - 1) {
                    auto lba_offset = overlap.get_start_offset(*e_key);
                    ve.add_offset(lba_offset, overlap.get_n_lba(), m_vol_page_size);
                } else {
                    assert(!overlap.get_start_offset(*e_key));
                }
                m_alloc_blk_cb(ve.get_blkId(), (ve.get_blk_offset() * HomeBlks::instance()->get_data_pagesz()),
                               (overlap.get_n_lba() * m_vol_page_size));
            }
        }
    }

    void destroy() {
        m_bt->destroy(std::bind(&mapping::process_free_blk_callback, this, std::placeholders::_1),
                      std::bind(&mapping::process_destroy_btree_comp_callback, this));
    }

    void recovery_cmpltd() { m_bt->recovery_cmpltd(); }

    void sweep_alloc_blks(uint64_t start_lba, uint64_t end_lba) {
        MappingKey                                 start_key(start_lba, 1), end_key(end_lba, 1);
        auto                                       search_range = BtreeSearchRange(start_key, true, end_key, true);
        GetCBParam                                 param(nullptr);
        vector< pair< MappingKey, MappingValue > > result_kv;

        BtreeQueryRequest< MappingKey, MappingValue > qreq(
            search_range, BtreeQueryType::TREE_TRAVERSAL_QUERY, (end_lba - start_lba + 1),
            std::bind(&mapping::get_alloc_blks_cb, this, placeholders::_1, placeholders::_2, placeholders::_3),
            (BRangeQueryCBParam< MappingKey, MappingValue >*)&param);
        m_bt->query(qreq, result_kv);
    }

    void process_completions(boost::intrusive_ptr< writeback_req > cookie, error_condition status) {
        boost::intrusive_ptr< volume_req > req = boost::static_pointer_cast< volume_req >(cookie);
        if (req->status == no_error) {
            req->status = status;
        }
        m_comp_cb(req);
    }

    void process_destroy_btree_comp_callback() { m_destroy_btree_comp_cb(); }

    void process_free_blk_callback(MappingValue& mv) {
        Blob_Array< ValueEntry > array = mv.get_array();
        for (uint32_t i = 0; i < array.get_total_elements(); ++i) {
            ValueEntry ve;
            array.get((uint32_t)i, ve, true);
            LOGDEBUG("{}: vol_page: {}, data_page: {}, n_lba: {}", __FUNCTION__, m_vol_page_size,
                     HomeBlks::instance()->get_data_pagesz(), ve.get_nlba());
            // FIXME: (m_vol_page_size / HomeBlks::instance()->get_data_pagesz()) * ve.get_nlba()
            Free_Blk_Entry fbe(ve.get_blkId(), ve.get_blk_offset(), ve.get_nlba());
            m_free_blk_cb(fbe);
        }
    }

    mapping(uint64_t volsize, uint32_t page_size, const std::string& unique_name, comp_callback comp_cb,
            free_blk_callback free_blk_cb, destroy_btree_comp_callback destroy_btree_comp_cb) :
            m_free_blk_cb(free_blk_cb),
            m_destroy_btree_comp_cb(destroy_btree_comp_cb),
            m_comp_cb(comp_cb),
            m_vol_page_size(page_size) {
        homeds::btree::BtreeConfig btree_cfg(unique_name.c_str());
        btree_cfg.set_max_objs(volsize / page_size);
        btree_cfg.set_max_key_size(sizeof(uint32_t));
        btree_cfg.set_max_value_size(page_size);

        homeds::btree::btree_device_info bt_dev_info;
        bt_dev_info.blkstore = (void*)HomeBlks::instance()->get_metadata_blkstore();
        bt_dev_info.new_device = false;
        m_bt = MappingBtreeDeclType::create_btree(
            btree_cfg, &bt_dev_info,
            std::bind(&mapping::process_completions, this, std::placeholders::_1, std::placeholders::_2));
    }

    mapping(uint64_t volsize, uint32_t page_size, const std::string& unique_name, btree_super_block& btree_sb,
            comp_callback comp_cb, alloc_blk_callback alloc_blk_cb, free_blk_callback free_blk_cb,
            destroy_btree_comp_callback destroy_btree_comp_cb) :
            m_alloc_blk_cb(alloc_blk_cb),
            m_free_blk_cb(free_blk_cb),
            m_destroy_btree_comp_cb(destroy_btree_comp_cb),
            m_comp_cb(comp_cb),
            m_vol_page_size(page_size) {
        homeds::btree::BtreeConfig btree_cfg(unique_name.c_str());
        btree_cfg.set_max_objs(volsize / page_size);
        btree_cfg.set_max_key_size(sizeof(uint32_t));
        btree_cfg.set_max_value_size(page_size);

        homeds::btree::btree_device_info bt_dev_info;
        bt_dev_info.blkstore = HomeBlks::instance()->get_metadata_blkstore();
        bt_dev_info.new_device = false;
        m_bt = MappingBtreeDeclType::create_btree(
            btree_sb, btree_cfg, &bt_dev_info,
            std::bind(&mapping::process_completions, this, std::placeholders::_1, std::placeholders::_2));
    }

    btree_super_block get_btree_sb() { return (m_bt->get_btree_sb()); }

    error_condition get(boost::intrusive_ptr< volume_req > req, vector< pair< MappingKey, MappingValue > >& values) {
        uint64_t                                      start_lba = req->lba;
        uint64_t                                      num_lba = req->nlbas;
        uint64_t                                      end_lba = start_lba + req->nlbas - 1;
        MappingKey                                    start_key(start_lba, 1);
        MappingKey                                    end_key(end_lba, 1);

        auto                                          search_range = BtreeSearchRange(start_key, true, end_key, true);
        GetCBParam                                    param(req);
        std::vector< pair< MappingKey, MappingValue > >    result_kv;

        BtreeQueryRequest< MappingKey, MappingValue > qreq(
            search_range, BtreeQueryType::SWEEP_NON_INTRUSIVE_PAGINATION_QUERY, num_lba,
            std::bind(&mapping::match_item_cb_get, this, placeholders::_1, placeholders::_2, placeholders::_3),
            (BRangeQueryCBParam< MappingKey, MappingValue >*)&param);
        m_bt->query(qreq, result_kv);

        // fill the gaps
        auto last_lba = start_lba;
        for (auto i = 0u; i < result_kv.size(); i++) {
            int nl = result_kv[i].first.start() - last_lba;
            while (nl-- > 0) {
                values.emplace_back(make_pair(MappingKey(last_lba, 1), EMPTY_MAPPING_VALUE));
                last_lba++;
            }
            values.emplace_back(result_kv[i]);
            last_lba = result_kv[i].first.end() + 1;
        }
        while (last_lba <= end_lba) {
            values.emplace_back(make_pair(MappingKey(last_lba, 1), EMPTY_MAPPING_VALUE));
            last_lba++;
        }

#ifndef NDEBUG
        validate_get_response(start_lba, num_lba, values);
#endif
        return no_error;
    }

    error_condition put(boost::intrusive_ptr< volume_req > req, MappingKey& key, MappingValue& value) {
        assert(value.get_array().get_total_elements() == 1);
        UpdateCBParam param(req, key, value);
        MappingKey    start(key.start(), 1);
        MappingKey    end(key.end(), 1);

        auto                                           search_range = BtreeSearchRange(start, true, end, true);
        BtreeUpdateRequest< MappingKey, MappingValue > ureq(
            search_range, bind(&mapping::match_item_cb_put, this, placeholders::_1, placeholders::_2, placeholders::_3),
            (BRangeUpdateCBParam< MappingKey, MappingValue >*)&param);
        m_bt->range_put(key, value, btree_put_type::APPEND_IF_EXISTS_ELSE_INSERT, to_wb_req(req), to_wb_req(req), ureq);

#ifndef NDEBUG
        // vector<pair<MappingKey, MappingValue>> values;
        // auto temp = req->lastCommited_seqId;
        // req->lastCommited_seqId = req->seqId;
        // get(req, values);
        // req->lastCommited_seqId = temp;
        // validate_get_response(key.start(), key.get_n_lba(), values, &value, req);
#endif
        return no_error;
    }

    void print_tree() { m_bt->print_tree(); }

private:
    /**
     * Callback called once for each bnode
     * @param match_kv  - list of all match K/V for bnode (based on key.compare/compare_range)
     * @param result_kv - All KV which are passed backed to mapping.get by btree. Btree dosent use this.
     * @param cb_param -  All parameteres provided by mapping.get can be accessed from this
     */
    void match_item_cb_get(vector< pair< MappingKey, MappingValue > >&     match_kv,
                           vector< pair< MappingKey, MappingValue > >&     result_kv,
                           BRangeQueryCBParam< MappingKey, MappingValue >* cb_param) {
        uint64_t start_lba = 0, end_lba = 0;
        get_start_end_lba(cb_param, start_lba, end_lba);
        GetCBParam* param = (GetCBParam*)cb_param;

        assert((param->m_req->lastCommited_seqId == INVALID_SEQ_ID) ||
               (param->m_req->lastCommited_seqId <= param->m_req->seqId));

        ValueEntry new_ve; // empty
#ifndef NDEBUG
        stringstream ss;
        ss << "vol_uuid:" << boost::uuids::to_string(param->m_req->vol_uuid);
        ss << ",Lba:" << param->m_req->lba << ",nlbas:" << param->m_req->nlbas << ",seqId:" << param->m_req->seqId
           << ",last_seqId:" << param->m_req->lastCommited_seqId;
        ss << ",is:" << ((MappingKey*)param->get_input_range().get_start_key())->to_string();
        ss << ",ie:" << ((MappingKey*)param->get_input_range().get_end_key())->to_string();
        ss << ",ss:" << ((MappingKey*)param->get_sub_range().get_start_key())->to_string();
        ss << ",se:" << ((MappingKey*)param->get_sub_range().get_end_key())->to_string();
        ss << ",match_kv:";
        for (auto& ptr : match_kv)
            ss << ptr.first.to_string() << "," << ptr.second.to_string();
#endif

        for (auto i = 0u; i < match_kv.size(); i++) {
            auto&                    existing = match_kv[i];
            MappingKey*              e_key = &existing.first;
            Blob_Array< ValueEntry > array = (&existing.second)->get_array();
            for (int j = array.get_total_elements() - 1; j >= 0; j--) {
                // seqId use to filter out KVs with higher seqIds and put only latest seqid entry in result_kv
                ValueEntry ve;
                array.get((uint32_t)j, ve, true);

                if (ve.get_seqId() <= param->m_req->lastCommited_seqId || ve.get_seqId() == INVALID_SEQ_ID) {
                    if (i == 0 || i == match_kv.size() - 1) {

                        MappingKey overlap;
                        e_key->get_overlap(start_lba, end_lba, overlap);

                        auto lba_offset = overlap.get_start_offset(*e_key);
                        ve.add_offset(lba_offset, overlap.get_n_lba(), m_vol_page_size);
                        result_kv.emplace_back(make_pair(overlap, MappingValue(ve)));
                    } else
                        result_kv.emplace_back(make_pair(MappingKey(*e_key), MappingValue(ve)));
                    break;
                }
                // else {
                //     assert(0);// for now, we are always returning latest write
                // }
            }
        }
#ifndef NDEBUG
        ss << ",result_kv:";
        for (auto& ptr : result_kv)
            ss << ptr.first.to_string() << "," << ptr.second.to_string();
        LOGDEBUG("Get_CB:,{} ", ss.str());
#endif
    }

    /**
     * Callback called onces for each eligible bnode
     * @param match_kv - list of all match K/V for bnode (based on key.compare/compare_range)
     * @param replace_kv - btree replaces all K/V in match_kv with replace_kv
     * @param cb_param - All parameteres provided by mapping.put can be accessed from this
     *
     * We piggyback on put to delete old commited seq Id.
     */
    void match_item_cb_put(vector< pair< MappingKey, MappingValue > >&      match_kv,
                           vector< pair< MappingKey, MappingValue > >&      replace_kv,
                           BRangeUpdateCBParam< MappingKey, MappingValue >* cb_param) {

        uint64_t start_lba = 0, end_lba = 0;
        get_start_end_lba(cb_param, start_lba, end_lba);
        UpdateCBParam* param = (UpdateCBParam*)cb_param;
#ifndef NDEBUG
        stringstream ss;
        ss << "vol_uuid:" << boost::uuids::to_string(param->m_req->vol_uuid);
        ss << ",Lba:" << param->m_req->lba << ",nlbas:" << param->m_req->nlbas << ",seqId:" << param->m_req->seqId
           << ",last_seqId:" << param->m_req->lastCommited_seqId << ",is_mod:" << param->is_state_modifiable();
        ss << ",is:" << ((MappingKey*)param->get_input_range().get_start_key())->to_string();
        ss << ",ie:" << ((MappingKey*)param->get_input_range().get_end_key())->to_string();
        ss << ",ss:" << ((MappingKey*)param->get_sub_range().get_start_key())->to_string();
        ss << ",se:" << ((MappingKey*)param->get_sub_range().get_end_key())->to_string();
        ss << ",match_kv:";
        for (auto& ptr : match_kv)
            ss << ptr.first.to_string() << "," << ptr.second.to_string();
#endif
        ValueEntry new_ve;
        param->get_new_value().get_array().get(0, new_ve, false);
        MappingKey* s_in_range = (MappingKey*)param->get_input_range().get_start_key();
        auto        curr_lbarange_st = start_lba;
        for (auto& existing : match_kv) {
            MappingKey*               e_key = &existing.first;
            MappingValue*             e_value = &existing.second;
            Blob_Array< ValueEntry >& e_varray = e_value->get_array();

            // iterate and remove all entries except latest one
            // for latest one, if key fully overlaps, we can remove that too
            for (int i = e_varray.get_total_elements() - 1; i >= 0; i--) {
                ValueEntry ve;
                e_varray.get(i, ve, false);
                uint32_t total = e_varray.get_total_elements();
                if (i != (int)total - 1 ||
                    (e_key->start() >= start_lba && e_key->end() <= end_lba) /*last element full overlap*/) {

                    if (param->m_req->lastCommited_seqId == INVALID_SEQ_ID ||
                        ve.get_seqId() < param->m_req->lastCommited_seqId) { // eligible for removal

                        if (param->is_state_modifiable()) { // actual put cb, not is_split cb
                            LOGDEBUG("Free entry:{} nblks {}", ve.to_string(),
                                     (m_vol_page_size / HomeBlks::instance()->get_data_pagesz()) * e_key->get_n_lba());
                            Free_Blk_Entry fbe(ve.get_blkId(), ve.get_blk_offset(),
                                               (m_vol_page_size / HomeBlks::instance()->get_data_pagesz()) *
                                                   e_key->get_n_lba());
                            param->m_req->blkIds_to_free.emplace_back(fbe);
                        }
                        e_varray.remove(i);
                    }
                }
            }

            if (e_varray.get_total_elements() != 0) {
                e_varray.mem_align();
                if (curr_lbarange_st < e_key->start()) // add last running range
                    add_missing_interval(curr_lbarange_st, e_key->start() - 1, new_ve,
                                         curr_lbarange_st - s_in_range->start(), replace_kv);

                add_overlaps(e_key, e_value, param, replace_kv);
                curr_lbarange_st = e_key->end() + 1; // restart running range
            }
        }

<<<<<<< HEAD
        if (curr_lbarange_st <= end_lba) // add new range
            add_missing_interval(curr_lbarange_st, end_lba, new_ve, curr_lbarange_st - s_in_range->start(), replace_kv);

            // TODO - merge kv which have contigous lba and BlkIds - may be not that useful for performance
#ifndef NDEBUG
        for (auto& pair : replace_kv) {
            Blob_Array< ValueEntry >& array = pair.second.get_array();

            auto i = 0u;
            while (i < array.get_total_elements()) {
                ValueEntry curve;
                array.get(i, curve, false);
                if (i != 0) { // sorted ve check
                    ValueEntry preve;
                    array.get(i - 1, preve, false);
                    assert(preve.compare(&curve) > 0);
                }
                assert(curve.get_nlba() == pair.first.get_n_lba());
                // check if replace entries dont overlap free entries
                auto blk_start = curve.get_blkId().get_id() + curve.get_blk_offset();
                auto blk_end =
                    blk_start + (m_vol_page_size / HomeBlks::instance()->get_data_pagesz()) * curve.get_nlba() - 1;
                for (Free_Blk_Entry& fbe : param->m_req->blkIds_to_free) {
                    if (fbe.m_blkId.get_chunk_num() != curve.get_blkId().get_chunk_num())
                        continue;
                    auto fblk_start = fbe.m_blkId.get_id() + fbe.m_blk_offset;
                    auto fblk_end = fblk_start + fbe.m_nblks_to_free - 1;
                    if (blk_end < fblk_start || fblk_end < blk_start) {
                    } // non overlapping
                    else {
                        LOGERROR("Error::Put_CB:,{} ", ss.str());
                        assert(0);
=======
        /** derieves current range of lba's based on input/sub range
            subrange means current bnodes start/end boundaries
            input_range is original client provided start/end, its always inclusive for mapping layer 
            Resulting start/end lba is always inclusive
            **/
        void get_start_end_lba(BRangeCBParam *param, uint64_t &start_lba, uint64_t &end_lba) {

            //pick higher start of subrange/inputrange
            MappingKey *s_subrange = (MappingKey *) param->get_sub_range().get_start_key();
            MappingKey *s_in_range = (MappingKey *) param->get_input_range().get_start_key();

            if (param->get_sub_range().is_start_inclusive())
                start_lba = max(s_subrange->start(), s_in_range->start());
            else
                start_lba = max(s_subrange->end() + 1, s_in_range->start());

            //pick lower end of subrange/inputrange
            MappingKey *e_subrange = (MappingKey *) param->get_sub_range().get_end_key();//end is always inclusive
            MappingKey *e_in_range = (MappingKey *) param->get_input_range().get_end_key();//inclusive

            if (param->get_sub_range().is_end_inclusive())
                end_lba = min(e_subrange->end(), e_in_range->end());
            else
                end_lba = min(e_subrange->start() - 1, e_in_range->end());

        }

        /** result of overlap of k1/k2 is added to replace_kv **/
        void add_overlaps(MappingKey *k1, MappingValue *v1, UpdateCBParam *param,
                          vector<pair<MappingKey, MappingValue>> &replace_kv) {
            
            MappingKey *k2 = &(param->get_new_key());
            MappingValue *v2 = &(param->get_new_value());
            assert(v2->get_array().get_total_elements() == 1);

            auto start = k1->start();
            auto end = k1->end();
            if (k2->start() > start) { //non overlaping start 
                auto nlba = k2->start() - start;
                MappingValue val_start(*v1);
                val_start.add_offset(0, nlba, m_vol_page_size);
                replace_kv.emplace_back(make_pair(MappingKey(start, nlba), val_start));
                start = k2->start();
            }
            MappingKey key_end;
            MappingValue val_end(*v1);
            if (k2->end() < k1->end()) { // non overlaping end
                key_end.set(k2->end() + 1, k1->end() - k2->end());
                auto lba_offset = k2->end() - k1->start() + 1;
                val_end.add_offset(lba_offset, key_end.get_n_lba(), m_vol_page_size);
                end = k2->end();
            }
            assert(start >= k2->start() && start >= k1->start());
            assert(end <= k2->end() && end <= k1->end());
            
            //get entris from both v1/v2 and offset is needed for both of them
            auto overlap_nlba = end - start + 1;
            MappingKey key3(start, overlap_nlba);
            auto k1_offset = start - k1->start();
            auto k2_offset = start - k2->start();
            //add offset to v1
            v1->add_offset(k1_offset, overlap_nlba, m_vol_page_size);//modify original in place

            //remove older version
            Blob_Array<ValueEntry> &e_varray = v1->get_array();
            for (int i = e_varray.get_total_elements()-1; i >= 0; i--) {
                ValueEntry ve;
                e_varray.get(i, ve, false);
                if (param->m_req->lastCommited_seqId == INVALID_SEQ_ID ||
                    ve.get_seqId() < param->m_req->lastCommited_seqId) {//eligible for removal

                    if (param->is_state_modifiable()) {//actual put cb, not is_split cb
                        LOGDEBUG("Free entry:{} nblks {}",ve.to_string(),
                                 (m_vol_page_size / HomeBlks::instance()->get_data_pagesz()) *k1->get_n_lba());
                        Free_Blk_Entry fbe(ve.get_blkId(), ve.get_blk_offset(),
                                           (m_vol_page_size / HomeBlks::instance()->get_data_pagesz()) * ve.get_nlba());
                        param->m_req->blkIds_to_free.emplace_back(fbe);
>>>>>>> 625640d8
                    }
                }
                i++;
            }
        }
        ss << ",replace_kv:";
        for (auto& ptr : replace_kv)
            ss << ptr.first.to_string() << "," << ptr.second.to_string();
        if (param->is_state_modifiable())
            LOGDEBUG("Put_CB:,{} ", ss.str());
#endif
    }

    /** derieves current range of lba's based on input/sub range
        subrange means current bnodes start/end boundaries
        input_range is original client provided start/end, its always inclusive for mapping layer
        Resulting start/end lba is always inclusive
        **/
    void get_start_end_lba(BRangeCBParam* param, uint64_t& start_lba, uint64_t& end_lba) {

        // pick higher start of subrange/inputrange
        MappingKey* s_subrange = (MappingKey*)param->get_sub_range().get_start_key();
        MappingKey* s_in_range = (MappingKey*)param->get_input_range().get_start_key();

        if (param->get_sub_range().is_start_inclusive())
            start_lba = max(s_subrange->end(), s_in_range->start());
        else
            start_lba = max(s_subrange->end() + 1, s_in_range->start());

        // pick lower end of subrange/inputrange
        MappingKey* e_subrange = (MappingKey*)param->get_sub_range().get_end_key();   // end is always inclusive
        MappingKey* e_in_range = (MappingKey*)param->get_input_range().get_end_key(); // inclusive

        if (param->get_sub_range().is_end_inclusive())
            end_lba = min(e_subrange->end(), e_in_range->end());
        else
            end_lba = min(e_subrange->end() - 1, e_in_range->end());
    }

    /** result of overlap of k1/k2 is added to replace_kv **/
    void add_overlaps(MappingKey* k1, MappingValue* v1, UpdateCBParam* param,
                      vector< pair< MappingKey, MappingValue > >& replace_kv) {

        MappingKey*   k2 = &(param->get_new_key());
        MappingValue* v2 = &(param->get_new_value());
        assert(v2->get_array().get_total_elements() == 1);

        auto start = k1->start();
        auto end = k1->end();
        if (k2->start() > start) { // non overlaping start
            auto         nlba = k2->start() - start;
            MappingValue val_start(*v1);
            val_start.add_offset(0, nlba, m_vol_page_size);
            replace_kv.emplace_back(make_pair(MappingKey(start, nlba), val_start));
            start = k2->start();
        }
        MappingKey   key_end;
        MappingValue val_end(*v1);
        if (k2->end() < k1->end()) { // non overlaping end
            key_end.set(k2->end() + 1, k1->end() - k2->end());
            auto lba_offset = k2->end() - k1->start() + 1;
            val_end.add_offset(lba_offset, key_end.get_n_lba(), m_vol_page_size);
            end = k2->end();
        }
        assert(start >= k2->start() && start >= k1->start());
        assert(end <= k2->end() && end <= k1->end());

        // get entris from both v1/v2 and offset is needed for both of them
        auto       overlap_nlba = end - start + 1;
        MappingKey key3(start, overlap_nlba);
        auto       k1_offset = start - k1->start();
        auto       k2_offset = start - k2->start();
        // add offset to v1
        v1->add_offset(k1_offset, overlap_nlba, m_vol_page_size); // modify original in place

        // remove older version
        Blob_Array< ValueEntry >& e_varray = v1->get_array();
        for (int i = e_varray.get_total_elements() - 1; i >= 0; i--) {
            ValueEntry ve;
            e_varray.get(i, ve, false);
            if (param->m_req->lastCommited_seqId == INVALID_SEQ_ID ||
                ve.get_seqId() < param->m_req->lastCommited_seqId) { // eligible for removal

                if (param->is_state_modifiable()) { // actual put cb, not is_split cb
                    LOGDEBUG("Free entry:{} nblks {}", ve.to_string(),
                             (m_vol_page_size / HomeBlks::instance()->get_data_pagesz()) * k1->get_n_lba());
                    Free_Blk_Entry fbe(ve.get_blkId(), ve.get_blk_offset(),
                                       (m_vol_page_size / HomeBlks::instance()->get_data_pagesz()) * ve.get_nlba());
                    param->m_req->blkIds_to_free.emplace_back(fbe);
                }
                e_varray.remove(i);
            }
        }
        e_varray.mem_align();

        ValueEntry new_ve;
        // add offset to v2
        v2->get_array().get(0, new_ve, true);
        new_ve.add_offset(k2_offset, overlap_nlba, m_vol_page_size);

        // combine v1 and v2
        MappingValue value3;
        v1->add_copy(new_ve, value3);
        replace_kv.emplace_back(make_pair(key3, value3));

        if (!(key_end.get_lbaId().is_invalid())) {
            replace_kv.emplace_back(make_pair(key_end, val_end));
        }
    }

    /**add missing interval to replace kv**/
    void add_missing_interval(uint64_t s_lba, uint64_t e_lba, ValueEntry& ve, uint16_t lba_offset,
                              vector< pair< MappingKey, MappingValue > >& replace_kv) {
        ValueEntry gap_entry(ve);
        auto       nlba = e_lba - s_lba + 1;
        gap_entry.add_offset(lba_offset, nlba, m_vol_page_size);
        replace_kv.emplace_back(make_pair(MappingKey(s_lba, nlba), MappingValue(gap_entry)));
    }

#ifndef NDEBUG

    void validate_get_response(uint64_t lba_start, uint32_t n_lba, vector< pair< MappingKey, MappingValue > >& values,
                               MappingValue* exp_value = nullptr, boost::intrusive_ptr< volume_req > req = nullptr) {
        uint32_t i = 0;
        uint64_t last_slba = lba_start;
        uint8_t  last_bid_offset = 0;
        BlkId    expBid;
        if (exp_value != nullptr) {
            ValueEntry ve;
            exp_value->get_array().get(0, ve, false);
            expBid = ve.get_blkId();
        }
        while (i < values.size()) {
            if (values[i].first.start() != last_slba) {
                m_bt->print_tree();
                std::this_thread::sleep_for(std::chrono::seconds(5));

                if (req) { // do it again to trace
                    vector< pair< MappingKey, MappingValue > > values;
                    auto                                       temp = req->lastCommited_seqId;
                    req->lastCommited_seqId = req->seqId;
                    MappingKey key(lba_start, n_lba);
                    get(req, values);
                    req->lastCommited_seqId = temp;
                }

                assert(0); // gaps found
            }
            if (exp_value != nullptr) {
                ValueEntry ve;
                assert(values[i].second.get_array().get_total_elements() == 1);
                values[i].second.get_array().get(0, ve, false);

                if (!values[i].second.is_valid() || ve.get_blkId().get_id() != expBid.get_id() ||
                    ve.get_blk_offset() != last_bid_offset) {
                    m_bt->print_tree();
                    std::this_thread::sleep_for(std::chrono::seconds(10));
                    assert(0);
                }
                last_bid_offset +=
                    values[i].first.get_n_lba() * (m_vol_page_size / HomeBlks::instance()->get_data_pagesz());
            }
            last_slba = values[i].first.end() + 1;
            i++;
        }
        assert(last_slba == lba_start + n_lba);
    }

#endif
};
} // namespace homestore<|MERGE_RESOLUTION|>--- conflicted
+++ resolved
@@ -689,9 +689,9 @@
             }
         }
 
-<<<<<<< HEAD
-        if (curr_lbarange_st <= end_lba) // add new range
+        if (curr_lbarange_st <= end_lba) { // add new range
             add_missing_interval(curr_lbarange_st, end_lba, new_ve, curr_lbarange_st - s_in_range->start(), replace_kv);
+        }
 
             // TODO - merge kv which have contigous lba and BlkIds - may be not that useful for performance
 #ifndef NDEBUG
@@ -722,95 +722,14 @@
                     else {
                         LOGERROR("Error::Put_CB:,{} ", ss.str());
                         assert(0);
-=======
-        /** derieves current range of lba's based on input/sub range
-            subrange means current bnodes start/end boundaries
-            input_range is original client provided start/end, its always inclusive for mapping layer 
-            Resulting start/end lba is always inclusive
-            **/
-        void get_start_end_lba(BRangeCBParam *param, uint64_t &start_lba, uint64_t &end_lba) {
-
-            //pick higher start of subrange/inputrange
-            MappingKey *s_subrange = (MappingKey *) param->get_sub_range().get_start_key();
-            MappingKey *s_in_range = (MappingKey *) param->get_input_range().get_start_key();
-
-            if (param->get_sub_range().is_start_inclusive())
-                start_lba = max(s_subrange->start(), s_in_range->start());
-            else
-                start_lba = max(s_subrange->end() + 1, s_in_range->start());
-
-            //pick lower end of subrange/inputrange
-            MappingKey *e_subrange = (MappingKey *) param->get_sub_range().get_end_key();//end is always inclusive
-            MappingKey *e_in_range = (MappingKey *) param->get_input_range().get_end_key();//inclusive
-
-            if (param->get_sub_range().is_end_inclusive())
-                end_lba = min(e_subrange->end(), e_in_range->end());
-            else
-                end_lba = min(e_subrange->start() - 1, e_in_range->end());
-
-        }
-
-        /** result of overlap of k1/k2 is added to replace_kv **/
-        void add_overlaps(MappingKey *k1, MappingValue *v1, UpdateCBParam *param,
-                          vector<pair<MappingKey, MappingValue>> &replace_kv) {
-            
-            MappingKey *k2 = &(param->get_new_key());
-            MappingValue *v2 = &(param->get_new_value());
-            assert(v2->get_array().get_total_elements() == 1);
-
-            auto start = k1->start();
-            auto end = k1->end();
-            if (k2->start() > start) { //non overlaping start 
-                auto nlba = k2->start() - start;
-                MappingValue val_start(*v1);
-                val_start.add_offset(0, nlba, m_vol_page_size);
-                replace_kv.emplace_back(make_pair(MappingKey(start, nlba), val_start));
-                start = k2->start();
-            }
-            MappingKey key_end;
-            MappingValue val_end(*v1);
-            if (k2->end() < k1->end()) { // non overlaping end
-                key_end.set(k2->end() + 1, k1->end() - k2->end());
-                auto lba_offset = k2->end() - k1->start() + 1;
-                val_end.add_offset(lba_offset, key_end.get_n_lba(), m_vol_page_size);
-                end = k2->end();
-            }
-            assert(start >= k2->start() && start >= k1->start());
-            assert(end <= k2->end() && end <= k1->end());
-            
-            //get entris from both v1/v2 and offset is needed for both of them
-            auto overlap_nlba = end - start + 1;
-            MappingKey key3(start, overlap_nlba);
-            auto k1_offset = start - k1->start();
-            auto k2_offset = start - k2->start();
-            //add offset to v1
-            v1->add_offset(k1_offset, overlap_nlba, m_vol_page_size);//modify original in place
-
-            //remove older version
-            Blob_Array<ValueEntry> &e_varray = v1->get_array();
-            for (int i = e_varray.get_total_elements()-1; i >= 0; i--) {
-                ValueEntry ve;
-                e_varray.get(i, ve, false);
-                if (param->m_req->lastCommited_seqId == INVALID_SEQ_ID ||
-                    ve.get_seqId() < param->m_req->lastCommited_seqId) {//eligible for removal
-
-                    if (param->is_state_modifiable()) {//actual put cb, not is_split cb
-                        LOGDEBUG("Free entry:{} nblks {}",ve.to_string(),
-                                 (m_vol_page_size / HomeBlks::instance()->get_data_pagesz()) *k1->get_n_lba());
-                        Free_Blk_Entry fbe(ve.get_blkId(), ve.get_blk_offset(),
-                                           (m_vol_page_size / HomeBlks::instance()->get_data_pagesz()) * ve.get_nlba());
-                        param->m_req->blkIds_to_free.emplace_back(fbe);
->>>>>>> 625640d8
                     }
                 }
                 i++;
             }
         }
         ss << ",replace_kv:";
-        for (auto& ptr : replace_kv)
-            ss << ptr.first.to_string() << "," << ptr.second.to_string();
-        if (param->is_state_modifiable())
-            LOGDEBUG("Put_CB:,{} ", ss.str());
+        for (auto& ptr : replace_kv) { ss << ptr.first.to_string() << "," << ptr.second.to_string(); }
+        if (param->is_state_modifiable()) { LOGDEBUG("Put_CB:,{} ", ss.str()); }
 #endif
     }
 
