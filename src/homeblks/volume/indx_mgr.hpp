#pragma once
#include <cassert>
#include "engine/checkpoint/checkpoint.hpp"
#include "homelogstore/log_store.hpp"
#include "api/vol_interface.hpp"
#include "homeblks/home_blks.hpp"

namespace homestore {
struct volume_req;
class mapping;
class Volume;
struct Free_Blk_Entry;

/* Journal entry
 * --------------------------------------------------------------------
 * | Journal Hdr | alloc_blkid list | checksum list | free_blk_entry |
 * -------------------------------------------------------------------
 */
struct journal_hdr {
    uint64_t lba;
<<<<<<< HEAD
    int nblks;
=======
    uint64_t indx_start_lba;
    int nlba;
>>>>>>> 17925a96
};

class vol_journal_entry {
private:
    void* m_mem = nullptr;

public:
    ~vol_journal_entry();

    /* it update the alloc blk id and checksum */
    sisl::blob create_journal_entry(volume_req* v_req);
};

enum indx_mgr_state { ONLINE = 0, DESTROYING = 1 };

struct destroy_journal_ent {
    indx_mgr_state state;
};

enum cp_state {
    active_cp = 0,
    suspend_cp, // cp is suspended
    destroy_cp  // it is a destroy cp. It is moved to active only in bitmap checkpoint
};

typedef std::function< void(bool success) > cp_done_cb;
typedef cp_done_cb indxmgr_stop_cb;

struct vol_cp_id;
struct vol_cp_id {
    // Start PSN of different checkpoints in this ID
    int64_t start_active_psn = -1;
    int64_t end_active_psn = -1;
    btree_cp_id_ptr btree_id;
    std::shared_ptr< Volume > vol;
    int flags = cp_state::active_cp;
};

struct indx_cp_id : cp_id_base {
    /* This list is not lock protected. */
    std::map< boost::uuids::uuid, vol_cp_id_ptr > vol_id_list;
    std::atomic< uint64_t > ref_cnt; // cnt of how many cps are triggered
    uint64_t snt_cnt;
    bool bitmap_checkpoint = false;

    /* callback when cp is done */
    std::mutex cb_list_mtx;
    std::vector< cp_done_cb > cb_list;
};

/* it contains the PSN from which journal has to be replayed. */
struct indx_mgr_cp_sb {
    boost::uuids::uuid uuid;
    int64_t active_data_psn;
    int64_t active_btree_psn;
    ;
} __attribute__((__packed__));

struct indx_mgr_active_sb {
    logstore_id_t journal_id;
    MappingBtreeDeclType::btree_super_block btree_sb;
} __attribute__((__packed__));

/* Checkpoint is loosely defined demarcation of how much data is persisted. It might contain data after this checkpoint
 * also but it defintely contains data upto demarcation line. So IOs in each checkpoint(bitmap checkpoint,
 * active checkpoint and diff checkpoint) should be idempotent.
 * We have only one checkpoint object for homeblks. Bitmap checkpoint, active checkpoint and diff checkpoint is sub set
 * of this checkpoint. We can decide in cp_attach_prepare that what we want to do and what volumes want to take part.
 */
class IndxCP : public CheckPoint< indx_cp_id > {
public:
    IndxCP();
    void try_cp_trigger(indx_cp_id* id);
    virtual void cp_start(indx_cp_id* id);
    virtual void cp_attach_prepare(indx_cp_id* cur_id, indx_cp_id* new_id);
    virtual ~IndxCP();
    void try_cp_start(indx_cp_id* id);
    void cp_done(indx_cp_id* id);
    void bitmap_cp_done(indx_cp_id* id);
};

/* This class is responsible to manage active index and snapshot indx table */
class IndxMgr {
<<<<<<< HEAD
    typedef std::function< void(volume_req* req) > io_done_cb;
=======

    typedef std::function< void(volume_req_ptr& req, std::error_condition err) > io_done_cb;
>>>>>>> 17925a96
    typedef std::function< void(Free_Blk_Entry fbe) > free_blk_callback;
    typedef std::function< void(volume_req* req, BlkId& bid) > pending_read_blk_cb;

private:
    mapping* m_active_map;
    io_done_cb m_io_cb;
    pending_read_blk_cb m_pending_read_blk_cb;
    std::shared_ptr< HomeLogStore > m_journal;
    log_write_comp_cb_t m_journal_comp_cb;
    cp_state m_flags;

    /* we can not add a volume in active CP. It can be added only when a new cp is created. volume keeps
     * on using this id until new cp is not created. Once a new cp is created, it will become a part of it.
     */
    vol_cp_id_ptr m_first_cp_id;
    boost::uuids::uuid m_uuid;
    indx_mgr_state m_state = indx_mgr_state::ONLINE;
    indxmgr_stop_cb m_stop_cb;

<<<<<<< HEAD
    void recovery();
    void journal_comp_cb_internal(volume_req* req);
    void journal_write(volume_req* vreq);
    void journal_comp_cb(logstore_seq_num_t seq_num, logdev_key ld_key, void* req);
    void update_indx_tbl(volume_req* vreq);
=======
    void journal_write(volume_req_ptr& vreq);
    void journal_comp_cb(logstore_seq_num_t seq_num, logdev_key ld_key, void* req);
    btree_status_t update_indx_tbl(volume_req_ptr& vreq);
    void cp_done(btree_cp_id* btree_id);
    btree_cp_id_ptr get_btree_id(indx_cp_id* cp_id);
    vol_cp_id_ptr get_volume_id(indx_cp_id* cp_id);
    void suspend_cp(vol_cp_id_ptr vol_id);
    void resume_cp(vol_cp_id_ptr vol_id);

private:
    /*********************** static private members **********************/
    static IndxCP* m_cp;
    static bool m_shutdown_started;
    static bool m_shutdown_cmplt;

    static void init();
    static void write_superblock();
>>>>>>> 17925a96

public:
    /* It is called in first time create.
     * @ params params :- vol_params
     *          io_cb :- it is used to send callback with io is completed
     *          free_blk_cb :- It is used to free the blks in case of volume destroy
     *          read_blk_cb :- It is used to notify blks that it is about the be returned in read.
     */
    IndxMgr(std::shared_ptr< Volume > vol, const vol_params& params, io_done_cb io_cb, free_blk_callback free_blk_cb,
            pending_read_blk_cb read_blk_cb);

    /* It is called in recovery.
     * @params sb :- sb require to recover indx mgr active file system.
     *         io_cb :- it is used to send callback with io is completed
     *         free_blk_cb :- It is used to free the blks in case of volume destroy
     *         read_blk_cb :- It is used to notify blks that it is about the be returned in read.
     */
    IndxMgr(std::shared_ptr< Volume > vol, indx_mgr_active_sb* sb, io_done_cb io_cb, free_blk_callback free_blk_cb,
            pending_read_blk_cb read_blk_cb);
    ~IndxMgr();

    /* create new vol cp id and decide if this volume want to participate in a current cp
     * @params vol_cur_id :- current cp id of this volume
     * @params home_blks_id :- current id of home_blks
     * @return :- return new cp id.
     */
    vol_cp_id_ptr attach_prepare_vol_cp(vol_cp_id_ptr vol_cur_id, indx_cp_id* home_blks_id);

    /* Get the active indx table
     * @return :- active mapping instance
     */
    mapping* get_active_indx();

<<<<<<< HEAD
    /* write/update indx table for a IO */
    void update_indx(volume_req* req);
    void destroy();
    void truncate();
=======
    /* write/update indx table for a IO
     * @params req :- It create all information to update the indx mgr and journal
     */
    void update_indx(volume_req_ptr& req);

    /* Get active superblock
     * @return :- get superblock of a active btree. It is immutable structure. It contains all infomation require to
     *            recover active indx tbl. id is zero for active indx table.
     */
    indx_mgr_active_sb get_active_sb();

    /* Destroy all indexes and call system level cp to persist. It assumes that all ios are stopped by volume.
     * It is async call.
     * @params cb :- callback when destroy is done.
     */
    void destroy(indxmgr_stop_cb cb);

    /* truncate journal */
    void truncate(vol_cp_id_ptr vol_id);

    /* volume is destroy successfully */
    void destroy_done();

public:
    /*********************** static public functions **********************/
    /* Trigger CP to flush all outstanding IOs. It is a static function and assumes that all ios are stopped by
     * home blks and all outstanding ios are completed.
     * @params cb :- callback when shutdown is done.
     */
    static void shutdown(indxmgr_stop_cb cb);

    /* create new vol cp id for all the volumes and also decide what volumes want to participate in a cp
     * @params cur_id :- current vol cp ids map
     *         new_id :- new new cp ids map
     *         home_blks_id :- home blks cp id
     */

    static void attach_prepare_vol_cp_id_list(std::map< boost::uuids::uuid, vol_cp_id_ptr >* cur_id,
                                              std::map< boost::uuids::uuid, vol_cp_id_ptr >* new_id,
                                              indx_cp_id* home_blks_id);

    /* trigger system cp. It first trigger a volume cp followed by bitmap cp. It is async call.
     * @params cb :- callback when cp is done.
     */
    static void trigger_system_cp(cp_done_cb cb = nullptr);

    /* trigger volume CP. It doesn't persist bitmap */
    static void trigger_vol_cp();
>>>>>>> 17925a96
};
} // namespace homestore<|MERGE_RESOLUTION|>--- conflicted
+++ resolved
@@ -18,12 +18,8 @@
  */
 struct journal_hdr {
     uint64_t lba;
-<<<<<<< HEAD
+    uint64_t indx_start_lba;
     int nblks;
-=======
-    uint64_t indx_start_lba;
-    int nlba;
->>>>>>> 17925a96
 };
 
 class vol_journal_entry {
@@ -107,12 +103,7 @@
 
 /* This class is responsible to manage active index and snapshot indx table */
 class IndxMgr {
-<<<<<<< HEAD
-    typedef std::function< void(volume_req* req) > io_done_cb;
-=======
-
-    typedef std::function< void(volume_req_ptr& req, std::error_condition err) > io_done_cb;
->>>>>>> 17925a96
+    typedef std::function< void(volume_req* req, std::error_condition err) > io_done_cb;
     typedef std::function< void(Free_Blk_Entry fbe) > free_blk_callback;
     typedef std::function< void(volume_req* req, BlkId& bid) > pending_read_blk_cb;
 
@@ -132,16 +123,9 @@
     indx_mgr_state m_state = indx_mgr_state::ONLINE;
     indxmgr_stop_cb m_stop_cb;
 
-<<<<<<< HEAD
-    void recovery();
-    void journal_comp_cb_internal(volume_req* req);
     void journal_write(volume_req* vreq);
     void journal_comp_cb(logstore_seq_num_t seq_num, logdev_key ld_key, void* req);
-    void update_indx_tbl(volume_req* vreq);
-=======
-    void journal_write(volume_req_ptr& vreq);
-    void journal_comp_cb(logstore_seq_num_t seq_num, logdev_key ld_key, void* req);
-    btree_status_t update_indx_tbl(volume_req_ptr& vreq);
+    btree_status_t update_indx_tbl(volume_req* vreq);
     void cp_done(btree_cp_id* btree_id);
     btree_cp_id_ptr get_btree_id(indx_cp_id* cp_id);
     vol_cp_id_ptr get_volume_id(indx_cp_id* cp_id);
@@ -156,7 +140,6 @@
 
     static void init();
     static void write_superblock();
->>>>>>> 17925a96
 
 public:
     /* It is called in first time create.
@@ -190,16 +173,10 @@
      */
     mapping* get_active_indx();
 
-<<<<<<< HEAD
-    /* write/update indx table for a IO */
-    void update_indx(volume_req* req);
-    void destroy();
-    void truncate();
-=======
     /* write/update indx table for a IO
      * @params req :- It create all information to update the indx mgr and journal
      */
-    void update_indx(volume_req_ptr& req);
+    void update_indx(volume_req* req);
 
     /* Get active superblock
      * @return :- get superblock of a active btree. It is immutable structure. It contains all infomation require to
@@ -244,6 +221,5 @@
 
     /* trigger volume CP. It doesn't persist bitmap */
     static void trigger_vol_cp();
->>>>>>> 17925a96
 };
 } // namespace homestore