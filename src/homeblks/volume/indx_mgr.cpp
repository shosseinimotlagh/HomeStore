#include "indx_mgr.hpp"
#include "mapping.hpp"

using namespace homestore;
/* Journal entry
 * --------------------------------------------------------------------
 * | Journal Hdr | alloc_blkid list | checksum list | free_blk_entry |
 * -------------------------------------------------------------------
 */
vol_journal_entry::~vol_journal_entry() {
    if (m_mem) { free(m_mem); }
}

/* it update the alloc blk id and checksum */
sisl::blob vol_journal_entry::create_journal_entry(volume_req* v_req) {
    uint32_t size = sizeof(journal_hdr) + v_req->csum_list.size() * sizeof(uint16_t) +
        v_req->alloc_blkid_list.size() * sizeof(BlkId) + v_req->fbe_list.size() * sizeof(Free_Blk_Entry);
    m_mem = malloc(size);
    /* store journal hdr */
    auto hdr = (journal_hdr*)m_mem;
    hdr->lba = v_req->lba();
    hdr->nblks = v_req->nblks();
    hdr->indx_start_lba = v_req->indx_start_lba;

    /* store alloc blkid */
    auto blkid = (BlkId*)((uint64_t)m_mem + sizeof(journal_hdr));
    for (uint32_t i = 0; i < v_req->alloc_blkid_list.size(); ++i) {
        blkid[i] = v_req->alloc_blkid_list[i];
    }

    /* store csum */
    auto csum = (uint16_t*)(&blkid[v_req->alloc_blkid_list.size()]);
    for (uint32_t i = 0; i < v_req->csum_list.size(); ++i) {
        csum[i] = v_req->csum_list[i];
    }

    /* store free blk entry */
    auto fbe = (Free_Blk_Entry*)(&csum[v_req->csum_list.size()]);
    for (uint32_t i = 0; i < v_req->fbe_list.size(); ++i) {
        fbe[i] = v_req->fbe_list[i];
    }
    sisl::blob data((uint8_t*)m_mem, size);
    return data;
}

/****************************************** IndxCP class ****************************************/

/* This is the hirarchy of cp
 * - Indx CP ID.
 *      - Per Volume CP
 *          - Per btree CP
 * these are the stages of CP
 * 1. CP Attach :- It creates new volume cp id and attaches itself to indx cp. attach CP is called when new CP is
 * started. It can not attach itself to current cp when volume is created. However, it creates a cp_id and attaches that
 * CP is when next time attach is called.
 * 2. CP Prepare :- Volume decides if it want to participate in a cp_start.
 * 3. CP done :- All volumes are notified When cp is done.
 */

IndxCP::IndxCP() : CheckPoint(10) {
    auto cp_id = get_cur_cp_id();
    cp_attach_prepare(nullptr, cp_id);
}

IndxCP::~IndxCP() {}

void IndxCP::cp_start(indx_cp_id* id) {
    ++id->ref_cnt;
    for (auto it = id->vol_id_list.begin(); it != id->vol_id_list.end(); ++it) {
        if (it->second != nullptr && it->second->flags == cp_state::active_cp) {
            ++id->snt_cnt;
            ++id->ref_cnt;
            auto indx_mgr = it->second->vol->get_indx_mgr();
            indx_mgr->get_active_indx()->cp_start(it->second->btree_id,
                                                  ([this, id](btree_cp_id_ptr btree_id) { cp_done(id); }));
        }
    }
    cp_done(id);
}

void IndxCP::cp_done(indx_cp_id* id) {
    auto cnt = id->ref_cnt.fetch_sub(1);
    if (cnt != 1) { return; }
    uint64_t size = sizeof(indx_mgr_cp_sb) * id->snt_cnt;
    uint8_t* mem = (uint8_t*)malloc(size);
    uint8_t* temp = mem;
    for (auto it = id->vol_id_list.begin(); it != id->vol_id_list.end(); ++it) {
        if (it->second == nullptr || it->second->flags != cp_state::active_cp) { continue; }
        auto vol_id = it->second;
        auto sb = (indx_mgr_cp_sb*)temp;
        sb->uuid = vol_id->vol->get_uuid();
        sb->active_data_psn = vol_id->end_active_psn;
        sb->active_btree_psn = vol_id->btree_id->end_seq_id;
        temp = (uint8_t*)((uint64_t)temp + sizeof(indx_mgr_cp_sb));
    }
    /* TODO: write super block */

    if (id->bitmap_checkpoint) {
        /* TODO: persist bitmap and call this function when bitmap is persisted */
        bitmap_cp_done(id);
    } else {
        cp_end(id);
    }
    /* notify all the subsystems which can trigger CP. They can check if they require new cp to be triggered. */
    mapping::cp_done(IndxMgr::trigger_vol_cp);
}

/* This function calls
 * 1. truncate  :- it truncate upto the seq number persisted in this id.
 * 2. call cb_list
 * 3. call cp_end :- read comments over indxmgr::destroy().
 */
void IndxCP::bitmap_cp_done(indx_cp_id* id) {
    for (auto it = id->vol_id_list.begin(); it != id->vol_id_list.end(); ++it) {
        if (it->second == nullptr || it->second->flags != cp_state::active_cp) { continue; }
        it->second->vol->truncate(it->second);
    }
    home_log_store_mgr.device_truncate();
    for (uint32_t i = 0; i < id->cb_list.size(); ++i) {
        id->cb_list[i](true);
    }
    cp_end(id);
    /* id will be freed after checkpoint and volume might get destroy also */
}

void IndxCP::cp_attach_prepare(indx_cp_id* cur_id, indx_cp_id* new_id) {
    IndxMgr::attach_prepare_vol_cp_id_list(cur_id ? &cur_id->vol_id_list : nullptr, &new_id->vol_id_list, cur_id);
}

/****************************************** IndxMgr class ****************************************/

IndxMgr::IndxMgr(std::shared_ptr< Volume > vol, const vol_params& params, io_done_cb io_cb,
                 free_blk_callback free_blk_cb, pending_read_blk_cb read_blk_cb) :
        m_io_cb(io_cb),
        m_pending_read_blk_cb(read_blk_cb),
        m_first_cp_id(new vol_cp_id()),
<<<<<<< HEAD
        m_uuid(params.uuid) {
=======
        m_uuid(params.uuid),
        prepare_cb_list(4) {
>>>>>>> a4d9ba84
    static std::once_flag flag1;
    m_active_map = new mapping(params.size, params.page_size, params.vol_name, free_blk_cb, IndxMgr::trigger_vol_cp,
                               m_pending_read_blk_cb);

    m_journal = HomeLogStoreMgr::instance().create_new_log_store();
    m_journal_comp_cb =
        std::bind(&IndxMgr::journal_comp_cb, this, std::placeholders::_1, std::placeholders::_2, std::placeholders::_3);

    m_first_cp_id->btree_id = m_active_map->attach_prepare_cp(nullptr);
    m_first_cp_id->vol = vol;
    std::call_once(flag1, []() { IndxMgr::init(); });

    /* create two threads for checkpoint */
}

IndxMgr::IndxMgr(std::shared_ptr< Volume > vol, indx_mgr_active_sb* sb, io_done_cb io_cb, free_blk_callback free_blk_cb,
                 pending_read_blk_cb read_blk_cb) :
<<<<<<< HEAD
        m_io_cb(io_cb),
        m_pending_read_blk_cb(read_blk_cb),
        m_first_cp_id(new vol_cp_id()) {}
=======
        m_io_cb(io_cb), m_pending_read_blk_cb(read_blk_cb), m_first_cp_id(new vol_cp_id()), prepare_cb_list(4) {}
>>>>>>> a4d9ba84

IndxMgr::~IndxMgr() {
    delete m_active_map;
}

indx_mgr_active_sb IndxMgr::get_active_sb() {
    indx_mgr_active_sb sb;
    sb.btree_sb = m_active_map->get_btree_sb();
    sb.journal_id = m_journal->get_store_id();
    return sb;
}

void IndxMgr::init() {
    m_cp = std::unique_ptr< IndxCP >(new IndxCP());
    m_shutdown_started.store(false);
}

void IndxMgr::attach_prepare_vol_cp_id_list(std::map< boost::uuids::uuid, vol_cp_id_ptr >* cur_vols_id,
                                            std::map< boost::uuids::uuid, vol_cp_id_ptr >* new_vols_id,
                                            indx_cp_id* home_blks_id) {
    HomeBlks::instance()->attach_prepare_volume_cp_id(cur_vols_id, new_vols_id, home_blks_id);
}

vol_cp_id_ptr IndxMgr::attach_prepare_vol_cp(vol_cp_id_ptr cur_vol_id, indx_cp_id* home_blks_id) {

    if (cur_vol_id == nullptr) {
        /* this volume is just created in the last CP. return the first_cp_id created at the time of volume creation.
         * And this volume is not going to participate in the current cp. This volume is going to participate in
         * the next cp.
         */
        assert(m_first_cp_id != nullptr);
        /* if home_blks_id->bitmap_checkpoint is set to true then it means it is created/destroy in a same cp.
         * we can not resume CP in this checkpoint. A volume can never be added in a current cp.
         */
        return m_first_cp_id;
    }

    if (cur_vol_id == m_first_cp_id) { m_first_cp_id = nullptr; }

    /* Go through the callback who is waiting for prepare to happen. Normally suspend, resume,
     * destroy waits for it. We can not move CP to suspend, active in middle of CP.
     */
    auto cb_list_copy = prepare_cb_list.get_copy_and_reset();
    for (uint32_t i = 0; i < cb_list_copy->size(); ++i) {
        (*cb_list_copy)[i](cur_vol_id, home_blks_id);
    }

    if (m_last_cp || m_shutdown_started.load()) {
        LOGINFO("last cp of volume name {} is triggered", cur_vol_id->vol->get_name());
        return nullptr;
    }

    if (cur_vol_id->flags == cp_state::suspend_cp) {
        /* this volume is not going to participate in a current cp */
        return cur_vol_id;
    }

    /* create new cp */
    vol_cp_id_ptr new_vol_id(new vol_cp_id());
    new_vol_id->end_active_psn = m_journal->get_contiguous_issued_seq_num(cur_vol_id->start_active_psn);
    new_vol_id->start_active_psn = cur_vol_id->end_active_psn;
    new_vol_id->btree_id = m_active_map->attach_prepare_cp(cur_vol_id->btree_id);
    new_vol_id->vol = cur_vol_id->vol;
    return new_vol_id;
}

void IndxMgr::truncate(vol_cp_id_ptr vol_id) {
    m_journal->truncate(vol_id->end_active_psn);
    m_active_map->truncate(vol_id->btree_id);
}

mapping* IndxMgr::get_active_indx() { return m_active_map; }

void IndxMgr::journal_comp_cb(logstore_seq_num_t seq_num, logdev_key ld_key, void* req) {
    assert(ld_key.is_valid());
    auto vreq = (volume_req*)req;
    uint64_t lba_written = vreq->indx_start_lba - vreq->lba();

    if (lba_written == vreq->nblks()) {
        m_io_cb(vreq, no_error);
    } else {
        /* partial write */
        assert(lba_written < vreq->nblks());
        m_io_cb(vreq, homestore_error::btree_write_failed);
    }

    /* End of critical section */
    m_cp->cp_io_exit(vreq->cp_id);
}

void IndxMgr::journal_write(volume_req* vreq) {
    auto b = vreq->create_journal_entry();
    m_journal->write_async(vreq->seqId, b, vreq, m_journal_comp_cb);
}

btree_status_t IndxMgr::update_indx_tbl(volume_req* vreq) {
    std::array< uint16_t, CS_ARRAY_STACK_SIZE > carr;
    uint64_t offset = 0;

    for (uint32_t i = 0; i < vreq->iface_req->nblks; ++i) {
        carr[i] = vreq->csum_list[i];
    }

    uint64_t start_lba = vreq->lba();
    int csum_indx = 0;

    /* get volume cp id */
    auto btree_id = get_btree_id(vreq->cp_id);
    for (uint32_t i = 0; i < vreq->alloc_blkid_list.size(); ++i) {

        /* TODO mapping should accept req so that it doesn't need to build value two times */
        auto blkid = vreq->alloc_blkid_list[i];
        uint32_t page_size = vreq->vol()->get_page_size();
        uint32_t nlbas = blkid.data_size(HomeBlks::instance()->get_data_pagesz()) / page_size;
        uint32_t blk_offset = 0;

        /* we don't want to write same lba multiple times in a io. In case of partial write and write failure we will
         * call this function multiple times for the same io.
         */
        if (start_lba < vreq->indx_start_lba) {
            if ((vreq->indx_start_lba - start_lba) >= nlbas) {
                start_lba += nlbas;
                csum_indx += nlbas;
                continue;
            } else {
                start_lba = vreq->indx_start_lba;
                csum_indx += (vreq->indx_start_lba - start_lba);
                blk_offset = (vreq->indx_start_lba - start_lba) * page_size / HomeBlks::instance()->get_data_pagesz();
                nlbas -= (vreq->indx_start_lba - start_lba);
            }
        }
        MappingKey key(start_lba, nlbas);
        ValueEntry ve(vreq->seqId, blkid, blk_offset, nlbas, &carr[csum_indx]);
        MappingValue value(ve);

        /* update active btree.indx_start_lba is updated upto the point it is written. It points to the first lba in
         * this range which is not written.
         */
        auto ret = m_active_map->put(vreq, key, value, btree_id, vreq->indx_start_lba);
        if (ret != btree_status_t::success) { return ret; }

        start_lba += nlbas;
        csum_indx += nlbas;
    }
    return btree_status_t::success;
}

void IndxMgr::update_indx(volume_req* vreq) {
    int retry_cnt = 0;
retry:
    /* Entered into critical section. CP is not triggered in this critical section */
    vreq->cp_id = m_cp->cp_io_enter();

    /* update active btree */
    auto ret = update_indx_tbl(vreq);
    if (ret == btree_status_t::cp_id_mismatch) {
        m_cp->cp_io_exit(vreq->cp_id);
        assert(!retry_cnt);
        ++retry_cnt;
        goto retry;
    }

    /* In case of failure we will still update the journal with entries of whatever is written. */
    /* update journal. Journal writes are not expected to fail */
    journal_write(vreq);
}

btree_cp_id_ptr IndxMgr::get_btree_id(indx_cp_id* cp_id) {
    auto it = cp_id->vol_id_list.find(m_uuid);
    btree_cp_id_ptr btree_id;
    if (it == cp_id->vol_id_list.end() || it->second == nullptr) {
        /* volume is just created. So take the first id. */
        btree_id = m_first_cp_id->btree_id;
    } else {
        btree_id = it->second->btree_id;
    }
    assert(btree_id != nullptr);
    return btree_id;
}

vol_cp_id_ptr IndxMgr::get_volume_id(indx_cp_id* cp_id) {
    auto it = cp_id->vol_id_list.find(m_uuid);
    vol_cp_id_ptr btree_id;
    if (it == cp_id->vol_id_list.end() || it->second == nullptr) {
        /* volume is just created. So take the first id. */
        return (m_first_cp_id);
    } else {
        return (it->second);
    }
}

void IndxMgr::trigger_vol_cp() { m_cp->trigger_cp(); }

void IndxMgr::trigger_system_cp(cp_done_cb cb, bool shutdown) {
    /* set bit map checkpoint , resume cp and trigger it */
    if (!m_cp) {
        if (cb) { cb(true); }
        return;
    }
    bool expected = false;
    bool desired = shutdown;
    auto cp_id = m_cp->cp_io_enter();

    /* Make sure that no cp is triggered after shutdown is called */
    if (!m_shutdown_started.compare_exchange_strong(expected, desired)) {
        if (cb) { cb(false); }
        m_cp->cp_io_exit(cp_id);
        return;
    }
    cp_id->bitmap_checkpoint = true;
    if (cb) {
        std::unique_lock< std::mutex > lk(cp_id->cb_list_mtx);
        cp_id->cb_list.push_back(([cb](bool success) {
            assert(success);
            if (cb) { cb(success); }
        }));
    }
    m_cp->trigger_cp(cp_id, desired);
    m_cp->cp_io_exit(cp_id);
}

/* Steps involved in vol destroy. Note that blkids is available to allocate as soon as it is set in bitmap. So we
 * need to make sure that blkids of btree won't be resued until volume is not destroy and until its data blkids
 * and btree blkids are not persisted. Vol destroye is different that IO because there is no journal entry of free
 * blks as we have in regular IO.Steps:-
 * 1. Write a journal entry that this volume is destroying. On recovery if we found this entry and volume is not
 * destroy then we free the blkids of this volume before we replay further entries.
 * 2. We move the cp to suspended state.
 *       Note :- we don't want cp to be taken while we are setting suspend flag. That is why it is called in
 *       checkpoint critical section.
 * 3. We destroy btree. Btree traverses the tree
 *      a. Btree free all the volume blkids and set in a bit map
 *      b. Btree free all its blocks and set in writeback cache layer.
 * At this point volume blkids can be reused by some other volume but btree blkids won't be used until
 * checkpoint is not taken.
 * 4. Resume CP and set bitmap checkpoint to true. This also has to be done in checkpoint critical section as we
 * don't want cp to be taken while we are working on this.
 * 5. Both bitmap checkpoint and volume checkpoint happen in a same CP. It trigger volume checkpoint followed by
 * bitmap checkpoint. Volume checkpoint flush all the blkids in btree to bitmap. And bitmap checkpoint persist
 * the bitmap. checkpoint class make sure that no 2 CPs can not happen in parallel. It prevent from reusing the
 * blkids.
 * 6. Free super block after bit map is persisted. CP is finished only after super block is persisted. It will
 * prevent another cp to start. Another CP might reusing the btree blocks freed by this volume. If we allow
 * other CP to happen before this volume sb is destroy then btree won't be intact and we couldn't able to free
 * volume data blocks.
 */
void IndxMgr::destroy(indxmgr_stop_cb cb) {
    /* we can assume that there is no io going on this volume now */

    LOGINFO("destroying indx mgr {}", m_uuid);

    destroy_journal_ent* jent = (destroy_journal_ent*)malloc(sizeof(destroy_journal_ent));
    jent->state = indx_mgr_state::DESTROYING;
    sisl::blob b((uint8_t*)jent, sizeof(destroy_journal_ent));
    m_stop_cb = cb;
    m_journal->append_async(b, b.bytes, ([this](logstore_seq_num_t seq_num, logdev_key key, void* cookie) {
                                free(cookie);
                                add_prepare_cb_list(([this](vol_cp_id_ptr cur_cp_id, indx_cp_id* home_blks_id) {
                                    /* it is called while attaching a new CP id. Suspend this cp and call
                                     * destroy indx table.
                                     */
                                    cur_cp_id->flags = cp_state::suspend_cp;
                                    destroy_indx_tbl(cur_cp_id->btree_id);
                                }));
                            }));
}

void IndxMgr::destroy_indx_tbl(btree_cp_id_ptr btree_id) {
    /* free all blkids of btree in memory */
    if (m_active_map->destroy(btree_id) != btree_status_t::success) {
        /* destroy is failed. We will destroy this volume in next boot */
        m_stop_cb(false);
    }
    add_prepare_cb_list(([this](vol_cp_id_ptr cur_vol_id, indx_cp_id* home_blks_id) {
        assert(cur_vol_id->flags == cp_state::suspend_cp);
        assert(!m_shutdown_started.load());
        if (home_blks_id->bitmap_checkpoint) {
            /* this is a bitmap checkpoint. move it to active. this is the last cp of this volume. */
            cur_vol_id->flags = cp_state::active_cp;
            std::unique_lock< std::mutex > lk(home_blks_id->cb_list_mtx);
            home_blks_id->cb_list.push_back(m_stop_cb);
            m_last_cp = true;
        }
    }));
}

void IndxMgr::add_prepare_cb_list(prepare_cb cb) {
    std::unique_lock< std::mutex > lk(prepare_cb_mtx);
    prepare_cb_list.push_back(cb);
}

void IndxMgr::shutdown(indxmgr_stop_cb cb) { trigger_system_cp(cb, true); }

void IndxMgr::destroy_done() {
    m_active_map->destroy_done();
    home_log_store_mgr.remove_log_store(m_journal->get_store_id());
}

std::unique_ptr< IndxCP > IndxMgr::m_cp;
std::atomic< bool > IndxMgr::m_shutdown_started;<|MERGE_RESOLUTION|>--- conflicted
+++ resolved
@@ -134,12 +134,8 @@
         m_io_cb(io_cb),
         m_pending_read_blk_cb(read_blk_cb),
         m_first_cp_id(new vol_cp_id()),
-<<<<<<< HEAD
-        m_uuid(params.uuid) {
-=======
         m_uuid(params.uuid),
         prepare_cb_list(4) {
->>>>>>> a4d9ba84
     static std::once_flag flag1;
     m_active_map = new mapping(params.size, params.page_size, params.vol_name, free_blk_cb, IndxMgr::trigger_vol_cp,
                                m_pending_read_blk_cb);
@@ -157,17 +153,12 @@
 
 IndxMgr::IndxMgr(std::shared_ptr< Volume > vol, indx_mgr_active_sb* sb, io_done_cb io_cb, free_blk_callback free_blk_cb,
                  pending_read_blk_cb read_blk_cb) :
-<<<<<<< HEAD
         m_io_cb(io_cb),
         m_pending_read_blk_cb(read_blk_cb),
-        m_first_cp_id(new vol_cp_id()) {}
-=======
-        m_io_cb(io_cb), m_pending_read_blk_cb(read_blk_cb), m_first_cp_id(new vol_cp_id()), prepare_cb_list(4) {}
->>>>>>> a4d9ba84
-
-IndxMgr::~IndxMgr() {
-    delete m_active_map;
-}
+        m_first_cp_id(new vol_cp_id()),
+        prepare_cb_list(4) {}
+
+IndxMgr::~IndxMgr() { delete m_active_map; }
 
 indx_mgr_active_sb IndxMgr::get_active_sb() {
     indx_mgr_active_sb sb;
