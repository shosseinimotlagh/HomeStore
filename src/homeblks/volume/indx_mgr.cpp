#include "indx_mgr.hpp"
#include "mapping.hpp"

using namespace homestore;
/* Journal entry
 * --------------------------------------------------------------------
 * | Journal Hdr | alloc_blkid list | checksum list | free_blk_entry |
 * -------------------------------------------------------------------
 */
vol_journal_entry::~vol_journal_entry() {
    if (m_mem) { free(m_mem); }
}

/* it update the alloc blk id and checksum */
sisl::blob vol_journal_entry::create_journal_entry(volume_req* v_req) {
    uint32_t size = sizeof(journal_hdr) + v_req->csum_list.size() * sizeof(uint16_t) +
        v_req->alloc_blkid_list.size() * sizeof(BlkId) + v_req->fbe_list.size() * sizeof(Free_Blk_Entry);
    m_mem = malloc(size);
    /* store journal hdr */
    auto hdr = (journal_hdr*)m_mem;
<<<<<<< HEAD
    hdr->lba = v_req->lba();
    hdr->nblks = v_req->nblks();
=======
    hdr->lba = v_req->lba;
    hdr->nlba = v_req->nlbas;
    hdr->indx_start_lba = v_req->indx_start_lba;
>>>>>>> 17925a96

    /* store alloc blkid */
    auto blkid = (BlkId*)((uint64_t)m_mem + sizeof(journal_hdr));
    for (uint32_t i = 0; i < v_req->alloc_blkid_list.size(); ++i) {
        blkid[i] = v_req->alloc_blkid_list[i];
    }

    /* store csum */
    auto csum = (uint16_t*)(&blkid[v_req->alloc_blkid_list.size()]);
    for (uint32_t i = 0; i < v_req->csum_list.size(); ++i) {
        csum[i] = v_req->csum_list[i];
    }

    /* store free blk entry */
    auto fbe = (Free_Blk_Entry*)(&csum[v_req->csum_list.size()]);
    for (uint32_t i = 0; i < v_req->fbe_list.size(); ++i) {
        fbe[i] = v_req->fbe_list[i];
    }
    sisl::blob data((uint8_t*)m_mem, size);
    return data;
}

/****************************************** IndxCP class ****************************************/

/* This is the hirarchy of cp
 * - Indx CP ID.
 *      - Per Volume CP
 *          - Per btree CP
 * these are the stages of CP
 * 1. CP Attach :- It creates new volume cp id and attaches itself to indx cp. attach CP is called when new CP is
 * started. It can not attach itself to current cp when volume is created. However, it creates a cp_id and attaches that
 * CP is when next time attach is called.
 * 2. CP Prepare :- Volume decides if it want to participate in a cp_start.
 * 3. CP done :- All volumes are notified When cp is done.
 */

IndxCP::IndxCP() : CheckPoint(10) {
    auto cp_id = get_cur_cp_id();
    cp_attach_prepare(nullptr, cp_id);
}

IndxCP::~IndxCP() {}

void IndxCP::cp_start(indx_cp_id* id) {
    ++id->ref_cnt;
    for (auto it = id->vol_id_list.begin(); it != id->vol_id_list.end(); ++it) {
        if (it->second != nullptr && it->second->flags == cp_state::active_cp) {
            ++id->snt_cnt;
            ++id->ref_cnt;
            auto indx_mgr = it->second->vol->get_indx_mgr();
            indx_mgr->get_active_indx()->cp_start(it->second->btree_id,
                                                  ([this, id](btree_cp_id_ptr btree_id) { cp_done(id); }));
        }
    }
    cp_done(id);
}

void IndxCP::cp_done(indx_cp_id* id) {
    auto cnt = id->ref_cnt.fetch_sub(1);
    if (cnt != 1) { return; }
    uint64_t size = sizeof(indx_mgr_cp_sb) * id->snt_cnt;
    uint8_t* mem = (uint8_t*)malloc(size);
    uint8_t* temp = mem;
    for (auto it = id->vol_id_list.begin(); it != id->vol_id_list.end(); ++it) {
        if (it->second == nullptr || it->second->flags != cp_state::active_cp) { continue; }
        auto vol_id = it->second;
        auto sb = (indx_mgr_cp_sb*)temp;
        sb->uuid = vol_id->vol->get_uuid();
        sb->active_data_psn = vol_id->end_active_psn;
        sb->active_btree_psn = vol_id->btree_id->end_seq_id;
        temp = (uint8_t*)((uint64_t)temp + sizeof(indx_mgr_cp_sb));
    }
    /* TODO: write super block */

    if (id->bitmap_checkpoint) {
        /* TODO: persist bitmap and call this function when bitmap is persisted */
        bitmap_cp_done(id);
    } else {
        cp_end(id);
    }
    /* notify all the subsystems which can trigger CP. They can check if they require new cp to be triggered. */
    mapping::cp_done(IndxMgr::trigger_vol_cp);
}

/* This function calls
 * 1. truncate  :- it truncate upto the seq number persisted in this id.
 * 2. call cb_list
 * 3. call cp_end :- read comments over indxmgr::destroy().
 */
void IndxCP::bitmap_cp_done(indx_cp_id* id) {
    for (auto it = id->vol_id_list.begin(); it != id->vol_id_list.end(); ++it) {
        if (it->second == nullptr || it->second->flags != cp_state::active_cp) { continue; }
        it->second->vol->truncate(it->second);
    }
    home_log_store_mgr.device_truncate();
    for (uint32_t i = 0; i < id->cb_list.size(); ++i) {
        id->cb_list[i](true);
    }
    cp_end(id);
    /* id will be freed after checkpoint and volume might get destroy also */
}

void IndxCP::cp_attach_prepare(indx_cp_id* cur_id, indx_cp_id* new_id) {
    IndxMgr::attach_prepare_vol_cp_id_list(cur_id ? &cur_id->vol_id_list : nullptr, &new_id->vol_id_list, cur_id);
}

/****************************************** IndxMgr class ****************************************/

IndxMgr::IndxMgr(std::shared_ptr< Volume > vol, const vol_params& params, io_done_cb io_cb,
                 free_blk_callback free_blk_cb, pending_read_blk_cb read_blk_cb) :
        m_io_cb(io_cb), m_pending_read_blk_cb(read_blk_cb), m_first_cp_id(new vol_cp_id()), m_uuid(params.uuid) {
    static std::once_flag flag1;
    m_active_map = new mapping(params.size, params.page_size, params.vol_name, free_blk_cb, IndxMgr::trigger_vol_cp,
                               m_pending_read_blk_cb);

    m_journal = HomeLogStoreMgr::instance().create_new_log_store();
    m_journal_comp_cb =
        std::bind(&IndxMgr::journal_comp_cb, this, std::placeholders::_1, std::placeholders::_2, std::placeholders::_3);

    m_first_cp_id->btree_id = m_active_map->attach_prepare_cp(nullptr);
    m_first_cp_id->vol = vol;
    std::call_once(flag1, []() { IndxMgr::init(); });
}

IndxMgr::IndxMgr(std::shared_ptr< Volume > vol, indx_mgr_active_sb* sb, io_done_cb io_cb, free_blk_callback free_blk_cb,
                 pending_read_blk_cb read_blk_cb) :
        m_io_cb(io_cb), m_pending_read_blk_cb(read_blk_cb), m_first_cp_id(new vol_cp_id()) {}

IndxMgr::~IndxMgr() {
    if (m_shutdown_cmplt) {
        assert(m_flags == cp_state::destroy_cp);
        static std::once_flag flag1;
        std::call_once(flag1, []() { delete m_cp; });
    }
    delete m_active_map;
}

indx_mgr_active_sb IndxMgr::get_active_sb() {
    indx_mgr_active_sb sb;
    sb.btree_sb = m_active_map->get_btree_sb();
    sb.journal_id = m_journal->get_store_id();
    return sb;
}

void IndxMgr::init() { m_cp = new IndxCP(); }

void IndxMgr::attach_prepare_vol_cp_id_list(std::map< boost::uuids::uuid, vol_cp_id_ptr >* cur_vols_id,
                                            std::map< boost::uuids::uuid, vol_cp_id_ptr >* new_vols_id,
                                            indx_cp_id* home_blks_id) {
    HomeBlks::instance()->attach_prepare_volume_cp_id(cur_vols_id, new_vols_id, home_blks_id);
}

vol_cp_id_ptr IndxMgr::attach_prepare_vol_cp(vol_cp_id_ptr vol_cur_id, indx_cp_id* home_blks_id) {

    if (vol_cur_id == nullptr) {
        /* this volume is just created in the last CP. return the first_cp_id created at the time of volume creation.
         * And this volume is not going to participate in the current cp. This volume is going to participate in
         * the next cp.
         */
        assert(m_first_cp_id != nullptr);
        /* if home_blks_id->bitmap_checkpoint is set to true then it means it is created/destroy in a same cp.
         * we can not resume CP in this checkpoint. A volume can never be added in a current cp.
         */
        return m_first_cp_id;
    }

    if (vol_cur_id == m_first_cp_id) { m_first_cp_id = nullptr; }

    if (vol_cur_id->flags == cp_state::suspend_cp) {
        /* this volume is not going to participate in a current cp */
        return vol_cur_id;
    }

    if (vol_cur_id->flags == cp_state::destroy_cp) {
        assert(!m_shutdown_started);

        /* XXX: should we wait for bitmap checkpoint timer to trigger */
        home_blks_id->bitmap_checkpoint = true;

        if (home_blks_id->bitmap_checkpoint) {
            /* this is a bitmap checkpoint. move it to active. this is the last cp of this volume. */
            vol_cur_id->flags = cp_state::active_cp;
            std::unique_lock< std::mutex > lk(home_blks_id->cb_list_mtx);
            home_blks_id->cb_list.push_back(m_stop_cb);
            return nullptr;
        } else {
            return vol_cur_id;
        }
    }

    if (m_shutdown_started) {
        /* this is a last cp of this volume */
        return nullptr;
    }

    /* create new cp */
    vol_cp_id_ptr new_cp_id(new vol_cp_id());
    new_cp_id->end_active_psn = m_journal->get_contiguous_issued_seq_num(vol_cur_id->start_active_psn);
    new_cp_id->start_active_psn = vol_cur_id->end_active_psn;
    new_cp_id->btree_id = m_active_map->attach_prepare_cp(vol_cur_id->btree_id);
    new_cp_id->vol = vol_cur_id->vol;

    return new_cp_id;
}

void IndxMgr::truncate(vol_cp_id_ptr vol_id) {
    m_journal->truncate(vol_id->end_active_psn);
    m_active_map->truncate(vol_id->btree_id);
}

mapping* IndxMgr::get_active_indx() { return m_active_map; }

void IndxMgr::journal_comp_cb(logstore_seq_num_t seq_num, logdev_key ld_key, void* req) {
    assert(ld_key.is_valid());
<<<<<<< HEAD
    auto vreq = (volume_req*)req;
    journal_comp_cb_internal(vreq);
}

void IndxMgr::journal_comp_cb_internal(volume_req* vreq) {
    m_io_cb(vreq);
    int cnt = vreq->cp_id->ref_cnt.fetch_sub(1);
    if (cnt == 1) { /* send signal to the thread to do cp start */
=======
    auto vreq = boost::intrusive_ptr< volume_req >((volume_req*)req, false);
    uint64_t lba_written = vreq->indx_start_lba - vreq->lba;

    if (lba_written == vreq->nlbas) {
        m_io_cb(vreq, no_error);
    } else {
        /* partial write */
        assert(lba_written < vreq->nlbas);
        m_io_cb(vreq, homestore_error::btree_write_failed);
>>>>>>> 17925a96
    }

    /* End of critical section */
    m_cp->cp_io_exit(vreq->cp_id);
}

void IndxMgr::journal_write(volume_req* vreq) {
    auto b = vreq->create_journal_entry();
<<<<<<< HEAD
    journal->write_async(vreq->seqId, b, vreq, m_journal_comp_cb);
}

void IndxMgr::update_indx_tbl(volume_req* vreq) {
=======
    vreq->inc_ref_cnt();
    m_journal->write_async(vreq->seqId, b, vreq.get(), m_journal_comp_cb);
}

btree_status_t IndxMgr::update_indx_tbl(volume_req_ptr& vreq) {
>>>>>>> 17925a96
    std::array< uint16_t, CS_ARRAY_STACK_SIZE > carr;
    uint64_t offset = 0;

    for (uint32_t i = 0; i < vreq->iface_req->nblks; ++i) {
        carr[i] = vreq->csum_list[i];
    }

<<<<<<< HEAD
    uint32_t start_lba = vreq->lba();
=======
    uint64_t start_lba = vreq->lba;
>>>>>>> 17925a96
    int csum_indx = 0;

    /* get volume cp id */
    auto btree_id = get_btree_id(vreq->cp_id);
    for (uint32_t i = 0; i < vreq->alloc_blkid_list.size(); ++i) {

        /* TODO mapping should accept req so that it doesn't need to build value two times */
        auto blkid = vreq->alloc_blkid_list[i];
<<<<<<< HEAD
        uint32_t page_size = vreq->vol()->get_page_size();
        uint32_t nblks = blkid.data_size(page_size) / page_size;
        MappingKey key(start_lba, nblks);
        ValueEntry ve(vreq->seqId, blkid, 0, nblks, &carr[csum_indx]);
=======
        uint32_t page_size = vreq->vol_instance->get_page_size();
        uint32_t nlbas = blkid.data_size(HomeBlks::instance()->get_data_pagesz()) / page_size;
        uint32_t blk_offset = 0;

        /* we don't want to write same lba multiple times in a io. In case of partial write and write failure we will
         * call this function multiple times for the same io.
         */
        if (start_lba < vreq->indx_start_lba) {
            if ((vreq->indx_start_lba - start_lba) >= nlbas) {
                start_lba += nlbas;
                csum_indx += nlbas;
                continue;
            } else {
                start_lba = vreq->indx_start_lba;
                csum_indx += (vreq->indx_start_lba - start_lba);
                blk_offset = (vreq->indx_start_lba - start_lba) * page_size / HomeBlks::instance()->get_data_pagesz();
                nlbas -= (vreq->indx_start_lba - start_lba);
            }
        }
        MappingKey key(start_lba, nlbas);
        ValueEntry ve(vreq->seqId, blkid, blk_offset, nlbas, &carr[csum_indx]);
>>>>>>> 17925a96
        MappingValue value(ve);

        /* update active btree.indx_start_lba is updated upto the point it is written. It points to the first lba in
         * this range which is not written.
         */
        auto ret = m_active_map->put(vreq, key, value, btree_id, vreq->indx_start_lba);
        if (ret != btree_status_t::success) { return ret; }

<<<<<<< HEAD
        /* update diff btree */
        m_diff_map->put(nullptr, key, value);
        start_lba += nblks;
        csum_indx += nblks;
=======
        start_lba += nlbas;
        csum_indx += nlbas;
>>>>>>> 17925a96
    }
    return btree_status_t::success;
}

<<<<<<< HEAD
void IndxMgr::update_indx(volume_req* vreq) {
=======
void IndxMgr::update_indx(volume_req_ptr& vreq) {
    int retry_cnt = 0;
retry:
>>>>>>> 17925a96
    /* Entered into critical section. CP is not triggered in this critical section */
    vreq->cp_id = m_cp->cp_io_enter();

    /* update active btree */
    auto ret = update_indx_tbl(vreq);
    if (ret == btree_status_t::cp_id_mismatch) {
        m_cp->cp_io_exit(vreq->cp_id);
        assert(!retry_cnt);
        ++retry_cnt;
        goto retry;
    }

    /* In case of failure we will still update the journal with entries of whatever is written. */
    /* update journal. Journal writes are not expected to fail */
    journal_write(vreq);
}

btree_cp_id_ptr IndxMgr::get_btree_id(indx_cp_id* cp_id) {
    auto it = cp_id->vol_id_list.find(m_uuid);
    btree_cp_id_ptr btree_id;
    if (it == cp_id->vol_id_list.end() || it->second == nullptr) {
        /* volume is just created. So take the first id. */
        btree_id = m_first_cp_id->btree_id;
    } else {
        btree_id = it->second->btree_id;
    }
    assert(btree_id != nullptr);
    return btree_id;
}

vol_cp_id_ptr IndxMgr::get_volume_id(indx_cp_id* cp_id) {
    auto it = cp_id->vol_id_list.find(m_uuid);
    vol_cp_id_ptr btree_id;
    if (it == cp_id->vol_id_list.end() || it->second == nullptr) {
        /* volume is just created. So take the first id. */
        return (m_first_cp_id);
    } else {
        return (it->second);
    }
}

void IndxMgr::suspend_cp(vol_cp_id_ptr vol_id) { vol_id->flags = cp_state::suspend_cp; }

void IndxMgr::resume_cp(vol_cp_id_ptr vol_id) {
    assert(vol_id->flags == cp_state::suspend_cp);
    vol_id->flags = 0;
}

void IndxMgr::trigger_vol_cp() { m_cp->trigger_cp(); }

void IndxMgr::trigger_system_cp(cp_done_cb cb) {
    /* set bit map checkpoint , resume cp and trigger it */
    if (!m_cp) {
        if (cb) { cb(true); }
        return;
    }
    auto cp_id = m_cp->cp_io_enter();
    cp_id->bitmap_checkpoint = true;
    if (cb) {
        std::unique_lock< std::mutex > lk(cp_id->cb_list_mtx);
        cp_id->cb_list.push_back(([cb](bool success) {
            assert(success);
            if (cb) { cb(success); }
        }));
    }
    m_cp->trigger_cp(cp_id);
    m_cp->cp_io_exit(cp_id);
}

/* Steps involved in vol destroy. Note that blkids is available to allocate as soon as it is set in bitmap. So we
 * need to make sure that blkids of btree won't be resued until volume is not destroy and until its data blkids
 * and btree blkids are not persisted. Vol destroye is different that IO because there is no journal entry of free
 * blks as we have in regular IO.Steps:-
 * 1. Write a journal entry that this volume is destroying. On recovery if we found this entry and volume is not
 * destroy then we free the blkids of this volume before we replay further entries.
 * 2. We move the cp to suspended state.
 *       Note :- we don't want cp to be taken while we are setting suspend flag. That is why it is called in
 *       checkpoint critical section.
 * 3. We destroy btree. Btree traverses the tree
 *      a. Btree free all the volume blkids and set in a bit map
 *      b. Btree free all its blocks and set in writeback cache layer.
 * At this point volume blkids can be reused by some other volume but btree blkids won't be used until
 * checkpoint is not taken.
 * 4. Resume CP and set bitmap checkpoint to true. This also has to be done in checkpoint critical section as we
 * don't want cp to be taken while we are working on this.
 * 5. Both bitmap checkpoint and volume checkpoint happen in a same CP. It trigger volume checkpoint followed by
 * bitmap checkpoint. Volume checkpoint flush all the blkids in btree to bitmap. And bitmap checkpoint persist
 * the bitmap. checkpoint class make sure that no 2 CPs can not happen in parallel. It prevent from reusing the
 * blkids.
 * 6. Free super block after bit map is persisted. CP is finished only after super block is persisted. It will
 * prevent another cp to start. Another CP might reusing the btree blocks freed by this volume. If we allow
 * other CP to happen before this volume sb is destroy then btree won't be intact and we couldn't able to free
 * volume data blocks.
 */
void IndxMgr::destroy(indxmgr_stop_cb cb) {
    /* we can assume that there is no io going on this volume now */
    LOGINFO("destroying indx mgr");
    auto cp_id = m_cp->cp_io_enter();
    auto vol_id = get_volume_id(cp_id);
    suspend_cp(vol_id);
    /* CP won't happen on this volume */
    auto btree_id = get_btree_id(cp_id);

    destroy_journal_ent* jent = (destroy_journal_ent*)malloc(sizeof(destroy_journal_ent));
    jent->state = indx_mgr_state::DESTROYING;
    sisl::blob b((uint8_t*)jent, sizeof(destroy_journal_ent));
    m_stop_cb = cb;
    m_journal->append_async(b, b.bytes,
                            ([this, btree_id, cp_id](logstore_seq_num_t seq_num, logdev_key key, void* cookie) {
                                /* end the critical section */
                                m_cp->cp_io_exit(cp_id);
                                free(cookie);

                                /* free all blkids of btree in memory */
                                if (m_active_map->destroy(btree_id) != btree_status_t::success) {
                                    /* destroy is failed. We will destroy the volume in next boot */
                                    m_stop_cb(false);
                                }

                                /* set bit map checkpoint , resume cp and trigger it */
                                auto cur_cp_id = m_cp->cp_io_enter();
                                auto cur_vol_id = get_volume_id(cur_cp_id);
                                assert(cur_vol_id->btree_id == btree_id);

                                /* safe to participate in bitmap checkpoint */
                                assert(cur_vol_id->flags == cp_state::suspend_cp);
                                cur_vol_id->flags = cp_state::destroy_cp;

                                m_cp->trigger_cp(cur_cp_id);
                                m_cp->cp_io_exit(cur_cp_id);
                            }));
}

void IndxMgr::shutdown(indxmgr_stop_cb cb) {
    m_shutdown_started = true;
    trigger_system_cp(cb);
}

void IndxMgr::destroy_done() {
    m_active_map->destroy_done();
    assert(!m_shutdown_cmplt);
    home_log_store_mgr.remove_log_store(m_journal->get_store_id());
}

IndxCP* IndxMgr::m_cp;
bool IndxMgr::m_shutdown_cmplt = false;
bool IndxMgr::m_shutdown_started = false;<|MERGE_RESOLUTION|>--- conflicted
+++ resolved
@@ -18,14 +18,9 @@
     m_mem = malloc(size);
     /* store journal hdr */
     auto hdr = (journal_hdr*)m_mem;
-<<<<<<< HEAD
     hdr->lba = v_req->lba();
     hdr->nblks = v_req->nblks();
-=======
-    hdr->lba = v_req->lba;
-    hdr->nlba = v_req->nlbas;
     hdr->indx_start_lba = v_req->indx_start_lba;
->>>>>>> 17925a96
 
     /* store alloc blkid */
     auto blkid = (BlkId*)((uint64_t)m_mem + sizeof(journal_hdr));
@@ -136,7 +131,10 @@
 
 IndxMgr::IndxMgr(std::shared_ptr< Volume > vol, const vol_params& params, io_done_cb io_cb,
                  free_blk_callback free_blk_cb, pending_read_blk_cb read_blk_cb) :
-        m_io_cb(io_cb), m_pending_read_blk_cb(read_blk_cb), m_first_cp_id(new vol_cp_id()), m_uuid(params.uuid) {
+        m_io_cb(io_cb),
+        m_pending_read_blk_cb(read_blk_cb),
+        m_first_cp_id(new vol_cp_id()),
+        m_uuid(params.uuid) {
     static std::once_flag flag1;
     m_active_map = new mapping(params.size, params.page_size, params.vol_name, free_blk_cb, IndxMgr::trigger_vol_cp,
                                m_pending_read_blk_cb);
@@ -152,7 +150,9 @@
 
 IndxMgr::IndxMgr(std::shared_ptr< Volume > vol, indx_mgr_active_sb* sb, io_done_cb io_cb, free_blk_callback free_blk_cb,
                  pending_read_blk_cb read_blk_cb) :
-        m_io_cb(io_cb), m_pending_read_blk_cb(read_blk_cb), m_first_cp_id(new vol_cp_id()) {}
+        m_io_cb(io_cb),
+        m_pending_read_blk_cb(read_blk_cb),
+        m_first_cp_id(new vol_cp_id()) {}
 
 IndxMgr::~IndxMgr() {
     if (m_shutdown_cmplt) {
@@ -240,17 +240,7 @@
 
 void IndxMgr::journal_comp_cb(logstore_seq_num_t seq_num, logdev_key ld_key, void* req) {
     assert(ld_key.is_valid());
-<<<<<<< HEAD
     auto vreq = (volume_req*)req;
-    journal_comp_cb_internal(vreq);
-}
-
-void IndxMgr::journal_comp_cb_internal(volume_req* vreq) {
-    m_io_cb(vreq);
-    int cnt = vreq->cp_id->ref_cnt.fetch_sub(1);
-    if (cnt == 1) { /* send signal to the thread to do cp start */
-=======
-    auto vreq = boost::intrusive_ptr< volume_req >((volume_req*)req, false);
     uint64_t lba_written = vreq->indx_start_lba - vreq->lba;
 
     if (lba_written == vreq->nlbas) {
@@ -259,7 +249,6 @@
         /* partial write */
         assert(lba_written < vreq->nlbas);
         m_io_cb(vreq, homestore_error::btree_write_failed);
->>>>>>> 17925a96
     }
 
     /* End of critical section */
@@ -268,18 +257,11 @@
 
 void IndxMgr::journal_write(volume_req* vreq) {
     auto b = vreq->create_journal_entry();
-<<<<<<< HEAD
-    journal->write_async(vreq->seqId, b, vreq, m_journal_comp_cb);
-}
-
-void IndxMgr::update_indx_tbl(volume_req* vreq) {
-=======
     vreq->inc_ref_cnt();
-    m_journal->write_async(vreq->seqId, b, vreq.get(), m_journal_comp_cb);
+    m_journal->write_async(vreq->seqId, b, vreq, m_journal_comp_cb);
 }
 
 btree_status_t IndxMgr::update_indx_tbl(volume_req_ptr& vreq) {
->>>>>>> 17925a96
     std::array< uint16_t, CS_ARRAY_STACK_SIZE > carr;
     uint64_t offset = 0;
 
@@ -287,11 +269,7 @@
         carr[i] = vreq->csum_list[i];
     }
 
-<<<<<<< HEAD
-    uint32_t start_lba = vreq->lba();
-=======
-    uint64_t start_lba = vreq->lba;
->>>>>>> 17925a96
+    uint64_t start_lba = vreq->lba();
     int csum_indx = 0;
 
     /* get volume cp id */
@@ -300,13 +278,7 @@
 
         /* TODO mapping should accept req so that it doesn't need to build value two times */
         auto blkid = vreq->alloc_blkid_list[i];
-<<<<<<< HEAD
         uint32_t page_size = vreq->vol()->get_page_size();
-        uint32_t nblks = blkid.data_size(page_size) / page_size;
-        MappingKey key(start_lba, nblks);
-        ValueEntry ve(vreq->seqId, blkid, 0, nblks, &carr[csum_indx]);
-=======
-        uint32_t page_size = vreq->vol_instance->get_page_size();
         uint32_t nlbas = blkid.data_size(HomeBlks::instance()->get_data_pagesz()) / page_size;
         uint32_t blk_offset = 0;
 
@@ -327,7 +299,6 @@
         }
         MappingKey key(start_lba, nlbas);
         ValueEntry ve(vreq->seqId, blkid, blk_offset, nlbas, &carr[csum_indx]);
->>>>>>> 17925a96
         MappingValue value(ve);
 
         /* update active btree.indx_start_lba is updated upto the point it is written. It points to the first lba in
@@ -336,26 +307,15 @@
         auto ret = m_active_map->put(vreq, key, value, btree_id, vreq->indx_start_lba);
         if (ret != btree_status_t::success) { return ret; }
 
-<<<<<<< HEAD
-        /* update diff btree */
-        m_diff_map->put(nullptr, key, value);
-        start_lba += nblks;
-        csum_indx += nblks;
-=======
         start_lba += nlbas;
         csum_indx += nlbas;
->>>>>>> 17925a96
     }
     return btree_status_t::success;
 }
 
-<<<<<<< HEAD
 void IndxMgr::update_indx(volume_req* vreq) {
-=======
-void IndxMgr::update_indx(volume_req_ptr& vreq) {
     int retry_cnt = 0;
 retry:
->>>>>>> 17925a96
     /* Entered into critical section. CP is not triggered in this critical section */
     vreq->cp_id = m_cp->cp_io_enter();
 
