--- conflicted
+++ resolved
@@ -89,13 +89,8 @@
 
 IndxCP::~IndxCP() {}
 
-<<<<<<< HEAD
-void IndxCP::cp_start(homeblks_cp_id* id) {
-    iomanager.run_in_specific_thread(IndxMgr::get_thread_id(), [this, id]() {
-=======
 void IndxCP::cp_start(indx_cp_id* id) {
     iomanager.run_on(IndxMgr::get_thread_id(), [this, id](io_thread_addr_t addr) {
->>>>>>> f882b92b
         ++id->ref_cnt;
         for (auto it = id->vol_id_list.begin(); it != id->vol_id_list.end(); ++it) {
             if (it->second != nullptr && (it->second->state() == cp_state::active_cp)) {
