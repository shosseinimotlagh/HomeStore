--- conflicted
+++ resolved
@@ -7,6 +7,7 @@
 #include <cstdint>
 #include <cstring>
 #include <fstream>
+#include <functional>
 #include <iostream>
 #include <memory>
 #include <mutex>
@@ -35,14 +36,9 @@
 #include <gtest/gtest.h>
 
 #include "api/vol_interface.hpp"
+#include "engine/common/homestore_header.hpp"
 #include "engine/homeds/bitmap/bitset.hpp"
 #include "engine/homestore_base.hpp"
-<<<<<<< HEAD
-=======
-#include <isa-l/crc.h>
-#include <functional>
-#include "engine/common/homestore_header.hpp"
->>>>>>> c638666f
 
 using namespace homestore;
 using namespace flip;
@@ -270,53 +266,27 @@
     int fd;
     uint8_t* buffer{nullptr};
     uint8_t* validate_buffer{nullptr};
-<<<<<<< HEAD
     uint8_t* checksum_buffer{nullptr};
-    bool is_read;
-    uint64_t vol_index;
-=======
     Op_type op_type;
->>>>>>> c638666f
     uint64_t cur_vol;
     std::shared_ptr< vol_info_t > vol_info;
     bool done = false;
 
-<<<<<<< HEAD
-    io_req_t(const std::shared_ptr< vol_info_t >& vinfo, const bool write, uint8_t* const buf, const uint64_t lba,
-             const uint32_t nlbas, const bool cache, const bool is_csum) :
-            vol_interface_req(buf, lba, nlbas, false, cache), vol_index{vol_index}, vol_info(vinfo) {
-=======
-    io_req_t(const std::shared_ptr< vol_info_t >& vinfo, const Op_type op, uint8_t* const buf,
-    		 const uint64_t lba, const uint32_t nlbas, const bool cache, bool is_csum) :
-            vol_interface_req(buf, lba, nlbas, false, cache),
-            op_type(op),
-            vol_info(vinfo) {
->>>>>>> c638666f
+    io_req_t(const std::shared_ptr< vol_info_t >& vinfo, const Op_type op, uint8_t* const buf, const uint64_t lba,
+             const uint32_t nlbas, const bool cache, bool is_csum) :
+            vol_interface_req{buf, lba, nlbas, false, cache}, op_type{op}, vol_info{vinfo} {
 
         const auto page_size{VolInterface::get_instance()->get_page_size(vinfo->vol)};
         size = nlbas * page_size;
         offset = lba * page_size;
         fd = vinfo->fd;
-<<<<<<< HEAD
-        is_read = !write;
-=======
         cur_vol = vinfo->vol_idx;
->>>>>>> c638666f
         buffer = buf;
 
         validate_buffer = iomanager.iobuf_alloc(512, size);
         assert(validate_buffer != nullptr);
-<<<<<<< HEAD
-=======
-            
-        if (op == Op_type::WRITE)
-        {
-            // make copy of buffer so validation works properly
-            if (is_csum) { populate_csum_buf(validate_buffer, buffer, size, vinfo.get()); }
-            else { ::memcpy(static_cast<void*>(validate_buffer), static_cast<const void*>(buffer), size); }
->>>>>>> c638666f
-
-        if (write) {
+
+        if (op == Op_type::WRITE) {
             if (is_csum) {
                 checksum_buffer = iomanager.iobuf_alloc(512, nlbas * sizeof(uint16_t));
                 assert(checksum_buffer != nullptr);
@@ -328,17 +298,12 @@
         }
     }
 
-<<<<<<< HEAD
-    virtual ~io_req_t() override {
-        if (checksum_buffer) { iomanager.iobuf_free(checksum_buffer); }
-=======
     bool is_read() const { return op_type == Op_type::READ; }
     bool is_write() const { return op_type == Op_type::WRITE; }
     bool is_unmap() const { return op_type == Op_type::UNMAP; }
 
-    virtual ~io_req_t() override
-    {
->>>>>>> c638666f
+    virtual ~io_req_t() override {
+        if (checksum_buffer) { iomanager.iobuf_free(checksum_buffer); }
         iomanager.iobuf_free(validate_buffer);
         if (!cache) {
             // buffer not owned by homestore
@@ -633,7 +598,7 @@
         const uint64_t init_buf_size{tcfg.max_io_size};
 
         init_buf = iomanager.iobuf_alloc(512, init_buf_size);
-        bzero(init_buf, init_buf_size);
+        ::memset(static_cast< void* >(init_buf), 0, init_buf_size);
         assert(!tcfg.expected_init_fail);
         if (tcfg.init) {
             if (tcfg.precreate_volume) {
@@ -850,7 +815,7 @@
         while ((cnt++ < 1) && (m_outstanding_ios < tcfg.max_outstanding_ios)) {
             write_io();
             if (tcfg.read_enable) { read_io(); }
-            if ((++num_rw_without_unmap >= tcfg.unmap_frequency) && (tcfg.unmap_enable)) { 
+            if ((++num_rw_without_unmap >= tcfg.unmap_frequency) && (tcfg.unmap_enable)) {
                 unmap_io();
                 num_rw_without_unmap = 0;
             }
@@ -908,11 +873,11 @@
     load_type_t m_load_type;
     std::atomic< uint64_t > m_cur_vol{0};
     std::atomic< uint64_t > m_outstanding_ios{0};
-
-protected:
+    typedef std::function< bool(const uint32_t, const uint64_t, const uint32_t) > IoFuncType;
+
     bool write_io() {
         bool ret = false;
-        std::function<bool(uint32_t, uint64_t, uint64_t)> write_function = bind_this(IOTestJob::write_vol, 3);
+        const IoFuncType write_function{bind_this(IOTestJob::write_vol, 3)};
         switch (m_load_type) {
         case load_type_t::random:
             ret = run_io(load_type_t::random, write_function);
@@ -928,7 +893,7 @@
     }
 
     bool read_io() {
-        std::function<bool(uint32_t, uint64_t, uint64_t)> read_function = bind_this(IOTestJob::read_vol, 3);
+        const IoFuncType read_function{bind_this(IOTestJob::read_vol, 3)};
         bool ret = false;
         switch (m_load_type) {
         case load_type_t::random:
@@ -944,40 +909,8 @@
         return ret;
     }
 
-<<<<<<< HEAD
-    bool same_write() { return write_vol(0, 1, 100); }
-
-    bool seq_write() {
-        /* XXX: does it really matter if it is atomic or not */
-        const uint64_t cur{++m_cur_vol % tcfg.max_vols};
-        uint64_t lba;
-        uint64_t nlbas;
-    start:
-        /* we won't be writing more then 128 blocks in one io */
-        auto vinfo = m_voltest->vol_info[cur];
-        auto vol = vinfo->vol;
-        if (vol == nullptr) { return false; }
-        if (vinfo->num_io.fetch_add(1, std::memory_order_acquire) == 1000) {
-            nlbas = 200;
-            lba = (vinfo->start_large_lba.fetch_add(nlbas, std::memory_order_acquire)) % (vinfo->max_vol_blks - nlbas);
-        } else {
-            nlbas = 2;
-            lba = (vinfo->start_lba.fetch_add(nlbas, std::memory_order_acquire)) % (vinfo->max_vol_blks - nlbas);
-        }
-        if (nlbas == 0) { nlbas = 1; }
-
-        if (m_load_type != load_type_t::sequential) {
-            /* can not support concurrent overlapping writes if whole data need to be verified */
-            std::unique_lock< std::mutex > lk(vinfo->vol_mutex);
-            /* check if someone is already doing writes/reads */
-            if (nlbas && vinfo->m_vol_bm->is_bits_reset(lba, nlbas)) {
-                vinfo->m_vol_bm->set_bits(lba, nlbas);
-            } else {
-                goto start;
-            }
-=======
     bool unmap_io() {
-        std::function<bool(uint32_t, uint64_t, uint64_t)> unmap_function = bind_this(IOTestJob::unmap_vol, 3);
+        const IoFuncType unmap_function{bind_this(IOTestJob::unmap_vol, 3)};
         bool ret = false;
         switch (m_load_type) {
         case load_type_t::random:
@@ -989,95 +922,68 @@
         case load_type_t::sequential:
             assert(0);
             break;
->>>>>>> c638666f
         }
         return ret;
     }
 
-<<<<<<< HEAD
-    bool same_read() { return read_vol(0, 5, 100); }
-
-    bool random_write() {
+    bool run_io(load_type_t load_type, const IoFuncType& io_function) {
         static thread_local random_device rd{};
         static thread_local default_random_engine engine{rd()};
 
-        const uint64_t cur{++m_cur_vol % tcfg.max_vols};
-        const auto vinfo{m_voltest->vol_info[cur]};
-        const auto vol{vinfo->vol};
-        if (vol == nullptr) { return false; }
-        const uint32_t max_blks{
-            static_cast< uint32_t >(tcfg.max_io_size / VolInterface::get_instance()->get_page_size(vol))};
-        // lba: [0, max_vol_blks - max_blks)
-        std::uniform_int_distribution< uint64_t > lba_random{0, vinfo->max_vol_blks - max_blks - 1};
-        // nlbas: [1, max_blks]
-        std::uniform_int_distribution< uint32_t > nlbas_random{1, max_blks};
-
-        // we won't be writing more then 128 blocks in one io
-        for (;;) {
-            const uint64_t lba{lba_random(engine)};
-            const uint32_t nlbas{nlbas_random(engine)};
-
-            if (m_load_type != load_type_t::sequential) {
-                // can not support concurrent overlapping writes if whole data need to be verified
-                std::unique_lock< std::mutex > lk(vinfo->vol_mutex);
-                // check if someone is already doing writes/reads
-                if (nlbas && vinfo->m_vol_bm->is_bits_reset(lba, nlbas)) {
-                    vinfo->m_vol_bm->set_bits(lba, nlbas);
-                    lk.unlock();
-                    return write_vol(cur, lba, nlbas);
-                }
-            }
-        }
-=======
-    bool run_io(load_type_t load_type, const std::function<bool(uint32_t, uint64_t, uint64_t)>& io_function) {
-        uint64_t lba;
-        uint64_t nlbas;
-        int cur;
+        uint64_t lba{};
+        uint32_t nlbas{};
+        uint64_t cur{};
         if (load_type == load_type_t::same) {
             cur = 0;
             lba = 1;
             nlbas = 100;
         } else {
-            /* XXX: does it really matter if it is atomic or not */
             cur = ++m_cur_vol % tcfg.max_vols;
-        start:
-            /* we won't be writing more then 128 blocks in one io */
-            auto vinfo = m_voltest->vol_info[cur];
-            auto vol = vinfo->vol;
+            // we won't be writing more then 128 blocks in one io
+            const auto vinfo{m_voltest->vol_info[cur]};
+            const auto vol{vinfo->vol};
             if (vol == nullptr) { return false; }
 
             if (load_type == load_type_t::sequential) {
                 if (vinfo->num_io.fetch_add(1, std::memory_order_acquire) == 1000) {
                     nlbas = 200;
-                    lba = (vinfo->start_large_lba.fetch_add(nlbas, std::memory_order_acquire)) % (vinfo->max_vol_blks - nlbas);
+                    lba = (vinfo->start_large_lba.fetch_add(nlbas, std::memory_order_acquire)) %
+                        (vinfo->max_vol_blks - nlbas);
                 } else {
                     nlbas = 2;
-                    lba = (vinfo->start_lba.fetch_add(nlbas, std::memory_order_acquire)) % (vinfo->max_vol_blks - nlbas);
+                    lba =
+                        (vinfo->start_lba.fetch_add(nlbas, std::memory_order_acquire)) % (vinfo->max_vol_blks - nlbas);
                 }
                 if (nlbas == 0) { nlbas = 1; }
             } else {
-                uint64_t max_blks = tcfg.max_io_size / VolInterface::get_instance()->get_page_size(vol);
+                const uint32_t max_blks{
+                    static_cast< uint32_t >(tcfg.max_io_size / VolInterface::get_instance()->get_page_size(vol))};
                 // lba: [0, max_vol_blks - max_blks)
-                lba = rand() % (vinfo->max_vol_blks - max_blks);
+                std::uniform_int_distribution< uint64_t > lba_random{0, vinfo->max_vol_blks - max_blks - 1};
                 // nlbas: [1, max_blks]
-                nlbas = rand() % (max_blks + 1);
-                if (nlbas == 0) { nlbas = 1; }
-
-                /* can not support concurrent overlapping writes if whole data need to be verified */
-                std::unique_lock< std::mutex > lk(vinfo->vol_mutex);
-                /* check if someone is already doing writes/reads */
-                if (nlbas && vinfo->m_vol_bm->is_bits_reset(lba, nlbas)) {
-                    vinfo->m_vol_bm->set_bits(lba, nlbas);
-                } else {
-                    goto start;
+                std::uniform_int_distribution< uint32_t > nlbas_random{1, max_blks};
+
+                // we won't be writing more then 128 blocks in one io
+                for (;;) {
+                    lba = lba_random(engine);
+                    nlbas = nlbas_random(engine);
+
+                    if (m_load_type != load_type_t::sequential) {
+                        // can not support concurrent overlapping writes if whole data need to be verified
+                        std::unique_lock< std::mutex > lk(vinfo->vol_mutex);
+                        // check if someone is already doing writes/reads
+                        if (nlbas && vinfo->m_vol_bm->is_bits_reset(lba, nlbas)) {
+                            vinfo->m_vol_bm->set_bits(lba, nlbas);
+                            break;
+                        }
+                    }
                 }
             }
         }
         return io_function(cur, lba, nlbas);
->>>>>>> c638666f
-    }
-
-    bool write_vol(const uint32_t cur, const uint64_t lba, const uint64_t nlbas) {
+    }
+
+    bool write_vol(const uint32_t cur, const uint64_t lba, const uint32_t nlbas) {
         const auto vinfo{m_voltest->vol_info[cur]};
         const auto vol{vinfo->vol};
         if (vol == nullptr) { return false; }
@@ -1087,18 +993,11 @@
         assert(wbuf != nullptr);
 
         populate_buf(wbuf, size, lba, vinfo.get());
-<<<<<<< HEAD
 
         const auto vreq{boost::intrusive_ptr< io_req_t >(
-            new io_req_t(vinfo, true, wbuf, lba, nlbas, tcfg.write_cache, tcfg.verify_csum()))};
+            new io_req_t(vinfo, Op_type::WRITE, wbuf, lba, nlbas, tcfg.write_cache, tcfg.verify_csum()))};
 
         vreq->cookie = static_cast< void* >(this);
-=======
-        
-        auto vreq = boost::intrusive_ptr< io_req_t >(new io_req_t(vinfo, Op_type::WRITE, wbuf, lba, nlbas, tcfg.write_cache, tcfg.verify_csum()));
-        
-        vreq->cookie = (void*)this;
->>>>>>> c638666f
 
         ++m_voltest->output.write_cnt;
         ++m_outstanding_ios;
@@ -1127,48 +1026,9 @@
         }
     }
 
-<<<<<<< HEAD
-    bool random_read() {
-        static thread_local random_device rd{};
-        static thread_local default_random_engine engine{rd()};
-
-        const uint64_t cur{++m_cur_vol % tcfg.max_vols};
+    bool read_vol(const uint32_t cur, const uint64_t lba, const uint32_t nlbas) {
         const auto vinfo{m_voltest->vol_info[cur]};
         const auto vol{vinfo->vol};
-        if (vol == nullptr) { return false; }
-        const uint32_t max_blks{
-            static_cast< uint32_t >(tcfg.max_io_size / VolInterface::get_instance()->get_page_size(vol))};
-        // lba: [0, max_vol_blks - max_blks)
-        std::uniform_int_distribution< uint64_t > lba_random{0, vinfo->max_vol_blks - max_blks - 1};
-        // nlbas: [1, max_blks]
-        std::uniform_int_distribution< uint32_t > nlbas_random{1, max_blks};
-
-        // we won't be writing more then 128 blocks in one io
-        for (;;) {
-            const uint64_t lba{lba_random(engine)};
-            const uint32_t nlbas{nlbas_random(engine)};
-
-            if (m_load_type != load_type_t::sequential) {
-                // can not support concurrent overlapping writes if whole data need to be verified
-                std::unique_lock< std::mutex > lk(vinfo->vol_mutex);
-                // check if someone is already doing writes/reads
-                if (nlbas && vinfo->m_vol_bm->is_bits_reset(lba, nlbas)) {
-                    vinfo->m_vol_bm->set_bits(lba, nlbas);
-                    lk.unlock();
-                    return read_vol(cur, lba, nlbas);
-                }
-            }
-        }
-    }
-
-    bool read_vol(const uint32_t cur, const uint64_t lba, const uint64_t nlbas) {
-        const auto vinfo{m_voltest->vol_info[cur]};
-        const auto vol{vinfo->vol};
-=======
-    bool read_vol(uint32_t cur, uint64_t lba, uint64_t nlbas) {
-        auto vinfo = m_voltest->vol_info[cur];
-        auto vol = vinfo->vol;
->>>>>>> c638666f
         if (vol == nullptr) { return false; }
 
         uint8_t* rbuf{nullptr};
@@ -1178,13 +1038,10 @@
             rbuf = iomanager.iobuf_alloc(512, size);
         }
 
-<<<<<<< HEAD
         const auto vreq{boost::intrusive_ptr< io_req_t >(
-            new io_req_t(vinfo, false, rbuf, lba, nlbas, tcfg.read_cache, tcfg.verify_csum()))};
-=======
-        auto vreq = boost::intrusive_ptr< io_req_t >(new io_req_t(vinfo, Op_type::READ, rbuf, lba, nlbas, tcfg.read_cache, tcfg.verify_csum()));
->>>>>>> c638666f
-        vreq->cookie = (void*)this;
+            new io_req_t(vinfo, Op_type::READ, rbuf, lba, nlbas, tcfg.read_cache, tcfg.verify_csum()))};
+
+        vreq->cookie = static_cast< void* >(this);
 
         ++m_voltest->output.read_cnt;
         ++m_outstanding_ios;
@@ -1195,32 +1052,29 @@
         return true;
     }
 
-<<<<<<< HEAD
-    bool verify(const boost::intrusive_ptr< io_req_t >& req, const bool can_panic = true) {
-=======
-    bool unmap_vol(uint32_t cur, uint64_t lba, uint64_t nlbas) {
-        auto vinfo = m_voltest->vol_info[cur];
-        auto vol = vinfo->vol;
+    bool unmap_vol(const uint32_t cur, const uint64_t lba, const uint32_t nlbas) {
+        const auto vinfo{m_voltest->vol_info[cur]};
+        const auto vol{vinfo->vol};
         if (vol == nullptr) { return false; }
 
         const uint64_t size{nlbas * VolInterface::get_instance()->get_page_size(vol)};
         uint8_t* const wbuf{iomanager.iobuf_alloc(512, size)};
 
-        auto vreq = boost::intrusive_ptr< io_req_t >(new io_req_t(vinfo, Op_type::UNMAP, wbuf, lba, nlbas, tcfg.write_cache, tcfg.verify_csum()));
-        
-        vreq->cookie = (void*)this;
+        const auto vreq{boost::intrusive_ptr< io_req_t >(
+            new io_req_t(vinfo, Op_type::UNMAP, wbuf, lba, nlbas, tcfg.write_cache, tcfg.verify_csum()))};
+
+        vreq->cookie = static_cast< void* >(this);
 
         ++m_voltest->output.unmap_cnt;
         ++m_outstanding_ios;
-        auto ret_io = VolInterface::get_instance()->unmap(vol, vreq);
+        const auto ret_io{VolInterface::get_instance()->unmap(vol, vreq)};
         LOGDEBUG("Unmapped lba: {}, nlbas: {} outstanding_ios={}, cache={}", lba, nlbas, m_outstanding_ios.load(),
-                 (tcfg.write_cache != 0 ? true : false) );
+                 (tcfg.write_cache != 0 ? true : false));
         if (ret_io != no_error) { return false; }
         return true;
     }
 
-    bool verify(const boost::intrusive_ptr< io_req_t >& req, bool can_panic = true) {
->>>>>>> c638666f
+    bool verify(const boost::intrusive_ptr< io_req_t >& req, const bool can_panic = true) const {
         auto& vol_req = (vol_interface_req_ptr&)req;
 
         uint64_t tot_size_read{0};
@@ -1237,13 +1091,15 @@
                     bool j{false};
                     if (tcfg.verify_csum()) {
                         const uint16_t csum1{
-                            req->is_read ? crc16_t10dif(init_crc_16, validate_buffer, size_read)
-                                         : *(reinterpret_cast< const uint16_t* >(req->checksum_buffer) + csums_read)};
+                            req->op_type == Op_type::READ
+                                ? crc16_t10dif(init_crc_16, validate_buffer, size_read)
+                                : *(reinterpret_cast< const uint16_t* >(req->checksum_buffer) + csums_read)};
                         const uint16_t csum2{crc16_t10dif(init_crc_16, b.bytes, size_read)};
                         j = (csum1 != csum2);
                         if (j) {
                             LOGINFO("checksum mismatch operation {} volume {} lba {} csum1 {} csum2 {}",
-                                    (req->is_read ? "read" : "write"), req->cur_vol, req->lba, csum1, csum2);
+                                    (req->op_type == Op_type::READ ? "read" : "write"), req->cur_vol, req->lba, csum1,
+                                    csum2);
                         } else {
                             ++m_voltest->output.csum_match_cnt;
                         }
@@ -1304,13 +1160,15 @@
                 bool j{false};
                 if (tcfg.verify_csum()) {
                     const uint16_t csum1{
-                        req->is_read ? crc16_t10dif(init_crc_16, validate_buffer, size_read)
-                                     : *(reinterpret_cast< const uint16_t* >(req->checksum_buffer) + csums_read)};
+                        req->op_type == Op_type::READ
+                            ? crc16_t10dif(init_crc_16, validate_buffer, size_read)
+                            : *(reinterpret_cast< const uint16_t* >(req->checksum_buffer) + csums_read)};
                     const uint16_t csum2{crc16_t10dif(init_crc_16, buffer, size_read)};
                     j = (csum1 != csum2);
                     if (j) {
                         LOGINFO("checksum mismatch operation {} volume {} lba {} csum1 {} csum2 {}",
-                                (req->is_read ? "read" : "write"), req->cur_vol, req->lba, csum1, csum2);
+                                (req->op_type == Op_type::READ ? "read" : "write"), req->cur_vol, req->lba, csum1,
+                                csum2);
                     } else {
                         ++m_voltest->output.csum_match_cnt;
                     }
@@ -1686,7 +1544,8 @@
     (num_threads, "", "num_threads", "num_threads - default 2 for spdk and 8 for non-spdk",
      ::cxxopts::value< uint32_t >()->default_value("8"), "number"),
     (read_enable, "", "read_enable", "read enable 0 or 1", ::cxxopts::value< uint32_t >()->default_value("1"), "flag"),
-    (unmap_enable, "", "unmap_enable", "unmap enable 0 or 1", ::cxxopts::value< uint32_t >()->default_value("0"), "flag"),
+    (unmap_enable, "", "unmap_enable", "unmap enable 0 or 1", ::cxxopts::value< uint32_t >()->default_value("0"),
+     "flag"),
     (max_disk_capacity, "", "max_disk_capacity", "max disk capacity",
      ::cxxopts::value< uint64_t >()->default_value("7"), "GB"),
     (max_volume, "", "max_volume", "max volume", ::cxxopts::value< uint64_t >()->default_value("50"), "number"),
