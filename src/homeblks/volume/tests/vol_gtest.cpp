﻿/*!
    @file   vol_gtest.cpp
    Volume Google Tests
 */
#include <array>
#include <atomic>
#include <chrono>
#include <csignal>
#include <cstdint>
#include <cstring>
#include <filesystem>
#include <fstream>
#include <functional>
#include <iostream>
#include <memory>
#include <mutex>
#include <random>
#include <string>
#include <thread>
#include <random>

#ifdef __linux__
#include <fcntl.h>
#include <isa-l/crc.h>
#include <sys/epoll.h>
#include <sys/eventfd.h>
#include <sys/timeb.h>
#include <unistd.h>
#endif

#include <boost/uuid/uuid_generators.hpp>
#include <boost/uuid/uuid_io.hpp>
#include <sisl/fds/atomic_status_counter.hpp>
#include <sisl/fds/bitset.hpp>
#include <sisl/fds/buffer.hpp>
#include <iomgr/aio_drive_interface.hpp>
#include <iomgr/iomgr.hpp>
#include <iomgr/spdk_drive_interface.hpp>
#include <sds_logging/logging.h>
#include <sds_options/options.h>
#include <sisl/utility/thread_buffer.hpp>

#include <gtest/gtest.h>

#include "api/meta_interface.hpp"
#include "api/vol_interface.hpp"
#include "engine/common/homestore_flip.hpp"
#include "engine/common/homestore_header.hpp"
#include "engine/common/mod_test_iface.hpp"
#include "engine/blkstore/blkbuffer.hpp"
#include "engine/homestore_base.hpp"
#include "test_common/homestore_test_common.hpp"

using namespace homestore;
#ifdef _PRERELEASE
using namespace flip;
#endif

RCU_REGISTER_INIT

/************************** GLOBAL VARIABLES ***********************/

static constexpr uint32_t MAX_DEVICES{2};
static constexpr uint64_t HOMEBLKS_SB_FLAGS_SHUTDOWN{0x01};
static const std::string VOL_PREFIX{"test_files/vol"};

namespace homestore {
extern bool vol_test_run;
}
constexpr uint64_t Ki{1024};
constexpr uint64_t Mi{Ki * Ki};
constexpr uint64_t Gi{Ki * Mi};

using log_level = spdlog::level::level_enum;
SDS_LOGGING_INIT(HOMESTORE_LOG_MODS)

enum class load_type_t : uint8_t { random = 0, same = 1, sequential = 2 };

enum class verify_type_t : uint8_t {
    csum = 0,
    data = 1,
    header = 2,
    null = 3,
};

struct file_hdr {
    bool is_deleted;
    boost::uuids::uuid uuid;
};
#define RESERVE_FILE_BYTE sizeof(struct file_hdr)

struct TestCfg {
    TestCfg() = default;
    TestCfg(const TestCfg&) = delete;
    TestCfg(TestCfg&&) noexcept = delete;
    TestCfg& operator=(const TestCfg&) = default;
    TestCfg& operator=(TestCfg&&) noexcept = delete;

    std::array< std::string, 4 > default_names{"test_files/vol_file1", "test_files/vol_file2", "test_files/vol_file3",
                                               "test_files/vol_file4"};
    std::vector< std::string > dev_names;
    std::vector< std::string > mod_list;
    uint64_t max_vols{50};
    uint64_t max_num_writes{100000};
    uint64_t run_time{60};
    uint64_t num_threads{8};
    uint64_t unmap_frequency{100};

    uint64_t max_io_size{1 * Mi};
    uint64_t max_outstanding_ios{32};
    uint64_t max_disk_capacity{10 * Gi};

    uint32_t atomic_phys_page_size{512};
    uint32_t vol_page_size{4096};
    uint32_t phy_page_size{4096};
    uint32_t mem_btree_page_size{4096};

    bool can_delete_volume{false};
    bool read_enable{true};
    bool unmap_enable{false};
    bool enable_crash_handler{true};
    bool read_verify{false};
    bool remove_file{true};
    bool verify_only{false};
    bool pre_init_verify{true};
    bool is_abort{false};
    bool vol_create_del{false};
    bool overlapping_allowed{false};
    bool expect_vol_offline{false};

    verify_type_t verify_type{verify_type_t::csum};
    load_type_t load_type{load_type_t::random};
    uint32_t nblks{100};
    uint32_t flip_set{0};                 // TODO: change this to enum
    io_flag io_flags{io_flag::DIRECT_IO}; // 2: READ_ONLY 1: DIRECT_IO, 0: BUFFERED_IO;

    homestore::vol_state expected_vol_state{homestore::vol_state::ONLINE}; // TODO: Move to separate job config section
    bool init{true};
    bool expected_init_fail{false};
    bool precreate_volume{true};
    bool expect_io_error{false};
    uint32_t p_volume_size{60};
    bool is_spdk{false};
    bool read_cache{false};
    bool write_cache{false};
    bool read_iovec{false};
    bool write_iovec{false};
    bool batch_completion{false};
    bool create_del_with_io{false};
    bool delete_with_io;
    uint32_t emulate_hdd_cnt{0};
    uint32_t create_del_ops_cnt;
    uint32_t create_del_ops_interval;
    uint32_t p_vol_files_space;
    std::string flip_name;

<<<<<<< HEAD
    bool verify_csum() const { return verify_type == verify_type_t::csum; }
    bool verify_data() const { return verify_type == verify_type_t::data; }
    bool verify_hdr() const { return verify_type == verify_type_t::header; }
    bool verify_type_set() const { return verify_type != verify_type_t::null; }
=======
    bool verify_csum() { return verify_type == verify_type_t::csum; }
    bool verify_data() { return verify_type == verify_type_t::data; }
    bool verify_hdr() { return verify_type == verify_type_t::header; }
    bool verify_type_set() { return verify_type != verify_type_t::null; }
    bool create_vol_file() { return verify_type_set() && !verify_hdr(); }
>>>>>>> 13042f38
};

struct TestOutput {
    TestOutput() = default;
    TestOutput(const TestOutput&) = delete;
    TestOutput(TestOutput&&) noexcept = delete;
    TestOutput& operator=(const TestOutput&) = delete;
    TestOutput& operator=(TestOutput&&) noexcept = delete;

    std::atomic< uint64_t > data_match_cnt{0};
    std::atomic< uint64_t > csum_match_cnt{0};
    std::atomic< uint64_t > hdr_only_match_cnt{0};

    std::atomic< uint64_t > write_cnt{0};
    std::atomic< uint64_t > read_cnt{0};
    std::atomic< uint64_t > unmap_cnt{0};
    std::atomic< uint64_t > read_err_cnt{0};
    std::atomic< uint64_t > vol_create_cnt{0};
    std::atomic< uint64_t > vol_del_cnt{0};
    std::atomic< uint64_t > vol_mounted_cnt{0};
    std::atomic< uint64_t > vol_indx{0};

    void print(const char* const work_type, const bool metrics_dump = false) const {
        uint64_t v;
        fmt::memory_buffer buf{};
        if ((v = write_cnt.load())) {
            fmt::vformat_to(fmt::appender{buf}, fmt::string_view{"write_cnt={} "}, fmt::make_format_args(v));
        }
        if ((v = read_cnt.load())) {
            fmt::vformat_to(fmt::appender{buf}, fmt::string_view{"read_cnt={} "}, fmt::make_format_args(v));
        }
        if ((v = unmap_cnt.load())) {
            fmt::vformat_to(fmt::appender{buf}, fmt::string_view{"unmap_cnt={} "}, fmt::make_format_args(v));
        }
        if ((v = read_err_cnt.load())) {
            fmt::vformat_to(fmt::appender{buf}, fmt::string_view{"read_err_cnt={} "}, fmt::make_format_args(v));
        }
        if ((v = data_match_cnt.load())) {
            fmt::vformat_to(fmt::appender{buf}, fmt::string_view{"data_match_cnt={} "}, fmt::make_format_args(v));
        }
        if ((v = csum_match_cnt.load())) {
            fmt::vformat_to(fmt::appender{buf}, fmt::string_view{"csum_match_cnt={} "}, fmt::make_format_args(v));
        }
        if ((v = hdr_only_match_cnt.load())) {
            fmt::vformat_to(fmt::appender{buf}, fmt::string_view{"hdr_only_match_cnt={} "}, fmt::make_format_args(v));
        }
        if ((v = vol_create_cnt.load())) {
            fmt::vformat_to(fmt::appender{buf}, fmt::string_view{"vol_create_cnt={} "}, fmt::make_format_args(v));
        }
        if ((v = vol_del_cnt.load())) {
            fmt::vformat_to(fmt::appender{buf}, fmt::string_view{"vol_del_cnt={} "}, fmt::make_format_args(v));
        }
        if ((v = vol_mounted_cnt.load())) {
            fmt::vformat_to(fmt::appender{buf}, fmt::string_view{"vol_mounted_cnt={} "}, fmt::make_format_args(v));
        }
        if ((v = vol_indx.load())) {
            fmt::vformat_to(fmt::appender{buf}, fmt::string_view{"vol_indx={} "}, fmt::make_format_args(v));
        }

        LOGINFO("{} Output: [{}]", work_type, buf.data());
        if (metrics_dump) LOGINFO("Metrics: {}", sisl::MetricsFarm::getInstance().get_result_in_json().dump(2));
    }
};

class VolTest;
struct io_req_t;
enum class wait_type : uint8_t { no_wait = 0, for_execution = 1, for_completion = 2 };

class TestJob {
    static thread_local bool is_this_thread_running_io;

public:
    enum class job_status_t { not_started = 0, running = 1, stopped = 2, completed = 3 };

    TestJob(VolTest* test) : m_voltest(test), m_start_time(Clock::now()) {
        m_timer_hdl = iomanager.schedule_global_timer(5 * 1000ul * 1000ul * 1000ul, true, nullptr,
                                                      iomgr::thread_regex::all_worker,
                                                      [this](void* cookie) { try_run_one_iteration(); });
    }

    TestJob(VolTest* test, uint32_t interval_ops_sec, bool run_in_worker_thread) :
            m_voltest(test), m_start_time(Clock::now()), m_interval_ops_sec(interval_ops_sec) {
        m_timer_hdl = iomanager.schedule_global_timer(interval_ops_sec * 1000ul * 1000ul * 1000ul, true, nullptr,
                                                      run_in_worker_thread ? iomgr::thread_regex::all_worker
                                                                           : iomgr::thread_regex::all_user,
                                                      [this](void* cookie) { try_run_one_iteration(); });
    }

    virtual ~TestJob() = default;
    TestJob(const TestJob&) = delete;
    TestJob(TestJob&&) noexcept = delete;
    TestJob& operator=(const TestJob&) = delete;
    TestJob& operator=(TestJob&&) noexcept = delete;

    virtual void run_one_iteration() = 0;
    virtual void on_one_iteration_completed(const boost::intrusive_ptr< io_req_t >& req) = 0;
    virtual bool time_to_stop() const = 0;
    virtual bool is_job_done() const = 0;
    virtual bool is_async_job() const = 0;
    virtual std::string job_name() const = 0;

    virtual void start_in_this_thread() {
        m_status_threads_executing.xchng_status(job_status_t::not_started, job_status_t::running);
        if (m_status_threads_executing.get_status() != job_status_t::running) { return; }
        for (uint32_t i{0}; i < mod_tests.size(); ++i) {
            mod_tests[i]->run_start();
        }
        try_run_one_iteration();
        if (time_to_stop()) { notify_completions(); }
    }

    virtual void try_run_one_iteration() {
        if (get_elapsed_time_sec(m_start_time) < m_interval_ops_sec) { return; }
        if (!time_to_stop() && !is_this_thread_running_io &&
            m_status_threads_executing.increment_if_status(job_status_t::running)) {
            is_this_thread_running_io = true;
            for (uint32_t i{0}; i < mod_tests.size(); ++i) {
                mod_tests[i]->try_run_one_iteration();
            }
            run_one_iteration();
            VolInterface::get_instance()->submit_io_batch();
            is_this_thread_running_io = false;
            m_status_threads_executing.decrement_testz_and_test_status(job_status_t::stopped);
        }
        if (time_to_stop()) { notify_completions(); }
    }

    void notify_completions() {
        std::unique_lock< std::mutex > lk{m_mutex};
        LOGDEBUG("notifying completions");
        if (is_job_done()) {
            m_status_threads_executing.set_status(job_status_t::completed);
            m_notify_job_done = true;
        } else {
            m_status_threads_executing.set_status(job_status_t::stopped);
        }

        for (uint32_t i{0}; i < mod_tests.size(); ++i) {
            mod_tests[i]->try_run_last_iteration();
        }
        m_execution_cv.notify_all();
        if (m_notify_job_done) m_completion_cv.notify_all();
    }

    virtual void wait_for_execution() {
        std::unique_lock< std::mutex > lk{m_mutex};
        if (!m_notify_job_done) {
            m_execution_cv.wait(lk, [this] {
                const auto status{m_status_threads_executing.get_status()};
                LOGINFO("status {}", status);
                bool cv_status = (((status == job_status_t::stopped) || (status == job_status_t::completed)) &&
                                  (m_status_threads_executing.count() == 0));
                if (cv_status && m_timer_hdl != iomgr::null_timer_handle) {
                    iomanager.cancel_timer(m_timer_hdl, false /* wait */);
                    m_timer_hdl = iomgr::null_timer_handle;
                }
                return cv_status;
            });
        }
        LOGINFO("Job {} is done executing", job_name());
    }

    virtual void wait_for_completion() {
        std::unique_lock< std::mutex > lk{m_mutex};
        if (!m_notify_job_done) {
            m_completion_cv.wait(lk, [this] {
                const bool cv_status{((m_status_threads_executing.get_status() == job_status_t::completed) &&
                                      (m_status_threads_executing.count() == 0))};
                if (cv_status && m_timer_hdl != iomgr::null_timer_handle) {
                    iomanager.cancel_timer(m_timer_hdl);
                    m_timer_hdl = iomgr::null_timer_handle;
                }
                return cv_status;
            });
        }
        LOGINFO("Job {} is completed", job_name());
    }

protected:
    VolTest* m_voltest;
    std::mutex m_mutex;
    std::condition_variable m_execution_cv;
    std::condition_variable m_completion_cv;
    Clock::time_point m_start_time;
    bool m_notify_job_done{false};
    // std::atomic< job_status_t > m_status = job_status_t::not_started;
    // std::atomic< int32_t > m_threads_executing = 0;
    sisl::atomic_status_counter< job_status_t, job_status_t::not_started > m_status_threads_executing;
<<<<<<< HEAD
    iomgr::timer_handle_t m_timer_hdl{iomgr::null_timer_handle};
=======
    iomgr::timer_handle_t m_timer_hdl = iomgr::null_timer_handle;
    uint32_t m_interval_ops_sec = 0;
>>>>>>> 13042f38
};
thread_local bool TestJob::is_this_thread_running_io{false};

struct vol_info_t {
    VolumePtr vol;
    boost::uuids::uuid uuid;
    int fd;

    std::mutex vol_mutex;
    std::unique_ptr< sisl::Bitset > m_pending_lbas_bm;
    std::unique_ptr< sisl::Bitset > m_hole_lbas_bm;

    uint64_t max_vol_blks;
    uint64_t cur_checkpoint;
    std::atomic< uint64_t > start_lba{0};
    std::atomic< uint64_t > start_large_lba{0};
    std::atomic< uint64_t > num_io{0};
    size_t vol_idx{0};
    sisl::atomic_counter< uint64_t > ref_cnt;
    std::atomic< bool > vol_destroyed{false};

    vol_info_t() = default;
    vol_info_t(const vol_info_t&) = delete;
    vol_info_t(vol_info_t&&) noexcept = delete;
    vol_info_t& operator=(const vol_info_t&) = delete;
    vol_info_t& operator=(vol_info_t&&) noexcept = delete;
    ~vol_info_t() = default;

    void mark_lbas_busy(const uint64_t start_lba, const uint32_t nlbas) {
        m_pending_lbas_bm->set_bits(start_lba, nlbas);
    }

    void mark_lbas_free(const uint64_t start_lba, const uint32_t nlbas) {
        m_pending_lbas_bm->reset_bits(start_lba, nlbas);
    }

    bool is_lbas_free(const uint64_t start_lba, const uint32_t nlbas) {
        return m_pending_lbas_bm->is_bits_reset(start_lba, nlbas);
    }

    void invalidate_lbas(const uint64_t start_lba, const uint32_t nlbas) { m_hole_lbas_bm->set_bits(start_lba, nlbas); }
    void validate_lbas(const uint64_t start_lba, const uint32_t nlbas) { m_hole_lbas_bm->reset_bits(start_lba, nlbas); }
    auto get_next_valid_lbas(const uint64_t start_lba, const uint32_t min_nlbas, const uint32_t max_nlbas) {
        const auto bb{m_hole_lbas_bm->get_next_contiguous_n_reset_bits(start_lba, std::nullopt, min_nlbas, max_nlbas)};
        return std::make_pair<>(bb.start_bit, bb.nbits);
    }
};

struct io_req_t : public vol_interface_req {
    uint64_t original_size;
    uint64_t original_offset;
    uint64_t verify_size;
    uint64_t verify_offset;
    int fd;
    uint8_t* buffer{nullptr};
    uint8_t* validate_buffer{nullptr};
    Op_type op_type;
    uint64_t cur_vol;
    std::shared_ptr< vol_info_t > vol_info;
    bool done{false};

    io_req_t(const std::shared_ptr< vol_info_t >& vinfo, const Op_type op, std::vector< iovec >&& iovecs,
             const uint64_t lba, const uint32_t nlbas, const bool is_csum, const bool cache = false,
             const bool sync = false) :
            vol_interface_req{std::move(iovecs), lba, nlbas, sync, cache},
            buffer{nullptr},
            op_type{op},
            vol_info{vinfo} {
        init(lba, nlbas, is_csum);
        const auto req_ptr{static_cast< vol_interface_req* >(this)};
        if (op == Op_type::WRITE || op == Op_type::UNMAP) {
            // make copy of buffer so validation works properly
            if (is_csum) {
                uint8_t* validate_ptr{validate_buffer};
                const uint64_t pg_size{VolInterface::get_instance()->get_page_size(vinfo->vol)};
                for (const auto& iov : req_ptr->iovecs) {
                    HS_RELEASE_ASSERT_EQ(iov.iov_len % pg_size, 0);
                    populate_csum_buf(reinterpret_cast< uint16_t* >(validate_ptr),
                                      static_cast< const uint8_t* >(iov.iov_base), iov.iov_len, vinfo.get());
                    validate_ptr += (iov.iov_len / pg_size) * sizeof(uint16_t);
                }
            } else {
                uint8_t* validate_ptr{validate_buffer};
                for (const auto& iov : req_ptr->iovecs) {
                    ::memcpy(static_cast< void* >(validate_ptr), static_cast< const void* >(iov.iov_base), iov.iov_len);
                    validate_ptr += iov.iov_len;
                }
            }
        }
    }

    io_req_t(const std::shared_ptr< vol_info_t >& vinfo, const Op_type op, uint8_t* const buf, const uint64_t lba,
             const uint32_t nlbas, const bool is_csum, const bool cache = false, const bool sync = false) :
            vol_interface_req{buf, lba, nlbas, sync, cache},

            buffer{buf},
            op_type{op},
            vol_info{vinfo} {
        init(lba, nlbas, is_csum);

        if (op == Op_type::WRITE) {
            // make copy of buffer so validation works properly
            if (is_csum) {
                populate_csum_buf(reinterpret_cast< uint16_t* >(validate_buffer), buffer, original_size, vinfo.get());
            } else {
                ::memcpy(static_cast< void* >(validate_buffer), static_cast< const void* >(buffer), verify_size);
            }
        }
    }

    bool is_read() const { return op_type == Op_type::READ; }
    bool is_write() const { return op_type == Op_type::WRITE; }
    bool is_unmap() const { return op_type == Op_type::UNMAP; }

    virtual ~io_req_t() override {
        if (validate_buffer) {
            iomanager.iobuf_free(validate_buffer);
        } else {
            // right now we only have unmap that doesn't create validate_buffer;
            HS_RELEASE_ASSERT_EQ(op_type, Op_type::UNMAP);
        }

        const auto req_ptr{static_cast< vol_interface_req* >(this)};
        if (use_cache()) { return; }
        for (auto& iov : req_ptr->iovecs) {
            if (iov.iov_base) {
                iomanager.iobuf_free(static_cast< uint8_t* >(iov.iov_base));
            } else {
                // remove this assert if there is other op that could also have null iovs;
                HS_RELEASE_ASSERT_EQ(op_type, Op_type::UNMAP, "unexpected op_type: {}, other than unmap", op_type);
            }
        }
    }

    io_req_t(const io_req_t&) = delete;
    io_req_t(io_req_t&&) noexcept = delete;
    io_req_t& operator=(const io_req_t&) = delete;
    io_req_t& operator=(io_req_t&&) noexcept = delete;

private:
    void init(const uint64_t lba, const uint32_t nlbas, const bool is_csum) {
        const uint64_t page_size{VolInterface::get_instance()->get_page_size(vol_info->vol)};
        original_size = nlbas * page_size;
        original_offset = lba * page_size;
        verify_size = is_csum ? nlbas * sizeof(uint16_t) : original_size;
        verify_offset = is_csum ? lba * sizeof(uint16_t) : original_offset;
        fd = vol_info->fd;
        cur_vol = vol_info->vol_idx;

        if (op_type != Op_type::UNMAP) {
            validate_buffer = iomanager.iobuf_alloc(512, verify_size);
            HS_ASSERT_NOTNULL(RELEASE, validate_buffer);
        }
    }

    // compute checksum and store in a buf which will be used for verification
    void populate_csum_buf(uint16_t* const csum_buf, const uint8_t* const buf, const uint64_t size,
                           const vol_info_t* const vinfo) {
        if (!buf) return;
        const uint64_t pg_size{VolInterface::get_instance()->get_page_size(vinfo->vol)};
        size_t checksum_num{0};
        for (uint64_t buf_offset{0}; buf_offset < size; buf_offset += pg_size, ++checksum_num) {
            const uint16_t csum1{crc16_t10dif(init_crc_16, buf + buf_offset, pg_size)};
            *(csum_buf + checksum_num) = csum1;
        }
    }
};

TestCfg tcfg;          // Config for each VolTest
const TestCfg g_cfg{}; // Config for global for all tests
const std::string access_mgr_mtype{"ACCESS_MGR"};

class IOTestJob;
/**************** Common class created for all tests ***************/
class VolTest : public ::testing::Test {
    friend class TestJob;
    friend class VolCreateDeleteJob;
    friend class IOTestJob;
    friend class VolVerifyJob;

protected:
    std::atomic< size_t > outstanding_ios;
    TestOutput output;

    std::vector< std::shared_ptr< vol_info_t > > vol_info;

    // std::condition_variable m_cv;
    std::condition_variable m_init_done_cv;
    bool m_init_done{false};
    std::mutex m_mutex;
    void* init_buf{nullptr};

    // uint64_t cur_vol;
    // Clock::time_point startTime;
    std::vector< dev_info > m_device_info;
    uint64_t max_vol_size;
    uint64_t max_vol_size_csum;
    std::shared_ptr< IOTestJob > m_io_job;

    // bool verify_done;
    // bool move_verify_to_done;
    // bool vol_create_del_test;

    Clock::time_point print_startTime;

    // std::atomic< bool > io_stalled = false;
    // bool expected_init_fail = false;

    static boost::uuids::uuid m_am_uuid; // simulate am system uuid
    static bool m_am_sb_received;        // used in recovery mode;
    static bool m_am_sb_written;         // track whether am sb is written or not

public:
    static thread_local uint32_t _n_completed_this_thread;

    VolTest() : vol_info(g_cfg.max_vols), m_device_info{} {
        tcfg = g_cfg; // Reset the config from global config

        // cur_vol = 0;
        max_vol_size = 0;
        max_vol_size_csum = 0;
        // verify_done = false;
        // vol_create_del_test = false;
        // move_verify_to_done = false;
        print_startTime = Clock::now();

        // outstanding_ios = 0;
    }

    virtual ~VolTest() override {
        if (init_buf) { iomanager.iobuf_free(static_cast< uint8_t* >(init_buf)); }
    }

    VolTest(const VolTest&) = delete;
    VolTest(VolTest&&) noexcept = delete;
    VolTest& operator=(const VolTest&) = delete;
    VolTest& operator=(VolTest&&) noexcept = delete;

    virtual void SetUp() override{};
    virtual void TearDown() override{};

    void remove_files() {
        /* no need to delete the user created file/disk */
        if (tcfg.dev_names.size() == 0) {
            for (const auto& n : tcfg.default_names) {
                const std::filesystem::path fpath{n};
                if (std::filesystem::exists(fpath) && std::filesystem::is_regular_file(fpath)) {
                    std::filesystem::remove(fpath);
                }
            }
        }

        for (uint32_t i{0}; i < tcfg.max_vols; ++i) {
            const std::filesystem::path fpath{VOL_PREFIX + std::to_string(i)};
            if (std::filesystem::exists(fpath) && std::filesystem::is_regular_file(fpath)) {
                std::filesystem::remove(fpath);
            }
        }
    }

    static void am_meta_blk_comp_cb(bool success) {
        HS_RELEASE_ASSERT_EQ(success, true);
        // it is possible that abort (intentional test) can happen before am got chance to be written;
        if (!tcfg.init && m_am_sb_written) {
            // should have received am sb callback from MetaBlkStore;
            HS_RELEASE_ASSERT_EQ(m_am_sb_received, true);
        }
    }

    static void am_meta_blk_found_cb([[maybe_unused]] meta_blk* const mblk, const sisl::byte_view& buf,
                                     const size_t size) {
        // should be called only once in recovery mode;
        HS_RELEASE_ASSERT_EQ(m_am_sb_received, false);
        m_am_sb_received = true;
        const std::string str{reinterpret_cast< const char* >(buf.bytes()), size};
        HS_RELEASE_ASSERT_EQ(str.compare(boost::uuids::to_string(m_am_uuid)), 0);
    }

    uint64_t get_dev_info(std::vector< dev_info >& device_info) {
        uint64_t max_capacity{0};

        /* create files */
        if (tcfg.dev_names.size() != 0) {
            for (uint32_t i{0}; i < tcfg.dev_names.size(); ++i) {
                const std::filesystem::path fpath{tcfg.dev_names[i]};
                /* we use this capacity to calculate volume size */
                max_capacity += tcfg.max_disk_capacity;
                device_info.emplace_back(std::filesystem::canonical(fpath).string(), dev_info::Type::Data);
            }
        } else {
            for (uint32_t i{0}; i < MAX_DEVICES; ++i) {
                const std::filesystem::path fpath{tcfg.default_names[i]};
                if (tcfg.init) {
                    std::ofstream ofs{fpath.string(), std::ios::binary | std::ios::out};
                    std::filesystem::resize_file(fpath, tcfg.max_disk_capacity);
                }
                device_info.emplace_back(std::filesystem::canonical(fpath).string(), dev_info::Type::Data);
                max_capacity += tcfg.max_disk_capacity;
            }
        }

        uint32_t hdd_cnt = tcfg.emulate_hdd_cnt;
        for (auto& dinfo : device_info) {

            auto data_attrs = iomgr::drive_attributes();
            data_attrs.phys_page_size = tcfg.phy_page_size;
            data_attrs.align_size = 512;
            data_attrs.atomic_phys_page_size = tcfg.atomic_phys_page_size;

            if (hdd_cnt != 0) {
                iomgr::DriveInterface::emulate_drive_type(dinfo.dev_names,
                                                          tcfg.dev_names.empty() ? iomgr::drive_type::file_on_hdd
                                                                                 : iomgr::drive_type::block_hdd);
                data_attrs.align_size = 2 * data_attrs.align_size;
                data_attrs.phys_page_size = 2 * tcfg.phy_page_size;
                data_attrs.atomic_phys_page_size = 2 * tcfg.atomic_phys_page_size;
                --hdd_cnt;
            }
            iomgr::DriveInterface::emulate_drive_attributes(dinfo.dev_names, data_attrs);
        }

        return max_capacity;
    }

<<<<<<< HEAD
    void start_homestore(const bool wait_for_init_done = true, const bool force_reinit = false) {
=======
    void start_homestore(const bool force_reinit = true, const bool wait_for_init_done = true) {
        uint64_t max_capacity = 0;
>>>>>>> 13042f38

        /* start homestore */
        /* create files */
#if 0
        struct stat st;
        if (stat("test_files", &st) == -1) { mkdir("test_files", 0700); }
#endif
        std::filesystem::create_directory("test_files");
        std::filesystem::permissions("test_files", std::filesystem::perms::owner_all);

        iomanager.start(tcfg.num_threads, tcfg.is_spdk);

        get_dev_info(m_device_info);
        init_params params;
        params.data_open_flags = tcfg.io_flags;
        params.fast_open_flags = tcfg.io_flags;
        params.min_virtual_page_size = tcfg.vol_page_size;
        params.app_mem_size = 5 * 1024 * 1024 * 1024ul;
<<<<<<< HEAD
        params.data_devices = m_device_info;
=======
        params.devices = device_info;

>>>>>>> 13042f38
#ifdef _PRERELEASE
        params.force_reinit = force_reinit;
#endif
        if (std::getenv(HTTP_SVC_ENV_VAR_STRING.c_str())) {
            params.start_http = false; // do not start http server;
        }
        params.init_done_cb = bind_this(VolTest::init_done_cb, 2);
        params.vol_mounted_cb = bind_this(VolTest::vol_mounted_cb, 2);
        params.vol_state_change_cb = bind_this(VolTest::vol_state_change_cb, 3);
        params.vol_found_cb = bind_this(VolTest::vol_found_cb, 1);
        params.end_of_batch_cb = bind_this(VolTest::process_end_of_batch, 1);

        boost::uuids::string_generator gen;
        m_am_uuid = gen("01970496-0262-11e9-8eb2-f2801f1b9fd1");

        for (uint32_t i{0}; i < mod_tests.size(); ++i) {
            mod_tests[i]->try_init_iteration();
        }
        VolInterface::init(params);

        if (wait_for_init_done) { wait_homestore_init_done(); }

        if (tcfg.init) {
            void* cookie{nullptr};
            MetaBlkMgrSI()->add_sub_sb(access_mgr_mtype, (void*)(boost::uuids::to_string(m_am_uuid).c_str()),
                                       boost::uuids::to_string(m_am_uuid).size(), cookie);
            m_am_sb_written = true;
        }
    }

    bool fix_vol_mapping_btree() {
        /* fix all volumes mapping btrees */
        for (uint64_t i{0}; i < tcfg.max_vols; ++i) {
            auto vol_ptr{vol_info[i]->vol};
            const auto ret{VolInterface::get_instance()->fix_tree(vol_ptr, true /* verify */)};
            if (ret == false) {
                LOGERROR("fix_tree of vol: {} failed!", VolInterface::get_instance()->get_name(vol_ptr));
                return false;
            }
        }
        return true;
    }

    void move_vol_to_offline() {
        /* move all volumes to offline */
        for (uint64_t i{0}; i < tcfg.max_vols; ++i) {
            VolInterface::get_instance()->vol_state_change(vol_info[i]->vol, homestore::vol_state::OFFLINE);
        }
    }

    void move_vol_to_online() {
        /* move all volumes to online */
        for (uint64_t i{0}; i < tcfg.max_vols; ++i) {
            VolInterface::get_instance()->vol_state_change(vol_info[i]->vol, homestore::vol_state::ONLINE);
        }
    }

    bool vol_found_cb(const boost::uuids::uuid uuid) {
        HS_RELEASE_ASSERT_EQ(tcfg.init, false);
        return (is_valid_vol_file(uuid));
    }

    void vol_mounted_cb(const VolumePtr& vol_obj, const vol_state state) {
        HS_RELEASE_ASSERT_EQ(tcfg.init, false);
        const auto cnt{output.vol_mounted_cnt.fetch_add(1, std::memory_order_relaxed)};
        vol_init(vol_obj);

        VolInterface* const viface{VolInterface::get_instance()};
        if (tcfg.batch_completion) {
            viface->attach_vol_completion_cb(vol_obj, bind_this(VolTest::process_multi_completions, 1));
            viface->attach_end_of_batch_cb(bind_this(VolTest::process_end_of_batch, 1));
        } else {
            viface->attach_vol_completion_cb(vol_obj, bind_this(VolTest::process_single_completion, 1));
        }
        HS_RELEASE_ASSERT_EQ(state, tcfg.expected_vol_state);
        if (tcfg.expected_vol_state == homestore::vol_state::DEGRADED ||
            tcfg.expected_vol_state == homestore::vol_state::OFFLINE) {
            VolInterface::get_instance()->vol_state_change(vol_obj, vol_state::ONLINE);
        }
    }

    void vol_init(const VolumePtr& vol_obj) {
        const std::string file_name{VolInterface::get_instance()->get_name(vol_obj)};
        const int indx{get_vol_indx(file_name)};

        std::shared_ptr< vol_info_t > info{std::make_shared< vol_info_t >()};
        info->vol = vol_obj;
        info->uuid = VolInterface::get_instance()->get_uuid(vol_obj);
<<<<<<< HEAD
        info->fd = ::open(file_name.c_str(), O_RDWR);
=======
        if (tcfg.create_vol_file()) { info->fd = open(file_name.c_str(), O_RDWR); }
>>>>>>> 13042f38
        info->max_vol_blks =
            VolInterface::get_instance()->get_size(vol_obj) / VolInterface::get_instance()->get_page_size(vol_obj);

        info->m_pending_lbas_bm = std::make_unique< sisl::Bitset >(info->max_vol_blks);
        info->m_hole_lbas_bm = std::make_unique< sisl::Bitset >(info->max_vol_blks);
        info->invalidate_lbas(0, info->max_vol_blks); // Punch hole for all.
        info->cur_checkpoint = 0;
        info->ref_cnt.increment(1);

        vol_info[indx] = info;
    }

    void vol_state_change_cb(const VolumePtr& vol, const vol_state old_state, const vol_state new_state) {
        HS_RELEASE_ASSERT_EQ(new_state, homestore::vol_state::FAILED);
    }

    /* Note: It assumes that create volume is not happening in parallel */
    bool create_volume(const int indx) {

        if ((vol_info.size() != 0) && vol_info[indx] && vol_info[indx]->ref_cnt.get()) { return false; }
        /* Create a volume */
        vol_params params;
        params.page_size = tcfg.vol_page_size;
        params.size = max_vol_size;
        params.io_comp_cb = tcfg.batch_completion ? io_comp_callback(bind_this(VolTest::process_multi_completions, 1))
                                                  : io_comp_callback(bind_this(VolTest::process_single_completion, 1));
        params.uuid = boost::uuids::random_generator()();
        const std::string name{VOL_PREFIX + std::to_string(indx)};
        ::strcpy(params.vol_name, name.c_str());
        /* check if same volume exist or not */

        auto vol_obj{VolInterface::get_instance()->create_volume(params)};
        if (vol_obj == nullptr) {
            LOGINFO("creation failed");
            return false;
        }
        HS_RELEASE_ASSERT_EQ(VolInterface::get_instance()->lookup_volume(params.uuid), vol_obj);
<<<<<<< HEAD
        /* create file for verification */
        const std::filesystem::path fpath{name};
        {
            std::ofstream ofs{fpath.string(), std::ios::binary | std::ios::out | std::ios::trunc};
            std::filesystem::resize_file(
                fpath, tcfg.verify_csum() ? max_vol_size_csum + RESERVE_FILE_BYTE : max_vol_size + RESERVE_FILE_BYTE);
        }
        auto fd{::open(fpath.string().c_str(), O_RDWR)};
        init_vol_files(fd, params.uuid);
        close(fd);
=======

        if (tcfg.create_vol_file()) {
            // we don't use vol file for header verification
            // check remaining space on root fs;
            std::error_code ec;
            uint64_t free_space{0};
            const std::filesystem::space_info si = std::filesystem::space(std::filesystem::current_path(), ec);
            if (ec.value()) {
                HS_RELEASE_ASSERT(false, "Error getting space for dir={}, error={}", name, ec.message());
            } else {
                // Don't use more than 30% of free space of root fs;
                free_space = static_cast< uint64_t >(std::min(si.free, si.available) * tcfg.p_vol_files_space / 100);
            }
            uint64_t offset_to_seek{tcfg.verify_csum() ? max_vol_size_csum + RESERVE_FILE_BYTE
                                                       : max_vol_size + RESERVE_FILE_BYTE};
            HS_RELEASE_ASSERT_GT(free_space, offset_to_seek);

            // create file for verification
            std::ofstream ofs{name, std::ios::binary | std::ios::out | std::ios::trunc};
            ofs.seekp(offset_to_seek);
            ofs.write("", 1);
            ofs.close();

            auto fd = open(name.c_str(), O_RDWR);
            init_vol_files(fd, params.uuid);
            close(fd);
        }
>>>>>>> 13042f38

        LOGINFO("Created volume {} of size: {}", name, tcfg.verify_csum() ? max_vol_size_csum : max_vol_size);
        ++output.vol_create_cnt;

        /* open a corresponding file */
        vol_init(vol_obj);
        return true;
    }

    void init_done_cb(const std::error_condition err, const out_params& params) {
        /* create volume */
        if (err) {
            HS_RELEASE_ASSERT_EQ(tcfg.expected_init_fail, true);
            {
                std::unique_lock< std::mutex > lk{m_mutex};
                m_init_done = true;
            }
            m_init_done_cv.notify_all();
            return;
        }

        /* Don't populate the whole disks. Only 60 % of it */
        const auto max_capacity{VolInterface::get_instance()->get_system_capacity().initial_total_size};
        if (tcfg.max_vols) {
            max_vol_size = (tcfg.p_volume_size * max_capacity) / (100 * tcfg.max_vols);
            max_vol_size_csum = (sizeof(uint16_t) * max_vol_size) / tcfg.vol_page_size;
        }

        if (tcfg.init) {
            HS_RELEASE_ASSERT_EQ(params.first_time_boot, true);
        } else {
            HS_RELEASE_ASSERT_EQ(output.vol_mounted_cnt, get_mounted_vols());
            HS_RELEASE_ASSERT_EQ(params.first_time_boot, false);
        }

        tcfg.max_io_size = params.max_io_size;
        const uint64_t init_buf_size{tcfg.verify_csum() ? tcfg.vol_page_size : tcfg.max_io_size};

        init_buf = iomanager.iobuf_alloc(512, init_buf_size);
        std::memset(static_cast< void* >(init_buf), 0, init_buf_size);
        HS_RELEASE_ASSERT_EQ(tcfg.expected_init_fail, false);
        if (tcfg.init) {
            if (tcfg.precreate_volume) {
                for (uint64_t i{0}; i < tcfg.max_vols; ++i) {
                    create_volume(i);
                }
            }
            // verify_done = true;
            // startTime = Clock::now();
        }
        tcfg.max_io_size = params.max_io_size;
        /* TODO :- Rishabh: remove it */
        // tcfg.max_io_size = 128 * Ki;
        outstanding_ios = 0;

        {
            std::unique_lock< std::mutex > lk{m_mutex};
            m_init_done = true;
        }
        /* notify who is waiting for init to be completed */
        m_init_done_cv.notify_all();

#ifdef _PRERELEASE
        if (tcfg.flip_set == 1) {
            VolInterface::get_instance()->set_io_flip();
        } else if (tcfg.flip_set == 2) {
            tcfg.expect_io_error = true;
            VolInterface::get_instance()->set_io_flip();
            VolInterface::get_instance()->set_error_flip();
        }
#endif
        return;
    }

    void shutdown() {
        LOGINFO("shutting down homeblks");

        {
            std::unique_lock< std::mutex > lk(m_mutex);
            vol_info.clear();
        }

        VolInterface::shutdown(false /* force */);

        LOGINFO("stopping iomgr");
        iomanager.stop();
    }

    void start_job(TestJob* const job, const wait_type wait_type = wait_type::for_completion) {
        iomanager.run_on(iomgr::thread_regex::all_worker,
                         [job, this](iomgr::io_thread_addr_t a) { job->start_in_this_thread(); });
        if (wait_type == wait_type::for_execution) {
            job->wait_for_execution();
        } else if (wait_type == wait_type::for_completion) {
            job->wait_for_completion();
        }
    }

    std::shared_ptr< IOTestJob > start_io_job(const wait_type wait_type = wait_type::for_execution,
                                              const load_type_t load_type = tcfg.load_type);

    void wait_homestore_init_done() {
        std::unique_lock< std::mutex > lk{m_mutex};
        m_init_done_cv.wait(lk, [this]() { return m_init_done; });
    }

    void delete_volumes() {
        const uint64_t tot_cap{VolInterface::get_instance()->get_system_capacity().initial_total_data_meta_size};
        uint64_t used_cap{VolInterface::get_instance()->get_system_capacity().used_total_size};
        HS_ASSERT_CMP(RELEASE, used_cap, <=, tot_cap);
        for (uint64_t i{0}; i < vol_info.size(); ++i) {
            delete_volume(i);
        }
        used_cap = VolInterface::get_instance()->get_system_capacity().used_total_size;
        if (used_cap != 0) {
            // assert(false);
        }
    }

private:
    void init_vol_file_hdr(const int fd) {
        /* set first bit to 0 */
        file_hdr hdr;
        hdr.is_deleted = true;
        auto buf = iomanager.iobuf_alloc(512, sizeof(file_hdr));
        *reinterpret_cast< file_hdr* >(buf) = hdr;
        const auto ret{pwrite(fd, buf, sizeof(file_hdr), 0)};
        HS_RELEASE_ASSERT_EQ(static_cast< uint64_t >(ret), sizeof(file_hdr));
        iomanager.iobuf_free(buf);
    }

    void set_vol_file_hdr(const int fd, const boost::uuids::uuid uuid) {
        /* set first bit to 1 */
        file_hdr hdr;
        hdr.is_deleted = false;
        hdr.uuid = uuid;
        auto* const buf{iomanager.iobuf_alloc(512, sizeof(file_hdr))};
        *reinterpret_cast< file_hdr* >(buf) = hdr;
        const auto ret{::pwrite(fd, buf, sizeof(file_hdr), 0)};
        HS_RELEASE_ASSERT_EQ(static_cast< uint64_t >(ret), sizeof(file_hdr));
        iomanager.iobuf_free(buf);
    }

    bool is_valid_vol_file(const boost::uuids::uuid& uuid) const {
        auto* const buf{iomanager.iobuf_alloc(512, sizeof(file_hdr))};
        bool found{false};
        for (uint32_t i{0}; i < tcfg.max_vols; ++i) {
            const std::string name{VOL_PREFIX + std::to_string(i)};
            auto fd{::open(name.c_str(), O_RDWR)};
            const auto ret{::pread(fd, buf, sizeof(file_hdr), 0)};
            ::close(fd);
            const file_hdr* const hdr{reinterpret_cast< file_hdr* >(buf)};
            if (hdr->is_deleted) { continue; }
            if (hdr->uuid == uuid) {
                found = true;
                break;
            }
        }

        iomanager.iobuf_free(buf);
        return found;
    }

    uint64_t get_mounted_vols() const {
        auto* const buf{iomanager.iobuf_alloc(512, sizeof(file_hdr))};
        uint64_t mounted_vols{0};
        for (uint32_t i{0}; i < tcfg.max_vols; ++i) {
            const std::string name{VOL_PREFIX + std::to_string(i)};
            auto fd{::open(name.c_str(), O_RDWR)};
            const auto ret{::pread(fd, buf, sizeof(file_hdr), 0)};
            ::close(fd);
            const file_hdr* const hdr{reinterpret_cast< file_hdr* >(buf)};
            if (hdr->is_deleted) { continue; }
            ++mounted_vols;
        }

        iomanager.iobuf_free(buf);
        return mounted_vols;
    }

    void write_vol_file(const int fd, void* const buf, const uint64_t write_size, const off_t offset) {
        const auto ret(::pwrite(fd, buf, write_size, offset + RESERVE_FILE_BYTE));
        HS_RELEASE_ASSERT_EQ(static_cast< uint64_t >(ret), write_size);
    }

    void read_vol_file(const int fd, void* const buf, const uint64_t read_size, const off_t offset) {
        const auto ret(::pread(fd, buf, read_size, offset + RESERVE_FILE_BYTE));
        HS_RELEASE_ASSERT_EQ(static_cast< uint64_t >(ret), read_size);
    }

    int get_vol_indx(const std::string& file_name) {
        const std::string str{file_name.substr(VOL_PREFIX.size())};
        return (std::stoi(str));
    }

    void init_vol_files(const int fd, const boost::uuids::uuid uuid) {
        // initialize the file
        uint8_t* init_csum_buf{nullptr};
        const uint16_t csum_zero{
            crc16_t10dif(init_crc_16, static_cast< const uint8_t* >(init_buf), tcfg.vol_page_size)};
        if (tcfg.verify_csum()) {
            init_csum_buf = iomanager.iobuf_alloc(512, sizeof(uint16_t));
            *reinterpret_cast< uint16_t* >(init_csum_buf) = csum_zero;
        }
        const uint64_t offset_increment{tcfg.verify_csum() ? sizeof(uint16_t) : tcfg.max_io_size};

        const uint64_t max_offset{tcfg.verify_csum() ? max_vol_size_csum : max_vol_size};

        for (uint64_t offset{0}; offset < max_offset; offset += offset_increment) {
            uint64_t write_size;
            if (offset + offset_increment > max_offset) {
                write_size = max_offset - offset;
            } else {
                write_size = offset_increment;
            }

            write_vol_file(fd, static_cast< void* >(tcfg.verify_csum() ? init_csum_buf : init_buf), write_size,
                           static_cast< off_t >(offset));
        }

        if (init_csum_buf) { iomanager.iobuf_free(init_csum_buf); }

        set_vol_file_hdr(fd, uuid);
    }

    static thread_local std::list< vol_interface_req_ptr > completed_reqs_this_thread;

    void process_multi_completions(const std::vector< vol_interface_req_ptr >& reqs) {
        LOGTRACE("Multi completions for {} reqs", reqs.size());
        for (auto& vol_req : reqs) {
            LOGTRACE("vol req id = {} is completed", vol_req->request_id);
            ASSERT_EQ(vol_req->vol_instance.get(), reqs[0]->vol_instance.get());
            completed_reqs_this_thread.push_back(vol_req);
        }
        LOGTRACE("Got {} completions for volume {} in one event", reqs.size(),
                 VolInterface::get_instance()->get_name(reqs[0]->vol_instance));
    }

    void process_single_completion(const vol_interface_req_ptr& vol_req) {
        LOGTRACE("vol req id = {} is completed", vol_req->request_id);
        completed_reqs_this_thread.push_back(vol_req);
        process_end_of_batch(1);
    }

    void process_end_of_batch(const int ncompletions) {
        LOGTRACE("Got total {} callbacks across multiple volumes in one event, num_jobs_completed_this_thread={}",
                 ncompletions, completed_reqs_this_thread.size());

        // First iteration goes thru all jobs and call their on_completion method
        for (auto& vol_req : completed_reqs_this_thread) {
            TestJob* const job{static_cast< TestJob* >(vol_req->cookie)};
            job->on_one_iteration_completed(boost::static_pointer_cast< io_req_t >(vol_req));
        }

        // Second iteration gives the job a chance to refill the work if it is not time to stop
        HS_RELEASE_ASSERT_EQ(completed_reqs_this_thread.empty(), false);
        while (!completed_reqs_this_thread.empty()) {
            auto vol_req{std::move(completed_reqs_this_thread.front())};
            completed_reqs_this_thread.pop_front();

            TestJob* const job{static_cast< TestJob* >(vol_req->cookie)};
            job->try_run_one_iteration();
        }

        VolInterface::get_instance()->submit_io_batch();
    }

    bool delete_volume(const int vol_indx) {
        // std::move will release the ref_count in VolTest::vol and pass to HomeBlks::remove_volume
        boost::uuids::uuid uuid;
        auto vinfo{vol_info[vol_indx]};
        if (!vinfo) { return false; }
        auto& vol{vinfo->vol};
        bool expected{false};
        bool desired{true};
        if (vinfo->vol_destroyed.compare_exchange_strong(expected, desired)) {
            if (!tcfg.expect_io_error) {
                HS_RELEASE_ASSERT_EQ(VolInterface::get_instance()->get_state(vol), vol_state::ONLINE);
            }
            uuid = VolInterface::get_instance()->get_uuid(vinfo->vol);
            /* initialize file hdr */
            if (tcfg.create_vol_file()) { init_vol_file_hdr(vinfo->fd); }
            VolInterface::get_instance()->remove_volume(uuid);
            vinfo->ref_cnt.decrement_testz(1);
            ++output.vol_del_cnt;
        }
        return true;
    }

    void shutdown_force(const bool timeout) {
        std::unique_lock< std::mutex > lk{m_mutex};
        bool force{false};
        // release the ref_count to volumes;
        if (!timeout) {
            remove_journal_files();
            vol_info.clear();
            force = true;
        }
        VolInterface::shutdown(force);
    }

    void remove_journal_files() {
        // Remove journal folders
        for (size_t i{0}; i < vol_info.size(); ++i) {
            const std::filesystem::path name{boost::lexical_cast< std::string >(vol_info[i]->uuid)};
            if (std::filesystem::exists(name) && std::filesystem::is_directory(name)) {
                std::filesystem::remove_all(name);
                LOGINFO("Removed journal dir: {}", name);
            }
        }
    }

public:
    void force_reinit(const std::vector< dev_info >& data_devices, const io_flag data_oflags,
                      const io_flag fast_oflags) {
        iomanager.start(1);
        VolInterface::get_instance()->zero_boot_sbs(data_devices);
        iomanager.stop();
    }
};

bool VolTest::m_am_sb_received{false};
bool VolTest::m_am_sb_written{false};
boost::uuids::uuid VolTest::m_am_uuid{};

class VolCreateDeleteJob : public TestJob {
public:
    // create and delete operation can'be done in worker thread, as it will trigger sync io;
    VolCreateDeleteJob(VolTest* test) : TestJob(test, tcfg.create_del_ops_interval, false /* run_in_worker_thread */) {}
    virtual ~VolCreateDeleteJob() override = default;
    VolCreateDeleteJob(const VolCreateDeleteJob&) = delete;
    VolCreateDeleteJob(VolCreateDeleteJob&&) noexcept = delete;
    VolCreateDeleteJob& operator=(const VolCreateDeleteJob&) = delete;
    VolCreateDeleteJob& operator=(VolCreateDeleteJob&&) noexcept = delete;

    void run_one_iteration() override {
        static thread_local std::random_device rd{};
        static thread_local std::default_random_engine engine{rd()};
        static thread_local std::uniform_int_distribution< uint64_t > dist{0, RAND_MAX};
        if (tcfg.create_del_with_io && m_voltest->create_volume(dist(engine) % tcfg.max_vols)) { ++m_op_cnt; }
        if (m_voltest->delete_volume(dist(engine) % tcfg.max_vols)) { ++m_op_cnt; }
    }

    void on_one_iteration_completed(const boost::intrusive_ptr< io_req_t >& req) override {}

    bool time_to_stop() const override {
        return ((m_op_cnt > tcfg.create_del_ops_cnt) || (get_elapsed_time_sec(m_start_time) > tcfg.run_time));
    }

    virtual bool is_job_done() const override { return true; }
    bool is_async_job() const override { return false; };

    std::string job_name() const { return "VolCreateDeleteJob"; }

private:
    uint32_t m_op_cnt{0};
};

class IOTestJob : public TestJob {
public:
    IOTestJob(VolTest* const test, const load_type_t type = tcfg.load_type) : TestJob{test}, m_load_type{type} {}
    virtual ~IOTestJob() override = default;
    IOTestJob(const IOTestJob&) = delete;
    IOTestJob(IOTestJob&&) noexcept = delete;
    IOTestJob& operator=(const IOTestJob&) = delete;
    IOTestJob& operator=(IOTestJob&&) noexcept = delete;

    virtual void run_one_iteration() override {
        static thread_local uint64_t num_rw_without_unmap{tcfg.unmap_frequency};
        uint64_t cnt{0};
        HS_ASSERT_CMP(RELEASE, tcfg.max_outstanding_ios, >=, tcfg.num_threads);
        while ((cnt++ < 1) && (m_outstanding_ios < tcfg.max_outstanding_ios)) {
            write_io();
            if (tcfg.read_enable) { read_io(); }
            if ((++num_rw_without_unmap >= tcfg.unmap_frequency) && (tcfg.unmap_enable)) {
                unmap_io();
                num_rw_without_unmap = 0;
            }
        }
    }

    void on_one_iteration_completed(const boost::intrusive_ptr< io_req_t >& req) override {
        static thread_local std::random_device rd{};
        static thread_local std::default_random_engine engine{rd()};
        static thread_local std::uniform_int_distribution< uint64_t > dist{0, RAND_MAX};

        if (req->err != no_error) {
            assert((req->err == std::errc::resource_unavailable_try_again) || tcfg.expect_io_error);
        } else {
            if (req->is_read() && (tcfg.verify_type_set())) {
                /* read from the file and verify it */
                if (!tcfg.verify_hdr()) {
                    /* no need to read from the file to verify hdr */
                    m_voltest->read_vol_file(req->vol_info->fd, req->validate_buffer, req->verify_size,
                                             req->verify_offset);
                }
                verify(req);
            } else if (!req->is_read() && (tcfg.verify_type_set())) {
                /* write to a file */
                if (!tcfg.verify_hdr()) {
                    /* no need to write to a file to verify hdr */
                    m_voltest->write_vol_file(req->vol_info->fd, req->validate_buffer, req->verify_size,
                                              req->verify_offset);
                }
                if (tcfg.read_verify) {
                    auto& vol{req->vol_info->vol};
                    if (vol) {
                        const auto read_req{read_vol_internal(req->vol_info, vol, req->lba, req->nlbas, true)};
                        if (!tcfg.verify_hdr()) {
                            /* no need to read from the file to verify hdr */
                            m_voltest->read_vol_file(read_req->fd, read_req->validate_buffer, read_req->verify_size,
                                                     read_req->verify_offset);
                        }
                        verify(read_req);
                    }
                }
            }
        }

        if (tcfg.is_abort) {
            if ((get_elapsed_time_sec(m_start_time) > tcfg.run_time) &&
                (get_elapsed_time_sec(m_start_time) > (dist(engine) % tcfg.run_time))) {
                std::raise(SIGKILL);
            }
        }

        {
            std::unique_lock< std::mutex > lk{req->vol_info->vol_mutex};
            req->vol_info->mark_lbas_free(req->lba, req->nlbas);
        }

        --m_outstanding_ios;
        static Clock::time_point print_startTime{Clock::now()};
        const auto elapsed_time{get_elapsed_time_ms(print_startTime)};
        static uint64_t print_time{120000};
        if (elapsed_time > print_time) {
            print_startTime = Clock::now();
            m_voltest->output.print("volume completion");
        }

        req->vol_info->ref_cnt.decrement_testz(1);
    }

    bool time_to_stop() const override {
        return (!tcfg.is_abort &&
                ((m_voltest->output.write_cnt >= tcfg.max_num_writes) ||
                 (get_elapsed_time_sec(m_start_time) > tcfg.run_time)));
    }

    virtual bool is_job_done() const override { return (m_outstanding_ios == 0); }
    bool is_async_job() const override { return true; }
    std::string job_name() const { return "IOJob"; }

protected:
    load_type_t m_load_type;
    std::atomic< uint64_t > m_cur_vol{0};
    std::atomic< uint64_t > m_outstanding_ios{0};
    typedef std::function< bool(const uint32_t, const uint64_t, const uint32_t) > IoFuncType;

    struct io_lba_range_t {
        io_lba_range_t() {}
        io_lba_range_t(bool valid, uint64_t vidx, uint64_t l, uint32_t n) :
                valid_io{valid}, vol_idx{vidx}, lba{l}, num_lbas{n} {}
        bool valid_io{false};
        uint64_t vol_idx{0};
        uint64_t lba{0};
        uint32_t num_lbas{0};
    };
    typedef std::function< io_lba_range_t(void) > LbaGeneratorType;

    io_lba_range_t same_lbas() { return io_lba_range_t{true, 0u, 1u, tcfg.nblks}; }

    std::shared_ptr< vol_info_t > pick_vol_round_robin(io_lba_range_t& r) {
        r.vol_idx = ++m_cur_vol % tcfg.max_vols;
        return (m_voltest->vol_info[r.vol_idx] && m_voltest->vol_info[r.vol_idx]->vol) ? m_voltest->vol_info[r.vol_idx]
                                                                                       : nullptr;
    }

    io_lba_range_t seq_lbas() {
        io_lba_range_t ret;
        const auto vinfo{pick_vol_round_robin(ret)};
        if (vinfo == nullptr) { return ret; }

        if (vinfo->num_io.fetch_add(1, std::memory_order_acquire) == 1000) {
            ret.num_lbas = 200;
            ret.lba = (vinfo->start_large_lba.fetch_add(ret.num_lbas, std::memory_order_acquire)) %
                (vinfo->max_vol_blks - ret.num_lbas);
        } else {
            ret.num_lbas = 2;
            ret.lba = (vinfo->start_lba.fetch_add(ret.num_lbas, std::memory_order_acquire)) %
                (vinfo->max_vol_blks - ret.num_lbas);
        }
        if (ret.num_lbas == 0) { ret.num_lbas = 1; }

        ret.valid_io = true;
        return ret;
    }

    enum class lbas_choice_t : uint8_t { dont_care, atleast_one_valid, all_valid };
    enum class lba_validate_t : uint8_t { dont_care, validate, invalidate };

    io_lba_range_t do_get_rand_lbas(const lbas_choice_t lba_choice, const lba_validate_t validate_choice,
                                    const bool overlapping_allowed) {
        static thread_local std::random_device rd{};
        static thread_local std::default_random_engine engine{rd()};

        io_lba_range_t ret;
        const auto vinfo{pick_vol_round_robin(ret)};
        if (vinfo == nullptr) { return ret; }

        const uint32_t max_blks{
            static_cast< uint32_t >(tcfg.max_io_size / VolInterface::get_instance()->get_page_size(vinfo->vol))};
        // lba: [0, max_vol_blks - max_blks)
        std::uniform_int_distribution< uint64_t > lba_random{0, vinfo->max_vol_blks - max_blks - 1};
        // nlbas: [1, max_blks]
        std::uniform_int_distribution< uint32_t > nlbas_random{1, max_blks};

        // we won't be writing more then 128 blocks in one io
        uint32_t attempt{1};
        while (attempt <= 2u) {
            // can not support concurrent overlapping writes if whole data need to be verified
            std::unique_lock< std::mutex > lk{vinfo->vol_mutex};
            if (lba_choice == lbas_choice_t::dont_care) {
                ret.lba = lba_random(engine);
                ret.num_lbas = nlbas_random(engine);
            } else {
                const auto start_lba{(attempt++ == 1u) ? lba_random(engine) : 0};
                std::tie(ret.lba, ret.num_lbas) = vinfo->get_next_valid_lbas(
                    start_lba, 1u, (lba_choice == lbas_choice_t::all_valid) ? nlbas_random(engine) : 1u);
                if ((lba_choice == lbas_choice_t::atleast_one_valid) && (ret.num_lbas)) {
                    ret.num_lbas = nlbas_random(engine);
                    std::uniform_int_distribution< uint32_t > pivot_random{0, ret.num_lbas - 1};
                    const auto pivot{pivot_random(engine)};
                    ret.lba = (ret.lba < pivot) ? 0 : ret.lba - pivot;
                    if ((ret.lba + ret.num_lbas) > vinfo->max_vol_blks) {
                        ret.num_lbas = vinfo->max_vol_blks - ret.lba;
                    }
                }
            }

            // check if someone is already doing writes/reads
            if (!overlapping_allowed && (ret.num_lbas && vinfo->is_lbas_free(ret.lba, ret.num_lbas))) {
                vinfo->mark_lbas_busy(ret.lba, ret.num_lbas);
                if (validate_choice == lba_validate_t::validate) {
                    vinfo->validate_lbas(ret.lba, ret.num_lbas);
                } else if (validate_choice == lba_validate_t::invalidate) {
                    vinfo->invalidate_lbas(ret.lba, ret.num_lbas);
                }
                ret.valid_io = true;
                break;
            } else if (ret.num_lbas && overlapping_allowed) {
                ret.valid_io = true;
                break;
            }
        }

        return ret;
    }

    io_lba_range_t readable_rand_lbas() {
        return do_get_rand_lbas(lbas_choice_t::atleast_one_valid, lba_validate_t::dont_care, tcfg.overlapping_allowed);
    }
    io_lba_range_t writeable_rand_lbas() {
        return do_get_rand_lbas(lbas_choice_t::dont_care, lba_validate_t::validate, tcfg.overlapping_allowed);
    }
    io_lba_range_t unmappable_rand_lbas() {
        return do_get_rand_lbas(lbas_choice_t::atleast_one_valid, lba_validate_t::invalidate, tcfg.overlapping_allowed);
    }

    io_lba_range_t large_unmappable_rand_lbas() {
        static thread_local std::random_device rd{};
        static thread_local std::default_random_engine engine{rd()};
        io_lba_range_t ret;

        // select volume
        const auto vinfo{pick_vol_round_robin(ret)};

        // select lba
        std::uniform_int_distribution< uint64_t > lba_random{0, vinfo->max_vol_blks - 512};
        ret.lba = lba_random(engine);

        // select nlbas
        std::uniform_int_distribution< uint32_t > nlbas_random{512, (uint32_t)(vinfo->max_vol_blks - ret.lba)};
        ret.num_lbas = nlbas_random(engine);
        ret.valid_io = true;
        return ret;
    }

    bool write_io() {
        bool ret{false};
        const IoFuncType write_function{bind_this(IOTestJob::write_vol, 3)};
        switch (m_load_type) {
        case load_type_t::random:
            ret = run_io(bind_this(IOTestJob::writeable_rand_lbas, 0), write_function);
            break;
        case load_type_t::same:
            ret = run_io(bind_this(IOTestJob::same_lbas, 0), write_function);
            break;
        case load_type_t::sequential:
            ret = run_io(bind_this(IOTestJob::seq_lbas, 0), write_function);
            break;
        }
        return ret;
    }

    bool read_io() {
        const IoFuncType read_function{bind_this(IOTestJob::read_vol, 3)};
        bool ret{false};
        switch (m_load_type) {
        case load_type_t::random:
            ret = run_io(bind_this(IOTestJob::readable_rand_lbas, 0), read_function);
            break;
        case load_type_t::same:
            ret = run_io(bind_this(IOTestJob::same_lbas, 0), read_function);
            break;
        case load_type_t::sequential:
            assert(false);
            break;
        }
        return ret;
    }

    bool unmap_io() {
        const IoFuncType unmap_function{bind_this(IOTestJob::unmap_vol, 3)};
        bool ret{false};
        switch (m_load_type) {
        case load_type_t::random:
            ret = run_io(bind_this(IOTestJob::unmappable_rand_lbas, 0), unmap_function);
            if (ret) { ret = run_io(bind_this(IOTestJob::large_unmappable_rand_lbas, 0), unmap_function); }
            break;
        case load_type_t::same:
            assert(false);
            break;
        case load_type_t::sequential:
            assert(false);
            break;
        }
        return ret;
    }

    bool run_io(const LbaGeneratorType& lba_generator, const IoFuncType& io_function) {
        if (!tcfg.max_vols) { return false; }
        const auto gen_lba{lba_generator()};
        return (gen_lba.valid_io) ? io_function(gen_lba.vol_idx, gen_lba.lba, gen_lba.num_lbas) : false;
    }

    bool write_vol(const uint32_t cur, const uint64_t lba, const uint32_t nlbas) {
        const auto vinfo{m_voltest->vol_info[cur]};
        const auto vol{vinfo->vol};
        if (vol == nullptr) { return false; }

        const uint64_t page_size{VolInterface::get_instance()->get_page_size(vol)};
        const uint64_t size{nlbas * page_size};
        boost::intrusive_ptr< io_req_t > vreq{};
        if (tcfg.write_cache) {
            uint8_t* const wbuf{iomanager.iobuf_alloc(512, size)};
            HS_ASSERT_NOTNULL(RELEASE, wbuf);

            populate_buf(wbuf, size, lba, vinfo.get());

            vreq = boost::intrusive_ptr< io_req_t >(
                new io_req_t(vinfo, Op_type::WRITE, wbuf, lba, nlbas, tcfg.verify_csum(), tcfg.write_cache));
        } else {
            static bool send_iovec{true};
            std::vector< iovec > iovecs{};
            if (send_iovec) {
                for (uint32_t lba_num{0}; lba_num < nlbas; ++lba_num) {
                    uint8_t* const wbuf{iomanager.iobuf_alloc(512, page_size)};
                    HS_ASSERT_NOTNULL(RELEASE, wbuf);
                    iovec iov{static_cast< void* >(wbuf), static_cast< size_t >(page_size)};
                    iovecs.emplace_back(std::move(iov));

                    populate_buf(wbuf, page_size, lba + lba_num, vinfo.get());
                }

                vreq = boost::intrusive_ptr< io_req_t >(new io_req_t(vinfo, Op_type::WRITE, std::move(iovecs), lba,
                                                                     nlbas, tcfg.verify_csum(), tcfg.write_cache));
            } else {
                uint8_t* const wbuf{iomanager.iobuf_alloc(512, size)};
                populate_buf(wbuf, size, lba, vinfo.get());
                HS_ASSERT_NOTNULL(RELEASE, wbuf);

                vreq = boost::intrusive_ptr< io_req_t >{
                    new io_req_t(vinfo, Op_type::WRITE, wbuf, lba, nlbas, tcfg.verify_csum(), tcfg.write_cache)};
            }
            send_iovec = !send_iovec;
        }
        vreq->cookie = static_cast< void* >(this);

        ++m_voltest->output.write_cnt;
        ++m_outstanding_ios;
        vinfo->ref_cnt.increment(1);
        const auto ret_io{VolInterface::get_instance()->write(vol, vreq)};
        LOGDEBUG("Wrote lba: {}, nlbas: {} outstanding_ios={}, iovec(s)={}, cache={}", lba, nlbas,
                 m_outstanding_ios.load(), (tcfg.write_iovec != 0 ? true : false),
                 (tcfg.write_cache != 0 ? true : false));
        if (ret_io != no_error) { return false; }
        return true;
    }

    void populate_buf(uint8_t* const buf, const uint64_t size, const uint64_t lba, const vol_info_t* const vinfo) {
        static thread_local std::random_device rd{};
        static thread_local std::default_random_engine engine{rd()};
        static thread_local std::uniform_int_distribution< uint64_t > generator{};

        uint64_t current_lba{lba};
        for (uint64_t write_sz{0}; write_sz < size; write_sz += sizeof(uint64_t)) {
            uint64_t* const write_buf{reinterpret_cast< uint64_t* >(buf + write_sz)};
            if (!(write_sz % tcfg.vol_page_size)) {
                *write_buf = current_lba;
                if (vinfo->vol == nullptr) { return; }
                if (!((write_sz % VolInterface::get_instance()->get_page_size(vinfo->vol)))) { ++current_lba; }
            } else {
                *write_buf = generator(engine);
            }
        }
    }

    bool read_vol(const uint32_t cur, const uint64_t lba, const uint32_t nlbas) {
        const auto vinfo{m_voltest->vol_info[cur]};
        const auto vol{vinfo->vol};
        if (vol == nullptr) { return false; }
        if (read_vol_internal(vinfo, vol, lba, nlbas, false)) { return true; }
        return false;
    }

    boost::intrusive_ptr< io_req_t > read_vol_internal(std::shared_ptr< vol_info_t > vinfo, VolumePtr vol,
                                                       const uint64_t lba, const uint32_t nlbas,
                                                       const bool sync = false) {
        const uint64_t page_size{VolInterface::get_instance()->get_page_size(vol)};
        boost::intrusive_ptr< io_req_t > vreq{};
        if (tcfg.read_cache) {
            vreq = boost::intrusive_ptr< io_req_t >{
                new io_req_t{vinfo, Op_type::READ, nullptr, lba, nlbas, tcfg.verify_csum(), tcfg.read_cache, sync}};
        } else {
            static bool send_iovec{true};
            if (send_iovec) {
                std::vector< iovec > iovecs{};
                for (uint32_t lba_num{0}; lba_num < nlbas; ++lba_num) {
                    uint8_t* const rbuf{iomanager.iobuf_alloc(512, page_size)};
                    HS_ASSERT_NOTNULL(RELEASE, rbuf);
                    iovec iov{static_cast< void* >(rbuf), static_cast< size_t >(page_size)};
                    iovecs.emplace_back(std::move(iov));
                }

                vreq = boost::intrusive_ptr< io_req_t >{new io_req_t{vinfo, Op_type::READ, std::move(iovecs), lba,
                                                                     nlbas, tcfg.verify_csum(), tcfg.read_cache, sync}};
            } else {
                uint8_t* const rbuf{iomanager.iobuf_alloc(512, nlbas * page_size)};
                vreq = boost::intrusive_ptr< io_req_t >{
                    new io_req_t{vinfo, Op_type::READ, rbuf, lba, nlbas, tcfg.verify_csum(), tcfg.read_cache, sync}};
            }
            send_iovec = !send_iovec;
        }
        vreq->cookie = static_cast< void* >(this);

        ++m_voltest->output.read_cnt;
        ++m_outstanding_ios;
        vinfo->ref_cnt.increment(1);
        const auto ret_io{VolInterface::get_instance()->read(vol, vreq)};
        LOGDEBUG("Read lba: {}, nlbas: {} outstanding_ios={}, iovec(s)={}, cache={}", lba, nlbas,
                 m_outstanding_ios.load(), (tcfg.read_iovec != 0 ? true : false),
                 (tcfg.read_cache != 0 ? true : false));
        if (sync) {
            --m_outstanding_ios;
            vinfo->ref_cnt.decrement(1);
        }
        if (ret_io != no_error) { return nullptr; }
        return vreq;
    }

    bool unmap_vol(const uint32_t cur, const uint64_t lba, const uint32_t nlbas) {
        const auto vinfo{m_voltest->vol_info[cur]};
        const auto vol{vinfo->vol};
        if (vol == nullptr) { return false; }

        const auto vreq{boost::intrusive_ptr< io_req_t >{
            new io_req_t(vinfo, Op_type::UNMAP, nullptr, lba, nlbas, tcfg.verify_csum())}};

        vreq->cookie = static_cast< void* >(this);

        ++m_voltest->output.unmap_cnt;
        ++m_outstanding_ios;
        vinfo->ref_cnt.increment(1);
        const auto ret_io{VolInterface::get_instance()->unmap(vol, vreq)};
        LOGDEBUG("Unmapped lba: {}, nlbas: {} outstanding_ios={}, cache={}", lba, nlbas, m_outstanding_ios.load(),
                 (tcfg.write_cache != 0 ? true : false));
        if (ret_io != no_error) { return false; }

        return true;
    }

    bool verify(const boost::intrusive_ptr< io_req_t >& req, const bool can_panic = true) const {
        const auto& vol_req{static_cast< vol_interface_req_ptr >(req)};

        const auto verify_buffer{[this, &req, &can_panic](const uint8_t* const validate_buffer,
                                                          const uint8_t* const data_buffer, const uint64_t data_size,
                                                          const uint64_t total_size_read) {
            bool error{false};
            if (tcfg.verify_csum()) {
                const uint16_t csum1{*reinterpret_cast< const uint16_t* >(validate_buffer)};
                const uint16_t csum2{crc16_t10dif(init_crc_16, data_buffer, data_size)};
                error = (csum1 != csum2);
                if (error) {
                    LOGINFO("checksum mismatch operation {} volume {} lba {} csum1 {} csum2 {}",
                            (req->op_type == Op_type::READ ? "read" : "write"), req->cur_vol, req->lba, csum1, csum2);
                } else {
                    ++m_voltest->output.csum_match_cnt;
                }
            } else if (tcfg.verify_data()) {
                error = ::memcmp(static_cast< const void* >(data_buffer), static_cast< const void* >(validate_buffer),
                                 data_size) != 0;
                if (!error) { ++m_voltest->output.data_match_cnt; }
            } else {
                // we will only verify the header. We write lba number in the header
                const uint64_t validate_lba{req->lba + total_size_read / data_size};
                const uint64_t data_lba{*reinterpret_cast< const uint64_t* >(data_buffer)};
                if ((data_lba == 0) || (validate_lba == data_lba)) {
                    // const auto ret{pwrite(req->fd, data_buffer, data_size, total_size_read +
                    // req->original_offset)}; assert(static_cast<uint64_t>(ret) == data_size);
                } else {
                    LOGINFO("header mismatch operation {} volume {} lba {} header1 {} header2 {}",
                            (req->op_type == Op_type::READ ? "read" : "write"), req->cur_vol, req->lba, validate_lba,
                            data_lba);
                    error = true;
                }

                if (!error) { ++m_voltest->output.hdr_only_match_cnt; }
            }

            if (error) {
                if (can_panic) {
                    if (!tcfg.verify_csum()) {
                        // verify the data
                        error = std::memcmp(static_cast< const void* >(data_buffer),
                                            static_cast< const void* >(validate_buffer), data_size) != 0;
                        if (error) {
                            LOGINFO("data mismatch lba read {}", *reinterpret_cast< const uint64_t* >(data_buffer));
                        }
                    }

                    LOGINFO("mismatch found lba {} nlbas {} total_size_read {}", req->lba, req->nlbas, total_size_read);
#ifndef NDEBUG
                    VolInterface::get_instance()->verify_tree(req->vol_info->vol);
                    VolInterface::get_instance()->print_tree(req->vol_info->vol);
#endif
                    LOGINFO("lba {} {}", req->lba, req->nlbas);
                    std::this_thread::sleep_for(std::chrono::seconds{30});
                    HS_RELEASE_ASSERT(0, "");
                }
                // need to return false
                return false;
            }

            return true;
        }};

        uint64_t total_size_read{0};
        uint64_t total_size_read_csum{0};
        const uint32_t size_read{tcfg.vol_page_size};
        if (tcfg.read_cache) {
            for (auto& info : vol_req->read_buf_list) {
                uint32_t offset{static_cast< uint32_t >(info.offset)};
                uint64_t size{info.size};
                HS_RELEASE_ASSERT_EQ(size % size_read, 0);
                const auto buf{info.buf};
                while (size != 0) {
                    const sisl::blob b{VolInterface::get_instance()->at_offset(buf, offset)};
                    const uint8_t* const validate_buffer{req->validate_buffer +
                                                         (tcfg.verify_csum() ? total_size_read_csum : total_size_read)};
                    if (!verify_buffer(validate_buffer, b.bytes, size_read, total_size_read)) return false;
                    size -= size_read;
                    offset += size_read;
                    total_size_read += size_read;
                    total_size_read_csum += sizeof(uint16_t);
                }
            }
        } else {
            for (const auto& iov : vol_req->iovecs) {
                uint64_t size{static_cast< uint64_t >(iov.iov_len)};
                uint32_t offset{0};
                HS_RELEASE_ASSERT_EQ(size % size_read, 0);
                while (size != 0) {
                    const uint8_t* const buffer{static_cast< uint8_t* >(iov.iov_base) + offset};
                    const uint8_t* const validate_buffer{req->validate_buffer +
                                                         (tcfg.verify_csum() ? total_size_read_csum : total_size_read)};
                    if (!verify_buffer(validate_buffer, buffer, size_read, total_size_read)) return false;
                    size -= size_read;
                    offset += size_read;
                    total_size_read += size_read;
                    total_size_read_csum += sizeof(uint16_t);
                }
            }
        }
        tcfg.verify_csum() ? (HS_RELEASE_ASSERT_EQ(total_size_read_csum, req->verify_size))
                           : (HS_RELEASE_ASSERT_EQ(total_size_read, req->original_size));
        return true;
    }
};

class VolVerifyJob : public IOTestJob {
public:
    VolVerifyJob(VolTest* test) : IOTestJob(test, load_type_t::sequential) {
        m_start_time = Clock::now();
        LOGINFO("verifying vols");
    }
    virtual ~VolVerifyJob() override = default;
    VolVerifyJob(const VolVerifyJob&) = delete;
    VolVerifyJob(VolVerifyJob&&) noexcept = delete;
    VolVerifyJob& operator=(const VolVerifyJob&) = delete;
    VolVerifyJob& operator=(VolVerifyJob&&) noexcept = delete;

    void run_one_iteration() override {
        for (uint32_t cur{0}; cur < tcfg.max_vols; ++cur) {
            if (!vol_info(cur)) { continue; }
            const uint64_t max_blks{
                (tcfg.max_io_size / VolInterface::get_instance()->get_page_size(vol_info(cur)->vol))};
            for (uint64_t lba{vol_info(cur)->cur_checkpoint}; lba < vol_info(cur)->max_vol_blks;) {
                uint64_t io_size{0};
                if (lba + max_blks > vol_info(cur)->max_vol_blks) {
                    io_size = vol_info(cur)->max_vol_blks - lba;
                } else {
                    io_size = max_blks;
                }
                read_vol(cur, lba, io_size);
                vol_info(cur)->cur_checkpoint = lba + io_size;
                if (m_outstanding_ios > tcfg.max_outstanding_ios) { return; }
                lba = lba + io_size;
            }
        }
        m_is_job_done = true;
    }

    bool time_to_stop() const override { return m_is_job_done; }
    bool is_job_done() const override { return (m_outstanding_ios == 0); }
    bool is_async_job() const override { return true; };
    std::string job_name() const override { return "VerifyJob"; }

private:
    std::shared_ptr< vol_info_t >& vol_info(const uint32_t nth) { return m_voltest->vol_info[nth]; }
    bool m_is_job_done{false};
};

std::shared_ptr< IOTestJob > VolTest::start_io_job(const wait_type wait_type, const load_type_t load_type) {
    m_io_job = std::make_shared< IOTestJob >(this, load_type);
    this->start_job(m_io_job.get(), wait_type);
    return m_io_job;
}

thread_local std::list< vol_interface_req_ptr > VolTest::completed_reqs_this_thread{};

/************************** Test cases ****************************/

/*********** Below Tests does IO and exit with clean shutdown *************/

/*!
    @test   lifecycle_test
    @brief  It initialize the homestore, create volume, delete volume and shutdown the system
 */
TEST_F(VolTest, lifecycle_test) {
    this->start_homestore();
    this->start_io_job();
    output.print("lifecycle_test");
#ifdef _PRERELEASE
    FlipClient fc(HomeStoreFlip::instance());
    FlipFrequency freq;
    freq.set_count(10);
    freq.set_percent(100);

    fc.inject_retval_flip("vol_comp_delay_us", {}, freq, 100);
#endif
    this->delete_volumes();

    LOGINFO("All volumes are deleted, do a shutdown of homestore");
    this->shutdown();

    LOGINFO("Shutdown of homestore is completed, removing files");
    if (tcfg.remove_file) { this->remove_files(); }
}

/*
 * NOTE: This test case only works when fault_containment goes into offline, instead of assert fail;
 * */
TEST_F(VolTest, vol_crc_mismatch_test) {
#ifdef _PRERELEASE
    FlipClient* const fc{HomeStoreFlip::client_instance()};
    FlipFrequency freq;
    FlipCondition null_cond;
    fc->create_condition("", flip::Operator::DONT_CARE, (int)1, &null_cond);
    freq.set_count(20);
    freq.set_percent(100);
    fc->inject_noreturn_flip("vol_crc_mismatch", {null_cond}, freq);
#endif
    this->start_homestore();
    this->start_io_job();
    tcfg.expect_vol_offline = true;
    output.print("vol_crc_mismatch_test");

    this->delete_volumes();

    LOGINFO("All volumes are deleted, do a shutdown of homestore");
    this->shutdown();

    LOGINFO("Shutdown of homestore is completed, removing files");
    if (tcfg.remove_file) { this->remove_files(); }
    tcfg.expect_vol_offline = false;
}

/*!
    @test   init_io_test
    @brief  It initialize the homestore, create volume and
            shutdown the system
 */
TEST_F(VolTest, init_io_test) {
    this->start_homestore();
<<<<<<< HEAD
#ifdef _PRERELEASE
    FlipClient fc{HomeStoreFlip::instance()};
    FlipFrequency freq;
    freq.set_count(10);
    freq.set_percent(100);

    fc.inject_retval_flip(tcfg.flip_name, {}, freq, 100);
#endif
=======
>>>>>>> 13042f38
    std::unique_ptr< VolCreateDeleteJob > cdjob;
    if (tcfg.create_del_with_io || tcfg.delete_with_io) {
        cdjob = std::make_unique< VolCreateDeleteJob >(this);
        this->start_job(cdjob.get(), wait_type::no_wait);
    }

    this->start_io_job();
    output.print("init_io_test");

    if (tcfg.create_del_with_io || tcfg.delete_with_io) { cdjob->wait_for_completion(); }

    this->shutdown();
    if (tcfg.remove_file) { this->remove_files(); }
}

/*!
    @test   recovery_io_test
    @brief  Tests which does recovery. End up with a clean shutdown
 */
TEST_F(VolTest, recovery_io_test) {
    tcfg.init = false;
    this->start_homestore(false /* force_reinit */);

    LOGINFO("recovery verify started");
    std::unique_ptr< VolVerifyJob > verify_job;
    if (tcfg.pre_init_verify || tcfg.verify_only) {
        verify_job = std::make_unique< VolVerifyJob >(this);
        this->start_job(verify_job.get(), wait_type::for_completion);
        LOGINFO("recovery verify done");
    } else {
        LOGINFO("bypassing recovery verify");
    }

    std::unique_ptr< VolCreateDeleteJob > cdjob;
    if (tcfg.create_del_with_io || tcfg.delete_with_io) {
        cdjob = std::make_unique< VolCreateDeleteJob >(this);
        this->start_job(cdjob.get(), wait_type::no_wait);
    }

    this->start_io_job();
    output.print("recovery_io_test");

    if (tcfg.create_del_with_io || tcfg.delete_with_io) { cdjob->wait_for_completion(); }

    if (tcfg.can_delete_volume) { this->delete_volumes(); }
    this->shutdown();
    if (tcfg.remove_file) { this->remove_files(); }
}

#ifdef _PRERELEASE
/*
 * @test    hs_force_reinit_test only works in PRERELEASE mode;
 * @brief   This test cases works with force_reinit field in input_params which is only valid in PRERELEASE mode;
 * if not in PRERELEASE mode, assert for first_time_boot will fail in init_done_cb
 * */
TEST_F(VolTest, hs_force_reinit_test) {
    output.print("hs_force_reinit_test");

    tcfg.init = true; // so that we can assert first time boot in init_done_cb

    // 1. set input params with force_reinit;
    // 2. boot homestore which should be first-time-boot
    this->start_homestore();

    // 3. verify it is first time boot which is done in init_done_cb

    if (tcfg.can_delete_volume) { this->delete_volumes(); }
    this->shutdown();
    if (tcfg.remove_file) { this->remove_files(); }
}
#endif

#if 0
/*!
    @test   hs_force_reinit_test works as always (not depend on force_reinit field)
    @brief  Tests force reinit to boot as first time boot;
    This test case is supposed to be called after init_io_test.
    It can also be run standalone.
    The expected result is it will always boot as first time boot;
 */
TEST_F(VolTest, hs_force_reinit_test) {
    output.print("hs_force_reinit_test");

    // 1. first calling init_done to zero sb on physical device_boot_fail
    std::vector< dev_info > tmp_data_dev_info, tmp_fast_dev_info;
    get_dev_info(tmp_dev_info);
    HS_RELEASE_ASSERT_GT(tmp_dev_info.size(), 0);

    this->force_reinit(tmp_dev_info, homestore::io_flag::DIRECT_IO,
                       tmp_fast_dev_info, homestore::io_flag::DIRECT_IO);

    // 2. boot homestore which should be first-time-boot
    this->start_homestore();

    // 3. verify it is first time boot which is done in init_done_cb;

    if (tcfg.can_delete_volume) { this->delete_volumes(); }
    this->shutdown();
    if (tcfg.remove_file) { this->remove_files(); }
}
#endif

/*!
    @test   vol_create_del_test
    @brief  Below tests delete volumes. Should exit with clean shutdown.
 */
TEST_F(VolTest, vol_create_del_test) {
    tcfg.precreate_volume = false;
    this->start_homestore();

    auto cdjob{std::make_unique< VolCreateDeleteJob >(this)};
    this->start_job(cdjob.get(), wait_type::for_completion);
    output.print("vol_create_del_test");
    this->shutdown();
    if (tcfg.remove_file) { this->remove_files(); }
}

/************ Below tests check the workflows ***********/

TEST_F(VolTest, one_disk_fail_test) {
#ifdef _PRERELEASE
    FlipClient fc{HomeStoreFlip::instance()};
    FlipFrequency freq;
    FlipCondition cond1;
    FlipCondition cond2;
    freq.set_count(100);
    freq.set_percent(100);
    fc.create_condition("setting error on file1", flip::Operator::EQUAL, tcfg.default_names[0], &cond1);
    fc.inject_noreturn_flip("device_boot_fail", {cond1}, freq);
#endif
    tcfg.init = false;
    tcfg.expected_init_fail = true;
    this->start_homestore();
    this->start_io_job();

    output.print("one_disk_fail_test");
    this->shutdown();
    if (tcfg.remove_file) { this->remove_files(); }
}

TEST_F(VolTest, vol_offline_test) {
    tcfg.expected_vol_state = vol_state::OFFLINE;
    this->start_homestore();

    tcfg.expect_io_error = true;
    auto job = this->start_io_job(wait_type::no_wait);
    this->move_vol_to_offline();
    job->wait_for_completion();
    this->shutdown();
}

/**
 * @brief :
 * Test Procedure:
 * 1. start homesotre and do I/Os;
 * 2. wait I/O completed
 * 3. move all volumes to offline state;
 * 4. inject flip point for read btree node to return failure.
 * 5. start btree fix and it should return failure as expected, instead of core dump or crash;
 * 6. delete volumes and shotdown homesotre;
 *
 * @param VolTest
 * @param btree_fix_read_failure_test
 */
TEST_F(VolTest, btree_fix_read_failure_test) {
    this->start_homestore();
    this->start_io_job(wait_type::for_completion);
    output.print("btree_fix_read_failure_test");

    this->move_vol_to_offline();
#ifdef _PRERELEASE
    FlipClient* const fc{homestore::HomeStoreFlip::client_instance()};
    FlipFrequency freq;
    freq.set_count(2000000000);
    freq.set_percent(1);

    FlipCondition null_cond;
    fc->create_condition("", flip::Operator::DONT_CARE, (int)1, &null_cond);

    fc->inject_noreturn_flip("btree_read_fail", {null_cond}, freq);
#endif
    auto ret = this->fix_vol_mapping_btree();
    EXPECT_EQ(ret, false);

    this->delete_volumes();
    this->shutdown();
    if (tcfg.remove_file) { this->remove_files(); }
}

/**
 * @brief :
 * Test Procedure :
 * 1. Start homestore and do customized IO based on input parameter
 * 2. wait I/O completed
 * 3. move all volumes to offline state;
 * 4. start btree fix (with verify set to true) on every volume and expect it to be successfully completed.
 * 5. verify KVs between newly created btree and old btree should also return successfully;
 * 6. delete volumes and shotdown homestore;
 *
 * @param VolTest
 * @param btree_fix_test
 */
TEST_F(VolTest, btree_fix_test) {
    this->start_homestore();
    this->start_io_job(wait_type::for_completion);
    output.print("btree_fix_test");

    this->move_vol_to_offline();
    auto ret = this->fix_vol_mapping_btree();
    EXPECT_EQ(ret, true);

    this->delete_volumes();
    this->shutdown();
    if (tcfg.remove_file) { this->remove_files(); }
}

/**
 * @brief :
 * Test Procedure :
 * 1. Start homestore and do customerized IO based on input parameter
 * 2. wait I/O completed
 * 3. move all volumes to offline state;
 * 4. start btree fix (with verify set to true) on every volume and expect it to be successfully completed.
 * 5. verify KVs between newly created btree and old btree should also return successfully;
 * 6. move volume back online.
 * 7. start I/O on volumes and wait I/O completed
 * 8. delete all volumes and shutdown homestore and exit;
 *
 * @param VolTest
 * @param btree_fix_test
 */
TEST_F(VolTest, btree_fix_rerun_io_test) {
    this->start_homestore();
    this->start_io_job(wait_type::for_completion);
    output.print("btree_fix_rerun_io_test");

    this->move_vol_to_offline();
    auto ret = this->fix_vol_mapping_btree();
    EXPECT_EQ(ret, true);

    output.write_cnt = 0;
    output.read_cnt = 0;
    output.unmap_cnt = 0;
    this->move_vol_to_online();
    this->start_io_job(wait_type::for_execution);
    output.print("btree_fix_rerun_io_test");

    if (tcfg.can_delete_volume) { this->delete_volumes(); }
    this->shutdown();
    if (tcfg.remove_file) { this->remove_files(); }
}

std::vector< module_test* > mod_tests;
void indx_mgr_test_main();
void meta_mod_test_main();
void vdev_mod_test_main();
std::vector< std::function< void() > > mod_init_funcs;

/************************* CLI options ***************************/

SDS_OPTION_GROUP(
    test_volume,
    (run_time, "", "run_time", "run time for io", ::cxxopts::value< uint32_t >()->default_value("30"), "seconds"),
    (load_type, "", "load_type", "load_type", ::cxxopts::value< uint32_t >()->default_value("0"),
     "random_write_read:0, same_write_read:1, seq_write:2"),
    (nblks, "", "nblks", "nblks", ::cxxopts::value< uint32_t >()->default_value("100"),
     "number of blks to write when load_type is same"),
    (overlapping_allowed, "", "overlapping_allowed", "overlapping_allowed",
     ::cxxopts::value< bool >()->default_value("false"), "true or false"),
    (num_threads, "", "num_threads", "num_threads - default 2 for spdk and 8 for non-spdk",
     ::cxxopts::value< uint32_t >()->default_value("8"), "number"),
    (read_enable, "", "read_enable", "read enable 0 or 1", ::cxxopts::value< uint32_t >()->default_value("1"), "flag"),
    (unmap_enable, "", "unmap_enable", "unmap enable 0 or 1", ::cxxopts::value< uint32_t >()->default_value("0"),
     "flag"),
    (max_disk_capacity, "", "max_disk_capacity", "max disk capacity",
     ::cxxopts::value< uint64_t >()->default_value("5"), "GB"),
    (max_volume, "", "max_volume", "max volume", ::cxxopts::value< uint64_t >()->default_value("50"), "number"),
    (max_num_writes, "", "max_num_writes", "max num of writes", ::cxxopts::value< uint64_t >()->default_value("100000"),
     "number"),
    (verify_type, "", "verify_type", "verify type", ::cxxopts::value< uint32_t >()->default_value("0"),
     "csum:0, data:1, header:2, null:3"),
    (read_verify, "", "read_verify", "read verification for each write",
     ::cxxopts::value< uint64_t >()->default_value("0"), "0 or 1"),
    (enable_crash_handler, "", "enable_crash_handler", "enable crash handler 0 or 1",
     ::cxxopts::value< uint32_t >()->default_value("1"), "flag"),
    (remove_file, "", "remove_file", "remove file at the end of test 0 or 1",
     ::cxxopts::value< uint32_t >()->default_value("1"), "flag"),
    (expected_vol_state, "", "expected_vol_state", "volume state expected during boot",
     ::cxxopts::value< uint32_t >()->default_value("0"), "flag"),
    (verify_only, "", "verify_only", "verify only boot", ::cxxopts::value< uint32_t >()->default_value("0"), "flag"),
    (pre_init_verify, "", "pre_init_verify", "pre_init_verify", ::cxxopts::value< bool >()->default_value("true"),
     "validate data before starting io"),
    (abort, "", "abort", "abort", ::cxxopts::value< uint32_t >()->default_value("0"), "flag"),
    (flip, "", "flip", "flip", ::cxxopts::value< uint32_t >()->default_value("0"), "flag"),
    (flip_name, "", "flip_name", "list of flips", ::cxxopts::value< std::string >()->default_value(""), "flip_name"),
    (delete_volume, "", "delete_volume", "delete_volume", ::cxxopts::value< uint32_t >()->default_value("0"), "flag"),
    (atomic_phys_page_size, "", "atomic_phys_page_size", "atomic_phys_page_size",
     ::cxxopts::value< uint32_t >()->default_value("4096"), "atomic_phys_page_size"),
    (vol_page_size, "", "vol_page_size", "vol_page_size", ::cxxopts::value< uint32_t >()->default_value("4096"),
     "vol_page_size"),
    (device_list, "", "device_list", "List of device paths", ::cxxopts::value< std::vector< std::string > >(),
     "path [...]"),
    (mod_list, "", "mod_list", "List of modules to be enbaled for test",
     ::cxxopts::value< std::vector< std::string > >(), "mod [...]"),
    (phy_page_size, "", "phy_page_size", "phy_page_size", ::cxxopts::value< uint32_t >()->default_value("4096"),
     "phy_page_size"),
    (io_flags, "", "io_flags", "io_flags", ::cxxopts::value< uint32_t >()->default_value("1"), "0 or 1"),
    (mem_btree_page_size, "", "mem_btree_page_size", "mem_btree_page_size",
     ::cxxopts::value< uint32_t >()->default_value("8192"), "mem_btree_page_size"),
    (expect_io_error, "", "expect_io_error", "expect_io_error", ::cxxopts::value< uint32_t >()->default_value("0"),
     "0 or 1"),
    (p_volume_size, "", "p_volume_size", "percentage of volume size that should take from maximum disk capacity",
     ::cxxopts::value< uint32_t >()->default_value("60"), "0 to 200"),
    (write_cache, "", "write_cache", "write cache", ::cxxopts::value< uint32_t >()->default_value("0"), "flag"),
    (read_cache, "", "read_cache", "read cache", ::cxxopts::value< uint32_t >()->default_value("0"), "flag"),
    (write_iovec, "", "write_iovec", "write iovec(s)", ::cxxopts::value< uint32_t >()->default_value("0"), "flag"),
    (read_iovec, "", "read_iovec", "read iovec(s)", ::cxxopts::value< uint32_t >()->default_value("0"), "flag"),
    (batch_completion, "", "batch_completion", "batch completion", ::cxxopts::value< bool >()->default_value("false"),
     "true or false"),
    (spdk, "", "spdk", "spdk", ::cxxopts::value< bool >()->default_value("false"), "true or false"),
    (vol_create_del, "", "vol_create_del", "vol_create_del", ::cxxopts::value< bool >()->default_value("false"),
     "true or false"),
    (create_del_with_io, "", "create_del_with_io", "create_del_with_io",
     ::cxxopts::value< bool >()->default_value("false"), "true or false"),
    (delete_with_io, "", "delete_with_io", "delete_with_io", ::cxxopts::value< bool >()->default_value("false"),
     "true or false"),
    (create_del_ops_cnt, "", "create_del_ops_cnt", "create_del_ops_cnt",
     ::cxxopts::value< uint32_t >()->default_value("100"), "number of ops"),
    (create_del_ops_interval, "", "create_del_ops_interval", "create_del_ops_interval",
     ::cxxopts::value< uint32_t >()->default_value("10"), "interval between create del in seconds"),
<<<<<<< HEAD
    (emulate_hdd_cnt, "", "emulate_hdd_cnt", "emulate_hdd_cnt", ::cxxopts::value< uint32_t >()->default_value("1"),
     "number of files or drives to be emulated as hdd"))
=======
    (is_hdd, "", "is_hdd", "is_hdd", ::cxxopts::value< bool >()->default_value("false"), "run in hdd mode"),
    (p_vol_files_space, "", "p_vol_files_space",
     "percentage of volume verficiation files of available free space on hosting file system",
     ::cxxopts::value< uint32_t >()->default_value("30"), "0 to 100"))
>>>>>>> 13042f38

#define ENABLED_OPTIONS logging, home_blks, test_volume, iomgr, test_indx_mgr, test_meta_mod, test_vdev_mod, config

SDS_OPTIONS_ENABLE(ENABLED_OPTIONS)

/************************** MAIN ********************************/

/* We can run this target either by using default options which run the normal io tests or by setting different
 * options. Format is
 *   1. ./test_volume
 *   2. ./test_volume --gtest_filter=*recovery* --run_time=120 --num_threads=16 --max_disk_capacity=10
 * --max_volume=50 Above command run all tests having a recovery keyword for 120 seconds with 16 threads , 10g
 * disk capacity and 50 volumes
 */
int main(int argc, char* argv[]) {
    ::testing::GTEST_FLAG(filter) = "*lifecycle_test*";
    ::testing::InitGoogleTest(&argc, argv);
    SDS_OPTIONS_LOAD(argc, argv, ENABLED_OPTIONS)
    sds_logging::SetLogger("test_volume");
    spdlog::set_pattern("[%D %T.%f] [%^%L%$] [%t] %v");
    homestore::vol_test_run = true;

<<<<<<< HEAD
    TestCfg& gcfg{const_cast< TestCfg& >(g_cfg)};
    gcfg.run_time = SDS_OPTIONS["run_time"].as< uint32_t >();
    gcfg.num_threads = SDS_OPTIONS["num_threads"].as< uint32_t >();
    gcfg.read_enable = SDS_OPTIONS["read_enable"].as< uint32_t >();
    gcfg.unmap_enable = SDS_OPTIONS["unmap_enable"].as< uint32_t >();
    gcfg.max_disk_capacity = ((SDS_OPTIONS["max_disk_capacity"].as< uint64_t >()) * (1ul << 30));
    gcfg.max_vols = SDS_OPTIONS["max_volume"].as< uint64_t >();
    gcfg.max_num_writes = SDS_OPTIONS["max_num_writes"].as< uint64_t >();
    gcfg.enable_crash_handler = SDS_OPTIONS["enable_crash_handler"].as< uint32_t >();
    gcfg.verify_type = static_cast< verify_type_t >(SDS_OPTIONS["verify_type"].as< uint32_t >());
    gcfg.pre_init_verify = SDS_OPTIONS["pre_init_verify"].as< bool >();
    gcfg.read_verify = SDS_OPTIONS["read_verify"].as< uint64_t >() ? true : false;
    gcfg.load_type = static_cast< load_type_t >(SDS_OPTIONS["load_type"].as< uint32_t >());
    gcfg.remove_file = SDS_OPTIONS["remove_file"].as< uint32_t >();
    gcfg.expected_vol_state = static_cast< homestore::vol_state >(SDS_OPTIONS["expected_vol_state"].as< uint32_t >());
    gcfg.verify_only = SDS_OPTIONS["verify_only"].as< uint32_t >();
    gcfg.is_abort = SDS_OPTIONS["abort"].as< uint32_t >();
    gcfg.flip_set = SDS_OPTIONS["flip"].as< uint32_t >();
    gcfg.can_delete_volume = SDS_OPTIONS["delete_volume"].as< uint32_t >() ? true : false;
    gcfg.atomic_phys_page_size = SDS_OPTIONS["atomic_phys_page_size"].as< uint32_t >();
    gcfg.vol_page_size = SDS_OPTIONS["vol_page_size"].as< uint32_t >();
    gcfg.phy_page_size = SDS_OPTIONS["phy_page_size"].as< uint32_t >();
    gcfg.mem_btree_page_size = SDS_OPTIONS["mem_btree_page_size"].as< uint32_t >();
    gcfg.io_flags = static_cast< io_flag >(SDS_OPTIONS["io_flags"].as< uint32_t >());
    gcfg.expect_io_error = SDS_OPTIONS["expect_io_error"].as< uint32_t >() ? true : false;
    gcfg.p_volume_size = SDS_OPTIONS["p_volume_size"].as< uint32_t >();
    gcfg.is_spdk = SDS_OPTIONS["spdk"].as< bool >();
    gcfg.read_cache = SDS_OPTIONS["read_cache"].as< uint32_t >() != 0 ? true : false;
    gcfg.write_cache = SDS_OPTIONS["write_cache"].as< uint32_t >() != 0 ? true : false;
    gcfg.read_iovec = SDS_OPTIONS["read_iovec"].as< uint32_t >() != 0 ? true : false;
    gcfg.write_iovec = SDS_OPTIONS["write_iovec"].as< uint32_t >() != 0 ? true : false;
    gcfg.batch_completion = SDS_OPTIONS["batch_completion"].as< bool >();
    gcfg.vol_create_del = SDS_OPTIONS["vol_create_del"].as< bool >();
    gcfg.create_del_with_io = SDS_OPTIONS["create_del_with_io"].as< bool >();
    gcfg.delete_with_io = SDS_OPTIONS["delete_with_io"].as< bool >();
    gcfg.create_del_ops_cnt = SDS_OPTIONS["create_del_ops_cnt"].as< uint32_t >();
    gcfg.create_del_ops_interval = SDS_OPTIONS["create_del_ops_interval"].as< uint32_t >();
    gcfg.flip_name = SDS_OPTIONS["flip_name"].as< std::string >();
    gcfg.overlapping_allowed = SDS_OPTIONS["overlapping_allowed"].as< bool >();
    gcfg.emulate_hdd_cnt = SDS_OPTIONS["emulate_hdd_cnt"].as< uint32_t >();

    if (SDS_OPTIONS.count("device_list")) {
        gcfg.dev_names = SDS_OPTIONS["device_list"].as< std::vector< std::string > >();
=======
    TestCfg& _gcfg = const_cast< TestCfg& >(gcfg);
    _gcfg.run_time = SDS_OPTIONS["run_time"].as< uint32_t >();
    _gcfg.num_threads = SDS_OPTIONS["num_threads"].as< uint32_t >();
    _gcfg.read_enable = SDS_OPTIONS["read_enable"].as< uint32_t >();
    _gcfg.unmap_enable = SDS_OPTIONS["unmap_enable"].as< uint32_t >();
    _gcfg.max_disk_capacity = ((SDS_OPTIONS["max_disk_capacity"].as< uint64_t >()) * (1ul << 30));
    _gcfg.max_vols = SDS_OPTIONS["max_volume"].as< uint64_t >();
    _gcfg.max_num_writes = SDS_OPTIONS["max_num_writes"].as< uint64_t >();
    _gcfg.enable_crash_handler = SDS_OPTIONS["enable_crash_handler"].as< uint32_t >();
    _gcfg.verify_type = static_cast< verify_type_t >(SDS_OPTIONS["verify_type"].as< uint32_t >());
    _gcfg.pre_init_verify = SDS_OPTIONS["pre_init_verify"].as< bool >();
    _gcfg.read_verify = SDS_OPTIONS["read_verify"].as< uint64_t >() ? true : false;
    _gcfg.load_type = static_cast< load_type_t >(SDS_OPTIONS["load_type"].as< uint32_t >());
    _gcfg.remove_file = SDS_OPTIONS["remove_file"].as< uint32_t >();
    _gcfg.expected_vol_state = static_cast< homestore::vol_state >(SDS_OPTIONS["expected_vol_state"].as< uint32_t >());
    _gcfg.verify_only = SDS_OPTIONS["verify_only"].as< uint32_t >();
    _gcfg.is_abort = SDS_OPTIONS["abort"].as< uint32_t >();
    _gcfg.flip_set = SDS_OPTIONS["flip"].as< uint32_t >();
    _gcfg.can_delete_volume = SDS_OPTIONS["delete_volume"].as< uint32_t >() ? true : false;
    _gcfg.atomic_phys_page_size = SDS_OPTIONS["atomic_phys_page_size"].as< uint32_t >();
    _gcfg.vol_page_size = SDS_OPTIONS["vol_page_size"].as< uint32_t >();
    _gcfg.phy_page_size = SDS_OPTIONS["phy_page_size"].as< uint32_t >();
    _gcfg.mem_btree_page_size = SDS_OPTIONS["mem_btree_page_size"].as< uint32_t >();
    _gcfg.io_flags = static_cast< io_flag >(SDS_OPTIONS["io_flags"].as< uint32_t >());
    _gcfg.expect_io_error = SDS_OPTIONS["expect_io_error"].as< uint32_t >() ? true : false;
    _gcfg.p_volume_size = SDS_OPTIONS["p_volume_size"].as< uint32_t >();
    _gcfg.is_spdk = SDS_OPTIONS["spdk"].as< bool >();
    _gcfg.read_cache = SDS_OPTIONS["read_cache"].as< uint32_t >() != 0 ? true : false;
    _gcfg.write_cache = SDS_OPTIONS["write_cache"].as< uint32_t >() != 0 ? true : false;
    _gcfg.read_iovec = SDS_OPTIONS["read_iovec"].as< uint32_t >() != 0 ? true : false;
    _gcfg.write_iovec = SDS_OPTIONS["write_iovec"].as< uint32_t >() != 0 ? true : false;
    _gcfg.batch_completion = SDS_OPTIONS["batch_completion"].as< bool >();
    _gcfg.vol_create_del = SDS_OPTIONS["vol_create_del"].as< bool >();
    _gcfg.create_del_with_io = SDS_OPTIONS["create_del_with_io"].as< bool >();
    _gcfg.delete_with_io = SDS_OPTIONS["delete_with_io"].as< bool >();
    _gcfg.create_del_ops_cnt = SDS_OPTIONS["create_del_ops_cnt"].as< uint32_t >();
    _gcfg.create_del_ops_interval = SDS_OPTIONS["create_del_ops_interval"].as< uint32_t >();
    _gcfg.flip_name = SDS_OPTIONS["flip_name"].as< std::string >();
    _gcfg.overlapping_allowed = SDS_OPTIONS["overlapping_allowed"].as< bool >();
    _gcfg.is_hdd = SDS_OPTIONS["is_hdd"].as< bool >();
    _gcfg.p_vol_files_space = SDS_OPTIONS["p_vol_files_space"].as< uint32_t >();

    if (SDS_OPTIONS.count("device_list")) {
        _gcfg.dev_names = SDS_OPTIONS["device_list"].as< std::vector< std::string > >();
        std::string dev_list_str;
        for (const auto& d : _gcfg.dev_names) {
            dev_list_str += d;
        }
        LOGINFO("Taking input dev_list: {}", dev_list_str);
>>>>>>> 13042f38
    }

    if (SDS_OPTIONS.count("mod_list")) {
        // currently we should only have use-case for one module enabled concurrently,
        // but this framework allows user to enable multiple;
        gcfg.mod_list = SDS_OPTIONS["mod_list"].as< std::vector< std::string > >();
        for (size_t i{0}; i < gcfg.mod_list.size(); ++i) {
            if (gcfg.mod_list[i] == "meta") {
                mod_init_funcs.push_back(meta_mod_test_main);
            } else if (gcfg.mod_list[i] == "index") {
                mod_init_funcs.push_back(indx_mgr_test_main);
            } else if (gcfg.mod_list[i] == "vdev") {
                mod_init_funcs.push_back(vdev_mod_test_main);
            } else {
                LOGERROR("Unsported mod_list: {}, supported list: [ index | meta | vdev ]", gcfg.mod_list[i]);
                return 1;
            }
        }

        // log a warning messaeg if more than one module enabled is really what user wants.
        if (mod_init_funcs.size() > 1) { LOGWARN("User want more than one module enabled for testing!"); }
    }

    if ((gcfg.load_type == load_type_t::sequential) || (gcfg.load_type == load_type_t::same)) {
        gcfg.verify_type = verify_type_t::null;
        if (gcfg.load_type == load_type_t::same) { gcfg.nblks = SDS_OPTIONS["nblks"].as< uint32_t >(); }
    }

    if (gcfg.overlapping_allowed) { gcfg.verify_type = verify_type_t::header; }

    if (gcfg.enable_crash_handler) { sds_logging::install_crash_handler(); }

    // TODO: Remove this once we found the root cause of the problem.
    sds_logging::SetModuleLogLevel("transient", spdlog::level::debug);

    /* if --spdk is not set, check env variable if user want to run spdk */
    if (!gcfg.is_spdk && std::getenv(SPDK_ENV_VAR_STRING.c_str())) { gcfg.is_spdk = true; }

    if (gcfg.is_spdk) {
        gcfg.read_iovec = true;
        gcfg.write_iovec = true;
        gcfg.batch_completion = false;
    }

    if (gcfg.is_spdk && gcfg.num_threads > 2) {
        gcfg.num_threads = 2;
    } /* default to 2 to avoid high cpu usage with spdk */

    LOGINFO("Testing with vol_gtest with gcfg spdk: {}, nthreads: {}", gcfg.is_spdk, gcfg.num_threads);

    for (size_t i{0}; i < mod_init_funcs.size(); ++i) {
        mod_init_funcs[i]();
    }

    MetaBlkMgrSI()->register_handler(access_mgr_mtype, VolTest::am_meta_blk_found_cb, VolTest::am_meta_blk_comp_cb,
                                     true);

    const auto ret{RUN_ALL_TESTS()};
    return ret;
}<|MERGE_RESOLUTION|>--- conflicted
+++ resolved
@@ -154,18 +154,11 @@
     uint32_t p_vol_files_space;
     std::string flip_name;
 
-<<<<<<< HEAD
-    bool verify_csum() const { return verify_type == verify_type_t::csum; }
-    bool verify_data() const { return verify_type == verify_type_t::data; }
-    bool verify_hdr() const { return verify_type == verify_type_t::header; }
-    bool verify_type_set() const { return verify_type != verify_type_t::null; }
-=======
     bool verify_csum() { return verify_type == verify_type_t::csum; }
     bool verify_data() { return verify_type == verify_type_t::data; }
     bool verify_hdr() { return verify_type == verify_type_t::header; }
     bool verify_type_set() { return verify_type != verify_type_t::null; }
     bool create_vol_file() { return verify_type_set() && !verify_hdr(); }
->>>>>>> 13042f38
 };
 
 struct TestOutput {
@@ -354,12 +347,8 @@
     // std::atomic< job_status_t > m_status = job_status_t::not_started;
     // std::atomic< int32_t > m_threads_executing = 0;
     sisl::atomic_status_counter< job_status_t, job_status_t::not_started > m_status_threads_executing;
-<<<<<<< HEAD
     iomgr::timer_handle_t m_timer_hdl{iomgr::null_timer_handle};
-=======
-    iomgr::timer_handle_t m_timer_hdl = iomgr::null_timer_handle;
     uint32_t m_interval_ops_sec = 0;
->>>>>>> 13042f38
 };
 thread_local bool TestJob::is_this_thread_running_io{false};
 
@@ -684,12 +673,8 @@
         return max_capacity;
     }
 
-<<<<<<< HEAD
-    void start_homestore(const bool wait_for_init_done = true, const bool force_reinit = false) {
-=======
     void start_homestore(const bool force_reinit = true, const bool wait_for_init_done = true) {
         uint64_t max_capacity = 0;
->>>>>>> 13042f38
 
         /* start homestore */
         /* create files */
@@ -708,12 +693,9 @@
         params.fast_open_flags = tcfg.io_flags;
         params.min_virtual_page_size = tcfg.vol_page_size;
         params.app_mem_size = 5 * 1024 * 1024 * 1024ul;
-<<<<<<< HEAD
-        params.data_devices = m_device_info;
-=======
-        params.devices = device_info;
-
->>>>>>> 13042f38
+
+        params.data_devices = device_info;
+
 #ifdef _PRERELEASE
         params.force_reinit = force_reinit;
 #endif
@@ -802,11 +784,7 @@
         std::shared_ptr< vol_info_t > info{std::make_shared< vol_info_t >()};
         info->vol = vol_obj;
         info->uuid = VolInterface::get_instance()->get_uuid(vol_obj);
-<<<<<<< HEAD
-        info->fd = ::open(file_name.c_str(), O_RDWR);
-=======
         if (tcfg.create_vol_file()) { info->fd = open(file_name.c_str(), O_RDWR); }
->>>>>>> 13042f38
         info->max_vol_blks =
             VolInterface::get_instance()->get_size(vol_obj) / VolInterface::get_instance()->get_page_size(vol_obj);
 
@@ -844,18 +822,6 @@
             return false;
         }
         HS_RELEASE_ASSERT_EQ(VolInterface::get_instance()->lookup_volume(params.uuid), vol_obj);
-<<<<<<< HEAD
-        /* create file for verification */
-        const std::filesystem::path fpath{name};
-        {
-            std::ofstream ofs{fpath.string(), std::ios::binary | std::ios::out | std::ios::trunc};
-            std::filesystem::resize_file(
-                fpath, tcfg.verify_csum() ? max_vol_size_csum + RESERVE_FILE_BYTE : max_vol_size + RESERVE_FILE_BYTE);
-        }
-        auto fd{::open(fpath.string().c_str(), O_RDWR)};
-        init_vol_files(fd, params.uuid);
-        close(fd);
-=======
 
         if (tcfg.create_vol_file()) {
             // we don't use vol file for header verification
@@ -883,7 +849,6 @@
             init_vol_files(fd, params.uuid);
             close(fd);
         }
->>>>>>> 13042f38
 
         LOGINFO("Created volume {} of size: {}", name, tcfg.verify_csum() ? max_vol_size_csum : max_vol_size);
         ++output.vol_create_cnt;
@@ -1899,7 +1864,7 @@
  */
 TEST_F(VolTest, init_io_test) {
     this->start_homestore();
-<<<<<<< HEAD
+
 #ifdef _PRERELEASE
     FlipClient fc{HomeStoreFlip::instance()};
     FlipFrequency freq;
@@ -1908,8 +1873,7 @@
 
     fc.inject_retval_flip(tcfg.flip_name, {}, freq, 100);
 #endif
-=======
->>>>>>> 13042f38
+
     std::unique_ptr< VolCreateDeleteJob > cdjob;
     if (tcfg.create_del_with_io || tcfg.delete_with_io) {
         cdjob = std::make_unique< VolCreateDeleteJob >(this);
@@ -2240,15 +2204,11 @@
      ::cxxopts::value< uint32_t >()->default_value("100"), "number of ops"),
     (create_del_ops_interval, "", "create_del_ops_interval", "create_del_ops_interval",
      ::cxxopts::value< uint32_t >()->default_value("10"), "interval between create del in seconds"),
-<<<<<<< HEAD
     (emulate_hdd_cnt, "", "emulate_hdd_cnt", "emulate_hdd_cnt", ::cxxopts::value< uint32_t >()->default_value("1"),
-     "number of files or drives to be emulated as hdd"))
-=======
-    (is_hdd, "", "is_hdd", "is_hdd", ::cxxopts::value< bool >()->default_value("false"), "run in hdd mode"),
+     "number of files or drives to be emulated as hdd"),
     (p_vol_files_space, "", "p_vol_files_space",
      "percentage of volume verficiation files of available free space on hosting file system",
      ::cxxopts::value< uint32_t >()->default_value("30"), "0 to 100"))
->>>>>>> 13042f38
 
 #define ENABLED_OPTIONS logging, home_blks, test_volume, iomgr, test_indx_mgr, test_meta_mod, test_vdev_mod, config
 
@@ -2271,7 +2231,6 @@
     spdlog::set_pattern("[%D %T.%f] [%^%L%$] [%t] %v");
     homestore::vol_test_run = true;
 
-<<<<<<< HEAD
     TestCfg& gcfg{const_cast< TestCfg& >(g_cfg)};
     gcfg.run_time = SDS_OPTIONS["run_time"].as< uint32_t >();
     gcfg.num_threads = SDS_OPTIONS["num_threads"].as< uint32_t >();
@@ -2313,49 +2272,6 @@
     gcfg.overlapping_allowed = SDS_OPTIONS["overlapping_allowed"].as< bool >();
     gcfg.emulate_hdd_cnt = SDS_OPTIONS["emulate_hdd_cnt"].as< uint32_t >();
 
-    if (SDS_OPTIONS.count("device_list")) {
-        gcfg.dev_names = SDS_OPTIONS["device_list"].as< std::vector< std::string > >();
-=======
-    TestCfg& _gcfg = const_cast< TestCfg& >(gcfg);
-    _gcfg.run_time = SDS_OPTIONS["run_time"].as< uint32_t >();
-    _gcfg.num_threads = SDS_OPTIONS["num_threads"].as< uint32_t >();
-    _gcfg.read_enable = SDS_OPTIONS["read_enable"].as< uint32_t >();
-    _gcfg.unmap_enable = SDS_OPTIONS["unmap_enable"].as< uint32_t >();
-    _gcfg.max_disk_capacity = ((SDS_OPTIONS["max_disk_capacity"].as< uint64_t >()) * (1ul << 30));
-    _gcfg.max_vols = SDS_OPTIONS["max_volume"].as< uint64_t >();
-    _gcfg.max_num_writes = SDS_OPTIONS["max_num_writes"].as< uint64_t >();
-    _gcfg.enable_crash_handler = SDS_OPTIONS["enable_crash_handler"].as< uint32_t >();
-    _gcfg.verify_type = static_cast< verify_type_t >(SDS_OPTIONS["verify_type"].as< uint32_t >());
-    _gcfg.pre_init_verify = SDS_OPTIONS["pre_init_verify"].as< bool >();
-    _gcfg.read_verify = SDS_OPTIONS["read_verify"].as< uint64_t >() ? true : false;
-    _gcfg.load_type = static_cast< load_type_t >(SDS_OPTIONS["load_type"].as< uint32_t >());
-    _gcfg.remove_file = SDS_OPTIONS["remove_file"].as< uint32_t >();
-    _gcfg.expected_vol_state = static_cast< homestore::vol_state >(SDS_OPTIONS["expected_vol_state"].as< uint32_t >());
-    _gcfg.verify_only = SDS_OPTIONS["verify_only"].as< uint32_t >();
-    _gcfg.is_abort = SDS_OPTIONS["abort"].as< uint32_t >();
-    _gcfg.flip_set = SDS_OPTIONS["flip"].as< uint32_t >();
-    _gcfg.can_delete_volume = SDS_OPTIONS["delete_volume"].as< uint32_t >() ? true : false;
-    _gcfg.atomic_phys_page_size = SDS_OPTIONS["atomic_phys_page_size"].as< uint32_t >();
-    _gcfg.vol_page_size = SDS_OPTIONS["vol_page_size"].as< uint32_t >();
-    _gcfg.phy_page_size = SDS_OPTIONS["phy_page_size"].as< uint32_t >();
-    _gcfg.mem_btree_page_size = SDS_OPTIONS["mem_btree_page_size"].as< uint32_t >();
-    _gcfg.io_flags = static_cast< io_flag >(SDS_OPTIONS["io_flags"].as< uint32_t >());
-    _gcfg.expect_io_error = SDS_OPTIONS["expect_io_error"].as< uint32_t >() ? true : false;
-    _gcfg.p_volume_size = SDS_OPTIONS["p_volume_size"].as< uint32_t >();
-    _gcfg.is_spdk = SDS_OPTIONS["spdk"].as< bool >();
-    _gcfg.read_cache = SDS_OPTIONS["read_cache"].as< uint32_t >() != 0 ? true : false;
-    _gcfg.write_cache = SDS_OPTIONS["write_cache"].as< uint32_t >() != 0 ? true : false;
-    _gcfg.read_iovec = SDS_OPTIONS["read_iovec"].as< uint32_t >() != 0 ? true : false;
-    _gcfg.write_iovec = SDS_OPTIONS["write_iovec"].as< uint32_t >() != 0 ? true : false;
-    _gcfg.batch_completion = SDS_OPTIONS["batch_completion"].as< bool >();
-    _gcfg.vol_create_del = SDS_OPTIONS["vol_create_del"].as< bool >();
-    _gcfg.create_del_with_io = SDS_OPTIONS["create_del_with_io"].as< bool >();
-    _gcfg.delete_with_io = SDS_OPTIONS["delete_with_io"].as< bool >();
-    _gcfg.create_del_ops_cnt = SDS_OPTIONS["create_del_ops_cnt"].as< uint32_t >();
-    _gcfg.create_del_ops_interval = SDS_OPTIONS["create_del_ops_interval"].as< uint32_t >();
-    _gcfg.flip_name = SDS_OPTIONS["flip_name"].as< std::string >();
-    _gcfg.overlapping_allowed = SDS_OPTIONS["overlapping_allowed"].as< bool >();
-    _gcfg.is_hdd = SDS_OPTIONS["is_hdd"].as< bool >();
     _gcfg.p_vol_files_space = SDS_OPTIONS["p_vol_files_space"].as< uint32_t >();
 
     if (SDS_OPTIONS.count("device_list")) {
@@ -2365,8 +2281,8 @@
             dev_list_str += d;
         }
         LOGINFO("Taking input dev_list: {}", dev_list_str);
->>>>>>> 13042f38
-    }
+    }
+    
 
     if (SDS_OPTIONS.count("mod_list")) {
         // currently we should only have use-case for one module enabled concurrently,
