/*********************************************************************************
 * Modifications Copyright 2017-2019 eBay Inc.
 *
 *
 * Licensed under the Apache License, Version 2.0 (the "License");
 * you may not use this file except in compliance with the License.
 * You may obtain a copy of the License at
 *    https://www.apache.org/licenses/LICENSE-2.0
 *
 * Unless required by applicable law or agreed to in writing, software distributed
 * under the License is distributed on an "AS IS" BASIS, WITHOUT WARRANTIES OR
 * CONDITIONS OF ANY KIND, either express or implied. See the License for the
 * specific language governing permissions and limitations under the License.
 *
 *********************************************************************************/
#include <array>
#include <atomic>
#include <chrono>
#include <csignal>
#include <cstdint>
#include <cstring>
#include <filesystem>
#include <fstream>
#include <functional>
#include <iostream>
#include <memory>
#include <mutex>
#include <random>
#include <string>
#include <thread>
#include <random>

#ifdef __linux__
#include <fcntl.h>
#include <isa-l/crc.h>
#include <sys/epoll.h>
#include <sys/eventfd.h>
#include <sys/timeb.h>
#include <unistd.h>
#include <errno.h>

#endif

#include <boost/uuid/uuid_generators.hpp>
#include <boost/uuid/uuid_io.hpp>
#include <sisl/fds/atomic_status_counter.hpp>
#include <sisl/fds/bitset.hpp>
#include <sisl/fds/buffer.hpp>
#include <iomgr/aio_drive_interface.hpp>
#include <iomgr/io_environment.hpp>
#include <iomgr/http_server.hpp>
#include <iomgr/spdk_drive_interface.hpp>
#include <sisl/logging/logging.h>
#include <sisl/options/options.h>
#include <sisl/utility/thread_buffer.hpp>

#include <gtest/gtest.h>

#include "api/meta_interface.hpp"
#include "api/vol_interface.hpp"
#include "engine/common/homestore_flip.hpp"
#include "engine/common/homestore_header.hpp"
#include "engine/common/mod_test_iface.hpp"
#include "engine/blkstore/blkbuffer.hpp"
#include "engine/homestore_base.hpp"
#include "test_common/homestore_test_common.hpp"

using namespace homestore;
#ifdef _PRERELEASE
using namespace flip;
#endif

RCU_REGISTER_INIT

/************************** GLOBAL VARIABLES ***********************/

static constexpr uint32_t MAX_DEVICES{2};
static constexpr uint64_t HOMEBLKS_SB_FLAGS_SHUTDOWN{0x01};
static const std::string VOL_PREFIX{"test_files/vol"};

namespace homestore {
extern bool vol_test_run;
}
constexpr uint64_t Ki{1024};
constexpr uint64_t Mi{Ki * Ki};
constexpr uint64_t Gi{Ki * Mi};
namespace fs = std::filesystem;

using log_level = spdlog::level::level_enum;
SISL_LOGGING_INIT(HOMESTORE_LOG_MODS)

ENUM(load_type_t, uint8_t, random = 0, same = 1, sequential = 2);
ENUM(verify_type_t, uint8_t, csum = 0, data = 1, header = 2, null = 3);

ENUM(vol_cd_state_t, uint8_t, UNINITED = 0, CREATED = 1, DELETED = 2);

struct vol_file_hdr {
    vol_cd_state_t state;
    boost::uuids::uuid uuid;
};

#define VOL_FILE_HDR_SZ sizeof(struct vol_file_hdr)

#define VOL_HDR_ONLY_FILE_SIZE 4096
static_assert(VOL_HDR_ONLY_FILE_SIZE >= VOL_FILE_HDR_SZ);

struct TestCfg {
    TestCfg() = default;
    TestCfg(const TestCfg&) = delete;
    TestCfg(TestCfg&&) noexcept = delete;
    TestCfg& operator=(const TestCfg&) = default;
    TestCfg& operator=(TestCfg&&) noexcept = delete;

    std::array< std::string, 4 > default_names{"test_files/vol_file1", "test_files/vol_file2", "test_files/vol_file3",
                                               "test_files/vol_file4"};
    std::vector< std::string > dev_names;
    std::vector< std::string > mod_list;
    uint64_t max_vols{50};
    uint64_t max_num_writes{100000};
    uint64_t run_time{60};
    uint64_t num_threads{8};
    uint64_t unmap_frequency{100};

    uint64_t max_io_size{1 * Mi};
    uint64_t max_outstanding_ios{32};
    uint64_t max_disk_capacity{20 * Gi};
    uint64_t app_mem_size_in_gb{1};

    uint32_t atomic_phys_page_size{512};
    uint32_t vol_page_size{4096};
    uint32_t phy_page_size{4096};
    uint32_t mem_btree_page_size{4096};
    uint32_t io_size{4096};

    bool can_delete_volume{false};
    bool read_enable{true};
    bool unmap_enable{false};
    bool oob_unmap_enable{false};
    bool enable_crash_handler{true};
    bool read_verify{false};
    bool remove_file_on_shutdown{true};
    bool remove_file_on_start{false};
    bool verify_only{false};
    bool pre_init_verify{true};
    bool is_abort{false};
    bool vol_create_del{false};
    bool overlapping_allowed{false};
    bool expect_vol_offline{false};

    verify_type_t verify_type{verify_type_t::csum};
    load_type_t load_type{load_type_t::random};
    uint32_t nblks{100};
    uint32_t flip_set{0};                 // TODO: change this to enum
    io_flag io_flags{io_flag::DIRECT_IO}; // 2: READ_ONLY 1: DIRECT_IO, 0: BUFFERED_IO;

    homestore::vol_state expected_vol_state{homestore::vol_state::ONLINE}; // TODO: Move to separate job config section
    bool init{true};
    bool expected_init_fail{false};
    bool precreate_volume{true};
    bool expect_io_error{false};
    uint32_t p_volume_size{60};
    bool is_spdk{false};
    bool read_cache{false};
    bool write_cache{false};
    bool read_iovec{false};
    bool write_iovec{false};
    bool batch_completion{false};
    bool create_del_with_io{false};
    bool delete_with_io;
    uint32_t emulate_hdd_cnt{0};
    uint32_t emulate_hdd_stream_cnt{0};
    uint32_t create_del_ops_cnt;
    uint32_t create_del_ops_interval;
    uint32_t p_vol_files_space;
    std::string flip_name;
    std::string vol_copy_file_path;

    bool verify_csum() { return verify_type == verify_type_t::csum; }
    bool verify_data() { return verify_type == verify_type_t::data; }
    bool verify_hdr() { return verify_type == verify_type_t::header; }
    bool verify_type_set() { return verify_type != verify_type_t::null; }
    bool create_vol_file() {
        // return true for all verify types for now, as we rely on vol file hdr for all recovery cases;
        return true;
    }
};

struct TestOutput {
    TestOutput() = default;
    TestOutput(const TestOutput&) = delete;
    TestOutput(TestOutput&&) noexcept = delete;
    TestOutput& operator=(const TestOutput&) = delete;
    TestOutput& operator=(TestOutput&&) noexcept = delete;

    std::atomic< uint64_t > data_match_cnt{0};
    std::atomic< uint64_t > csum_match_cnt{0};
    std::atomic< uint64_t > hdr_only_match_cnt{0};

    std::atomic< uint64_t > write_cnt{0};
    std::atomic< uint64_t > read_cnt{0};
    std::atomic< uint64_t > unmap_cnt{0};
    std::atomic< uint64_t > read_err_cnt{0};
    std::atomic< uint64_t > vol_create_cnt{0};
    std::atomic< uint64_t > vol_del_cnt{0};
    std::atomic< uint64_t > vol_mounted_cnt{0};
    std::atomic< uint64_t > vol_indx{0};

    void print(const char* const work_type, const bool metrics_dump = false) const {
        uint64_t v;
        fmt::memory_buffer buf{};
        if ((v = write_cnt.load())) {
            fmt::vformat_to(fmt::appender{buf}, fmt::string_view{"write_cnt={} "}, fmt::make_format_args(v));
        }
        if ((v = read_cnt.load())) {
            fmt::vformat_to(fmt::appender{buf}, fmt::string_view{"read_cnt={} "}, fmt::make_format_args(v));
        }
        if ((v = unmap_cnt.load())) {
            fmt::vformat_to(fmt::appender{buf}, fmt::string_view{"unmap_cnt={} "}, fmt::make_format_args(v));
        }
        if ((v = read_err_cnt.load())) {
            fmt::vformat_to(fmt::appender{buf}, fmt::string_view{"read_err_cnt={} "}, fmt::make_format_args(v));
        }
        if ((v = data_match_cnt.load())) {
            fmt::vformat_to(fmt::appender{buf}, fmt::string_view{"data_match_cnt={} "}, fmt::make_format_args(v));
        }
        if ((v = csum_match_cnt.load())) {
            fmt::vformat_to(fmt::appender{buf}, fmt::string_view{"csum_match_cnt={} "}, fmt::make_format_args(v));
        }
        if ((v = hdr_only_match_cnt.load())) {
            fmt::vformat_to(fmt::appender{buf}, fmt::string_view{"hdr_only_match_cnt={} "}, fmt::make_format_args(v));
        }
        if ((v = vol_create_cnt.load())) {
            fmt::vformat_to(fmt::appender{buf}, fmt::string_view{"vol_create_cnt={} "}, fmt::make_format_args(v));
        }
        if ((v = vol_del_cnt.load())) {
            fmt::vformat_to(fmt::appender{buf}, fmt::string_view{"vol_del_cnt={} "}, fmt::make_format_args(v));
        }
        if ((v = vol_mounted_cnt.load())) {
            fmt::vformat_to(fmt::appender{buf}, fmt::string_view{"vol_mounted_cnt={} "}, fmt::make_format_args(v));
        }
        if ((v = vol_indx.load())) {
            fmt::vformat_to(fmt::appender{buf}, fmt::string_view{"vol_indx={} "}, fmt::make_format_args(v));
        }

        LOGINFO("{} Output: [{}]", work_type, buf.data());
        if (metrics_dump) LOGINFO("Metrics: {}", sisl::MetricsFarm::getInstance().get_result_in_json().dump(2));
    }
};

class VolTest;
struct io_req_t;
ENUM(wait_type, uint8_t, no_wait = 0, for_execution = 1, for_completion = 2);

class TestJob {
    static thread_local bool is_this_thread_running_io;

public:
    enum class job_status_t { not_started = 0, running = 1, stopped = 2, completed = 3 };

    TestJob(VolTest* test) : m_voltest(test), m_start_time(Clock::now()) {
        m_timer_hdl = iomanager.schedule_global_timer(5 * 1000ul * 1000ul * 1000ul, true, nullptr,
                                                      iomgr::thread_regex::all_worker,
                                                      [this](void* cookie) { try_run_one_iteration(); });
    }

    TestJob(VolTest* test, uint32_t interval_ops_sec, bool run_in_worker_thread) :
            m_voltest(test), m_start_time(Clock::now()), m_interval_ops_sec(interval_ops_sec) {
        m_timer_hdl = iomanager.schedule_global_timer(interval_ops_sec * 1000ul * 1000ul * 1000ul, true, nullptr,
                                                      run_in_worker_thread ? iomgr::thread_regex::all_worker
                                                                           : iomgr::thread_regex::all_user,
                                                      [this](void* cookie) { try_run_one_iteration(); });
    }

    virtual ~TestJob() = default;
    TestJob(const TestJob&) = delete;
    TestJob(TestJob&&) noexcept = delete;
    TestJob& operator=(const TestJob&) = delete;
    TestJob& operator=(TestJob&&) noexcept = delete;

    virtual void run_one_iteration() = 0;
    virtual void on_one_iteration_completed(const boost::intrusive_ptr< io_req_t >& req) = 0;
    virtual bool time_to_stop() const = 0;
    virtual bool is_job_done() const = 0;
    virtual bool is_async_job() const = 0;
    virtual std::string job_name() const = 0;

    virtual void start_in_this_thread() {
        m_status_threads_executing.xchng_status(job_status_t::not_started, job_status_t::running);
        if (m_status_threads_executing.get_status() != job_status_t::running) { return; }
        for (uint32_t i{0}; i < mod_tests.size(); ++i) {
            mod_tests[i]->run_start();
        }
        try_run_one_iteration();
        if (time_to_stop()) { notify_completions(); }
    }

    virtual void try_run_one_iteration() {
        if (get_elapsed_time_sec(m_start_time) < m_interval_ops_sec) { return; }
        if (!time_to_stop() && !is_this_thread_running_io &&
            m_status_threads_executing.increment_if_status(job_status_t::running)) {
            is_this_thread_running_io = true;
            for (uint32_t i{0}; i < mod_tests.size(); ++i) {
                mod_tests[i]->try_run_one_iteration();
            }
            run_one_iteration();
            VolInterface::get_instance()->submit_io_batch();
            is_this_thread_running_io = false;
            m_status_threads_executing.decrement_testz_and_test_status(job_status_t::stopped);
        }
        if (time_to_stop()) { notify_completions(); }
    }

    void notify_completions() {
        std::unique_lock< std::mutex > lk{m_mutex};
        LOGDEBUG("notifying completions");
        if (is_job_done()) {
            m_status_threads_executing.set_status(job_status_t::completed);
            m_notify_job_done = true;
        } else {
            m_status_threads_executing.set_status(job_status_t::stopped);
        }

        for (uint32_t i{0}; i < mod_tests.size(); ++i) {
            mod_tests[i]->try_run_last_iteration();
        }
        m_execution_cv.notify_all();
        if (m_notify_job_done) m_completion_cv.notify_all();
    }

    virtual void wait_for_execution() {
        std::unique_lock< std::mutex > lk{m_mutex};
        if (!m_notify_job_done) {
            m_execution_cv.wait(lk, [this] {
                const auto status{m_status_threads_executing.get_status()};
                LOGINFO("status {}", status);
                bool cv_status = (((status == job_status_t::stopped) || (status == job_status_t::completed)) &&
                                  (m_status_threads_executing.count() == 0));
                if (cv_status && m_timer_hdl != iomgr::null_timer_handle) {
                    iomanager.cancel_timer(m_timer_hdl, false /* wait */);
                    m_timer_hdl = iomgr::null_timer_handle;
                }
                return cv_status;
            });
        }
        LOGINFO("Job {} is done executing", job_name());
    }

    virtual void wait_for_completion() {
        std::unique_lock< std::mutex > lk{m_mutex};
        if (!m_notify_job_done) {
            m_completion_cv.wait(lk, [this] {
                const bool cv_status{((m_status_threads_executing.get_status() == job_status_t::completed) &&
                                      (m_status_threads_executing.count() == 0))};
                if (cv_status && m_timer_hdl != iomgr::null_timer_handle) {
                    iomanager.cancel_timer(m_timer_hdl);
                    m_timer_hdl = iomgr::null_timer_handle;
                }
                return cv_status;
            });
        }
        LOGINFO("Job {} is completed", job_name());
    }

protected:
    VolTest* m_voltest;
    std::mutex m_mutex;
    std::condition_variable m_execution_cv;
    std::condition_variable m_completion_cv;
    Clock::time_point m_start_time;
    bool m_notify_job_done{false};
    // std::atomic< job_status_t > m_status = job_status_t::not_started;
    // std::atomic< int32_t > m_threads_executing = 0;
    sisl::atomic_status_counter< job_status_t, job_status_t::not_started > m_status_threads_executing;
    iomgr::timer_handle_t m_timer_hdl{iomgr::null_timer_handle};
    uint32_t m_interval_ops_sec = 0;
};

template <>
struct fmt::formatter< TestJob::job_status_t > : formatter< string_view > {
    // parse is inherited from formatter<string_view>.
    template < typename FormatContext >
    auto format(TestJob::job_status_t c, FormatContext& ctx) const {
        string_view name = "unknown";
        switch (c) {
        case TestJob::job_status_t::not_started:
            name = "not started";
            break;
        case TestJob::job_status_t::running:
            name = "running";
            break;
        case TestJob::job_status_t::stopped:
            name = "stopped";
            break;
        case TestJob::job_status_t::completed:
            name = "completed";
            break;
        }
        return formatter< string_view >::format(name, ctx);
    }
};
thread_local bool TestJob::is_this_thread_running_io{false};

struct vol_info_t {
    VolumePtr vol;
    boost::uuids::uuid uuid;
    int fd;

    std::mutex vol_mutex;
    std::unique_ptr< sisl::Bitset > m_pending_lbas_bm;
    std::unique_ptr< sisl::Bitset > m_hole_lbas_bm;

    uint64_t max_vol_blks;
    uint64_t cur_checkpoint;
    std::atomic< uint64_t > start_lba{0};
    std::atomic< uint64_t > start_large_lba{0};
    size_t vol_idx{0};
    sisl::atomic_counter< uint64_t > ref_cnt;
    std::atomic< bool > vol_destroyed{false};

    vol_info_t() = default;
    vol_info_t(const vol_info_t&) = delete;
    vol_info_t(vol_info_t&&) noexcept = delete;
    vol_info_t& operator=(const vol_info_t&) = delete;
    vol_info_t& operator=(vol_info_t&&) noexcept = delete;
    ~vol_info_t() = default;

    void mark_lbas_busy(const uint64_t start_lba, const uint32_t nlbas) {
        m_pending_lbas_bm->set_bits(start_lba, nlbas);
    }

    void mark_lbas_free(const uint64_t start_lba, const uint32_t nlbas) {
        m_pending_lbas_bm->reset_bits(start_lba, nlbas);
    }

    bool is_lbas_free(const uint64_t start_lba, const uint32_t nlbas) {
        return m_pending_lbas_bm->is_bits_reset(start_lba, nlbas);
    }

    void invalidate_lbas(const uint64_t start_lba, const uint32_t nlbas) { m_hole_lbas_bm->set_bits(start_lba, nlbas); }
    void validate_lbas(const uint64_t start_lba, const uint32_t nlbas) { m_hole_lbas_bm->reset_bits(start_lba, nlbas); }
    auto get_next_valid_lbas(const uint64_t start_lba, const uint32_t min_nlbas, const uint32_t max_nlbas) {
        const auto bb{m_hole_lbas_bm->get_next_contiguous_n_reset_bits(start_lba, std::nullopt, min_nlbas, max_nlbas)};
        return std::make_pair<>(bb.start_bit, bb.nbits);
    }
};

struct io_req_t : public vol_interface_req {
    uint64_t original_size;
    uint64_t original_offset;
    uint64_t verify_size;
    uint64_t verify_offset;
    int fd;
    uint8_t* buffer{nullptr};
    uint8_t* validate_buffer{nullptr};
    Op_type op_type;
    uint64_t cur_vol;
    std::shared_ptr< vol_info_t > vol_info;
    bool done{false};

    io_req_t(const std::shared_ptr< vol_info_t >& vinfo, const Op_type op, std::vector< iovec >&& iovecs,
             const uint64_t lba, const uint32_t nlbas, const bool is_csum, const bool cache = false,
             const bool sync = false) :
            vol_interface_req{std::move(iovecs), lba, nlbas, sync, cache},
            buffer{nullptr},
            op_type{op},
            vol_info{vinfo} {
        init(lba, nlbas, is_csum);
        const auto req_ptr{static_cast< vol_interface_req* >(this)};
        if (op == Op_type::WRITE || op == Op_type::UNMAP) {
            // make copy of buffer so validation works properly
            if (is_csum) {
                uint8_t* validate_ptr{validate_buffer};
                const uint64_t pg_size{VolInterface::get_instance()->get_page_size(vinfo->vol)};
                for (const auto& iov : req_ptr->iovecs) {
                    HS_REL_ASSERT_EQ(iov.iov_len % pg_size, 0);
                    populate_csum_buf(reinterpret_cast< uint16_t* >(validate_ptr),
                                      static_cast< const uint8_t* >(iov.iov_base), iov.iov_len, vinfo.get());
                    validate_ptr += (iov.iov_len / pg_size) * sizeof(uint16_t);
                }
            } else {
                uint8_t* validate_ptr{validate_buffer};
                for (const auto& iov : req_ptr->iovecs) {
                    ::memcpy(static_cast< void* >(validate_ptr), static_cast< const void* >(iov.iov_base), iov.iov_len);
                    validate_ptr += iov.iov_len;
                }
            }
        }
    }

    io_req_t(const std::shared_ptr< vol_info_t >& vinfo, const Op_type op, uint8_t* const buf, const uint64_t lba,
             const uint32_t nlbas, const bool is_csum, const bool cache = false, const bool sync = false) :
            vol_interface_req{buf, lba, nlbas, sync, cache},

            buffer{buf},
            op_type{op},
            vol_info{vinfo} {
        init(lba, nlbas, is_csum);

        if (op == Op_type::WRITE) {
            // make copy of buffer so validation works properly
            if (is_csum) {
                populate_csum_buf(reinterpret_cast< uint16_t* >(validate_buffer), buffer, original_size, vinfo.get());
            } else {
                ::memcpy(static_cast< void* >(validate_buffer), static_cast< const void* >(buffer), verify_size);
            }
        }
    }

    bool is_read() const { return op_type == Op_type::READ; }
    bool is_write() const { return op_type == Op_type::WRITE; }
    bool is_unmap() const { return op_type == Op_type::UNMAP; }

    virtual ~io_req_t() override {
        if (validate_buffer) {
            iomanager.iobuf_free(validate_buffer);
        } else {
            // right now we only have unmap that doesn't create validate_buffer;
            HS_REL_ASSERT_EQ(op_type, Op_type::UNMAP);
        }

        const auto req_ptr{static_cast< vol_interface_req* >(this)};
        if (use_cache()) { return; }
        for (auto& iov : req_ptr->iovecs) {
            if (iov.iov_base) {
                iomanager.iobuf_free(static_cast< uint8_t* >(iov.iov_base));
            } else {
                // remove this assert if there is other op that could also have null iovs;
                HS_REL_ASSERT_EQ(op_type, Op_type::UNMAP, "unexpected op_type: {}, other than unmap", op_type);
            }
        }
    }

    io_req_t(const io_req_t&) = delete;
    io_req_t(io_req_t&&) noexcept = delete;
    io_req_t& operator=(const io_req_t&) = delete;
    io_req_t& operator=(io_req_t&&) noexcept = delete;

private:
    void init(const uint64_t lba, const uint32_t nlbas, const bool is_csum) {
        const uint64_t page_size{VolInterface::get_instance()->get_page_size(vol_info->vol)};
        original_size = nlbas * page_size;
        original_offset = lba * page_size;
        verify_size = is_csum ? nlbas * sizeof(uint16_t) : original_size;
        verify_offset = is_csum ? lba * sizeof(uint16_t) : original_offset;
        fd = vol_info->fd;
        cur_vol = vol_info->vol_idx;

        if (op_type != Op_type::UNMAP) {
            validate_buffer = iomanager.iobuf_alloc(512, verify_size);
            HS_REL_ASSERT_NOTNULL(validate_buffer);
        }
    }

    // compute checksum and store in a buf which will be used for verification
    void populate_csum_buf(uint16_t* const csum_buf, const uint8_t* const buf, const uint64_t size,
                           const vol_info_t* const vinfo) {
        if (!buf) return;
        const uint64_t pg_size{VolInterface::get_instance()->get_page_size(vinfo->vol)};
        size_t checksum_num{0};
        for (uint64_t buf_offset{0}; buf_offset < size; buf_offset += pg_size, ++checksum_num) {
            const uint16_t csum1{crc16_t10dif(init_crc_16, buf + buf_offset, pg_size)};
            *(csum_buf + checksum_num) = csum1;
        }
    }
};

TestCfg tcfg;          // Config for each VolTest
const TestCfg g_cfg{}; // Config for global for all tests
const std::string access_mgr_mtype{"ACCESS_MGR"};

class IOTestJob;
/**************** Common class created for all tests ***************/
class VolTest : public ::testing::Test {
    friend class TestJob;
    friend class VolCreateDeleteJob;
    friend class IOTestJob;
    friend class VolVerifyJob;

protected:
    std::atomic< size_t > outstanding_ios;
    TestOutput output;

    std::vector< std::shared_ptr< vol_info_t > > m_vol_info;

    // std::condition_variable m_cv;
    std::condition_variable m_init_done_cv;
    bool m_init_done{false};
    std::mutex m_mutex;
    void* init_buf{nullptr};

    // uint64_t cur_vol;
    // Clock::time_point startTime;
    std::vector< dev_info > m_device_info;
    uint64_t max_vol_size;
    uint64_t max_vol_size_csum;
    std::shared_ptr< IOTestJob > m_io_job;

    // bool verify_done;
    // bool move_verify_to_done;
    // bool vol_create_del_test;

    Clock::time_point print_startTime;

    // std::atomic< bool > io_stalled = false;
    // bool expected_init_fail = false;

    static boost::uuids::uuid m_am_uuid; // simulate am system uuid
    static bool m_am_sb_received;        // used in recovery mode;
    static bool m_am_sb_written;         // track whether am sb is written or not

public:
    static thread_local uint32_t _n_completed_this_thread;

    VolTest() : m_vol_info(g_cfg.max_vols), m_device_info{} {
        tcfg = g_cfg; // Reset the config from global config

        // cur_vol = 0;
        max_vol_size = 0;
        max_vol_size_csum = 0;
        // verify_done = false;
        // vol_create_del_test = false;
        // move_verify_to_done = false;
        print_startTime = Clock::now();

        // outstanding_ios = 0;
    }

    virtual ~VolTest() override {
        if (init_buf) { iomanager.iobuf_free(static_cast< uint8_t* >(init_buf)); }
    }

    VolTest(const VolTest&) = delete;
    VolTest(VolTest&&) noexcept = delete;
    VolTest& operator=(const VolTest&) = delete;
    VolTest& operator=(VolTest&&) noexcept = delete;

    virtual void SetUp() override{};
    virtual void TearDown() override{};

    void remove_files() {
        /* no need to delete the user created file/disk */
        if (tcfg.dev_names.size() == 0) {
            for (const auto& n : tcfg.default_names) {
                const fs::path fpath{n};
                if (fs::exists(fpath) && fs::is_regular_file(fpath)) { fs::remove(fpath); }
            }
        }

        for (uint32_t i{0}; i < tcfg.max_vols; ++i) {
            const fs::path fpath{VOL_PREFIX + std::to_string(i)};
            if (fs::exists(fpath) && fs::is_regular_file(fpath)) { fs::remove(fpath); }
        }
    }

    static void am_meta_blk_comp_cb(bool success) {
        HS_REL_ASSERT_EQ(success, true);
        // it is possible that abort (intentional test) can happen before am got chance to be written;
        if (!tcfg.init && m_am_sb_written) {
            // should have received am sb callback from MetaBlkStore;
            HS_REL_ASSERT_EQ(m_am_sb_received, true);
        }
    }

    static void am_meta_blk_found_cb([[maybe_unused]] meta_blk* const mblk, const sisl::byte_view& buf,
                                     const size_t size) {
        // should be called only once in recovery mode;
        HS_REL_ASSERT_EQ(m_am_sb_received, false);
        m_am_sb_received = true;
        const std::string str{reinterpret_cast< const char* >(buf.bytes()), size};
        HS_REL_ASSERT_EQ(str.compare(boost::uuids::to_string(m_am_uuid)), 0);
    }

    uint64_t get_dev_info(std::vector< dev_info >& device_info) {
        uint64_t max_capacity{0};

        if (tcfg.dev_names.size() != 0) {
            for (uint32_t i{0}; i < tcfg.dev_names.size(); ++i) {
                const fs::path fpath{tcfg.dev_names[i]};
                /* we use this capacity to calculate volume size */
                max_capacity += tcfg.max_disk_capacity;
                // device_info.emplace_back(fs::canonical(fpath).string(), HSDevType::Data);
                device_info.emplace_back(tcfg.dev_names[i], HSDevType::Data);
            }
        } else {
            /* create files */
            for (uint32_t i{0}; i < MAX_DEVICES; ++i) {
                const fs::path fpath{tcfg.default_names[i]};
                if (tcfg.init) {
                    std::ofstream ofs{fpath.string(), std::ios::binary | std::ios::out};
                    fs::resize_file(fpath, tcfg.max_disk_capacity);
                }

                device_info.emplace_back(fs::canonical(fpath).string(), HSDevType::Data);
                max_capacity += tcfg.max_disk_capacity;
            }
        }

        uint32_t hdd_cnt = tcfg.emulate_hdd_cnt;
        for (auto& dinfo : device_info) {

            auto data_attrs = iomgr::drive_attributes();
            data_attrs.phys_page_size = tcfg.phy_page_size;
            data_attrs.align_size = 512;
            data_attrs.atomic_phys_page_size = tcfg.atomic_phys_page_size;

            if (hdd_cnt != 0) {
                iomgr::DriveInterface::emulate_drive_type(dinfo.dev_names,
                                                          tcfg.dev_names.empty() ? iomgr::drive_type::file_on_hdd
                                                                                 : iomgr::drive_type::block_hdd);
                data_attrs.align_size = 2 * data_attrs.align_size;
                data_attrs.phys_page_size = 2 * tcfg.phy_page_size;
                data_attrs.atomic_phys_page_size = 2 * tcfg.atomic_phys_page_size;
                data_attrs.num_streams = tcfg.emulate_hdd_stream_cnt;
                --hdd_cnt;
            }
            iomgr::DriveInterface::emulate_drive_attributes(dinfo.dev_names, data_attrs);
        }

        return max_capacity;
    }

    void start_homestore(const bool force_reinit = true, const bool wait_for_init_done = true) {
        uint64_t max_capacity = 0;

        /* start homestore */
        /* create files */
#if 0
        struct stat st;
        if (stat("test_files", &st) == -1) { mkdir("test_files", 0700); }
#endif

        if (tcfg.remove_file_on_start) {
            // clean all files under test_files/ dir
            const fs::path fpath{"test_files"};
            if (fs::is_directory(fpath)) {
                auto nfiles = fs::remove_all(fs::canonical(fpath));
                LOGINFO("Removed {} files in dir: {}", nfiles, fpath.string());
            } else {
                LOGINFO("{} is not a directory", fpath.string());
            }
        }

        fs::create_directory("test_files");
        fs::permissions("test_files", fs::perms::owner_all);

        ioenvironment.with_iomgr(tcfg.num_threads, tcfg.is_spdk);

        get_dev_info(m_device_info);
        init_params params;
        params.data_open_flags = tcfg.io_flags;
        params.fast_open_flags = tcfg.io_flags;
        params.min_virtual_page_size = tcfg.vol_page_size;
        params.app_mem_size = tcfg.app_mem_size_in_gb * 1024 * 1024 * 1024ul;

        params.data_devices = m_device_info;

#ifdef _PRERELEASE
        params.force_reinit = force_reinit;
#endif
        if (std::getenv(HTTP_SVC_ENV_VAR_STRING.c_str())) {
            params.start_http = false; // do not start http server;
        }
        params.init_done_cb = bind_this(VolTest::init_done_cb, 2);
        params.vol_mounted_cb = bind_this(VolTest::vol_mounted_cb, 2);
        params.vol_state_change_cb = bind_this(VolTest::vol_state_change_cb, 3);
        params.vol_found_cb = bind_this(VolTest::vol_found_cb, 1);
        params.end_of_batch_cb = bind_this(VolTest::process_end_of_batch, 1);

        boost::uuids::string_generator gen;
        m_am_uuid = gen("01970496-0262-11e9-8eb2-f2801f1b9fd1");

        for (uint32_t i{0}; i < mod_tests.size(); ++i) {
            mod_tests[i]->try_init_iteration();
        }
        if (SISL_OPTIONS.count("http_port")) {
            test_common::set_fixed_http_port(SISL_OPTIONS["http_port"].as< uint32_t >());
        } else {
            test_common::set_random_http_port();
        }
        VolInterface::init(params);

        if (wait_for_init_done) { wait_homestore_init_done(); }
        ioenvironment.get_http_server()->start();

        if (tcfg.init) {
            void* cookie{nullptr};
            MetaBlkMgrSI()->add_sub_sb(access_mgr_mtype, (void*)(boost::uuids::to_string(m_am_uuid).c_str()),
                                       boost::uuids::to_string(m_am_uuid).size(), cookie);
            m_am_sb_written = true;
        }
    }

    bool fix_vol_mapping_btree() {
        /* fix all volumes mapping btrees */
        for (uint64_t i{0}; i < tcfg.max_vols; ++i) {
            auto vol_ptr{m_vol_info[i]->vol};
            const auto ret{VolInterface::get_instance()->fix_tree(vol_ptr, true /* verify */)};
            if (ret == false) {
                LOGERROR("fix_tree of vol: {} failed!", VolInterface::get_instance()->get_name(vol_ptr));
                return false;
            }
        }
        return true;
    }

    void move_vol_to_offline() {
        /* move all volumes to offline */
        for (uint64_t i{0}; i < tcfg.max_vols; ++i) {
            VolInterface::get_instance()->vol_state_change(m_vol_info[i]->vol, homestore::vol_state::OFFLINE);
        }
    }

    void move_vol_to_online() {
        /* move all volumes to online */
        for (uint64_t i{0}; i < tcfg.max_vols; ++i) {
            VolInterface::get_instance()->vol_state_change(m_vol_info[i]->vol, homestore::vol_state::ONLINE);
        }
    }

    bool vol_found_cb(const boost::uuids::uuid uuid) {
        HS_REL_ASSERT_EQ(tcfg.init, false);
        return (is_valid_vol_file(uuid));
    }

    void vol_mounted_cb(const VolumePtr& vol_obj, const vol_state state) {
        HS_REL_ASSERT_EQ(tcfg.init, false);
        const auto cnt{output.vol_mounted_cnt.fetch_add(1, std::memory_order_relaxed)};
        vol_init(vol_obj);

        VolInterface* const viface{VolInterface::get_instance()};
        if (tcfg.batch_completion) {
            viface->attach_vol_completion_cb(vol_obj, bind_this(VolTest::process_multi_completions, 1));
            viface->attach_end_of_batch_cb(bind_this(VolTest::process_end_of_batch, 1));
        } else {
            viface->attach_vol_completion_cb(vol_obj, bind_this(VolTest::process_single_completion, 1));
        }
        HS_REL_ASSERT_EQ(state, tcfg.expected_vol_state);
        if (tcfg.expected_vol_state == homestore::vol_state::DEGRADED ||
            tcfg.expected_vol_state == homestore::vol_state::OFFLINE) {
            VolInterface::get_instance()->vol_state_change(vol_obj, vol_state::ONLINE);
        }
    }

    void vol_init(const VolumePtr& vol_obj) {
        const std::string file_name{VolInterface::get_instance()->get_name(vol_obj)};
        const int indx{get_vol_indx(file_name)};

        std::shared_ptr< vol_info_t > info{std::make_shared< vol_info_t >()};
        info->vol = vol_obj;
        info->uuid = VolInterface::get_instance()->get_uuid(vol_obj);
        if (tcfg.create_vol_file()) { info->fd = open(file_name.c_str(), O_RDWR); }
        info->max_vol_blks =
            VolInterface::get_instance()->get_size(vol_obj) / VolInterface::get_instance()->get_page_size(vol_obj);

        info->m_pending_lbas_bm = std::make_unique< sisl::Bitset >(info->max_vol_blks);
        info->m_hole_lbas_bm = std::make_unique< sisl::Bitset >(info->max_vol_blks);
        info->invalidate_lbas(0, info->max_vol_blks); // Punch hole for all.
        info->cur_checkpoint = 0;
        info->ref_cnt.increment(1);

        m_vol_info[indx] = info;
    }

    void vol_state_change_cb(const VolumePtr& vol, const vol_state old_state, const vol_state new_state) {
        HS_REL_ASSERT_EQ(new_state, homestore::vol_state::FAILED);
    }

    /* Note: It assumes that create volume is not happening in parallel */
    bool create_volume(const int indx) {
        if ((m_vol_info.size() != 0) && m_vol_info[indx]) {
            if (m_vol_info[indx]->ref_cnt.get()) {
                // this volume is still active;
                return false;
            } else {
                // remove volume has been issued on this volume;
                const auto vol = VolInterface::get_instance()->lookup_volume(m_vol_info[indx]->uuid);
                if (vol) {
                    // async deletion of this volume is still in progress;
                    // otherwise, vol will not be found by homeblks;
                    const auto state = VolInterface::get_instance()->get_state(vol);
                    HS_REL_ASSERT_EQ(state == vol_state::DESTROYING || state == vol_state::START_INDX_TREE_DESTROYING ||
                                         state == vol_state::DESTROYED,
                                     true, "unexpected vol state: {}", state);
                    return false;
                }

                // volume has already been removed, we can safely fall through to create another volume on same index;
            }
        }

        /* Create a volume */
        vol_params params;
        params.page_size = tcfg.vol_page_size;
        params.size = max_vol_size;
        params.io_comp_cb = tcfg.batch_completion ? io_comp_callback(bind_this(VolTest::process_multi_completions, 1))
                                                  : io_comp_callback(bind_this(VolTest::process_single_completion, 1));
        params.uuid = boost::uuids::random_generator()();
        const std::string name{VOL_PREFIX + std::to_string(indx)};
        ::strcpy(params.vol_name, name.c_str());
        /* check if same volume exist or not */

        auto vol_obj{VolInterface::get_instance()->create_volume(params)};
        if (vol_obj == nullptr) {
            LOGINFO("creation failed");
            return false;
        }
        HS_REL_ASSERT_EQ(VolInterface::get_instance()->lookup_volume(params.uuid), vol_obj);

        if (tcfg.create_vol_file()) {
            // check remaining space on root fs;
            std::error_code ec;
            uint64_t free_space{0};
            const fs::space_info si = fs::space(fs::current_path(), ec);
            if (ec.value()) {
                HS_REL_ASSERT(false, "Error getting space for dir={}, error={}", name, ec.message());
            } else {
                // Don't use more than 30% of free space of root fs;
                free_space = static_cast< uint64_t >(std::min(si.free, si.available) * tcfg.p_vol_files_space / 100);
            }

            uint64_t offset_to_seek{0};
            if (tcfg.verify_csum()) {
                offset_to_seek = max_vol_size_csum + VOL_FILE_HDR_SZ;
            } else if (tcfg.verify_data()) {
                offset_to_seek = max_vol_size + VOL_FILE_HDR_SZ;
            } else {
                // we still create vol file with small size for just vol hdr for recovery relies on vol hdr to count
                // mounted vols;
                HS_REL_ASSERT(tcfg.verify_hdr() || !tcfg.verify_type_set(), "Unrecognized verify_type: {} ",
                              tcfg.verify_type);
                offset_to_seek = VOL_HDR_ONLY_FILE_SIZE;
            }

            HS_REL_ASSERT_GT(free_space, offset_to_seek);

            // create file for verification
            auto vol_file_path = fs::current_path().string() + "/" + name;
            if (fs::exists(vol_file_path) == false) {
                // only create file and initialize it when file is not there;
                std::ofstream ofs{name, std::ios::binary | std::ios::out | std::ios::trunc};
                ofs.seekp(offset_to_seek);
                ofs.write("", 1);
                ofs.close();
            }

            auto fd = open(name.c_str(), O_RDWR);
            init_vol_files(fd, params.uuid);
            close(fd);
        }

        LOGINFO("Created volume {} of size: {}", name, tcfg.verify_csum() ? max_vol_size_csum : max_vol_size);
        ++output.vol_create_cnt;

        /* open a corresponding file */
        vol_init(vol_obj);
        return true;
    }

    void init_done_cb(const std::error_condition err, const out_params& params) {
        /* create volume */
        if (err) {
            HS_REL_ASSERT_EQ(tcfg.expected_init_fail, true);
            {
                std::unique_lock< std::mutex > lk{m_mutex};
                m_init_done = true;
            }
            m_init_done_cv.notify_all();
            return;
        }

        /* Don't populate the whole disks. Only 60 % of it */
        const auto max_capacity{VolInterface::get_instance()->get_system_capacity().initial_total_size};
        if (tcfg.max_vols) {
            max_vol_size = (tcfg.p_volume_size * max_capacity) / (100 * tcfg.max_vols);
            max_vol_size_csum = (sizeof(uint16_t) * max_vol_size) / tcfg.vol_page_size;
        }

        if (tcfg.init) {
            HS_REL_ASSERT_EQ(params.first_time_boot, true);
        } else {
            HS_REL_ASSERT_EQ(output.vol_mounted_cnt, get_mounted_vols());
            HS_REL_ASSERT_EQ(params.first_time_boot, false);
        }

        tcfg.max_io_size = params.max_io_size;
        if (SISL_OPTIONS.count("max_io_size")) { tcfg.max_io_size = SISL_OPTIONS["max_io_size"].as< uint64_t >(); }

        HS_REL_ASSERT_LE(tcfg.io_size, tcfg.max_io_size, "io_size {} should not exceed max_io_size {}", tcfg.io_size,
                         tcfg.max_io_size);

        const uint64_t init_buf_size{tcfg.verify_csum() ? tcfg.vol_page_size : tcfg.max_io_size};

        init_buf = iomanager.iobuf_alloc(512 /* alignment */, init_buf_size);
        std::memset(static_cast< void* >(init_buf), 0, init_buf_size);
        HS_REL_ASSERT_EQ(tcfg.expected_init_fail, false);
        if (tcfg.init) {
            if (tcfg.precreate_volume) {
                for (uint64_t i{0}; i < tcfg.max_vols; ++i) {
                    create_volume(i);
                }
            }
            // verify_done = true;
            // startTime = Clock::now();
        }

        /* TODO :- Rishabh: remove it */

        outstanding_ios = 0;

        {
            std::unique_lock< std::mutex > lk{m_mutex};
            m_init_done = true;
        }
        /* notify who is waiting for init to be completed */
        m_init_done_cv.notify_all();

#ifdef _PRERELEASE
        if (tcfg.flip_set == 1) {
            VolInterface::get_instance()->set_io_flip();
        } else if (tcfg.flip_set == 2) {
            tcfg.expect_io_error = true;
            VolInterface::get_instance()->set_io_flip();
            VolInterface::get_instance()->set_error_flip();
        }
#endif
        return;
    }

    void shutdown() {
        LOGINFO("shutting down homeblks");

        {
            std::unique_lock< std::mutex > lk(m_mutex);
            m_vol_info.clear();
        }

        VolInterface::shutdown(false /* force */);
        ioenvironment.get_http_server()->stop();

        LOGINFO("stopping iomgr");
        iomanager.stop();
    }

    void start_job(TestJob* const job, const wait_type wait_type = wait_type::for_completion) {
        iomanager.run_on(iomgr::thread_regex::all_worker,
                         [job, this](iomgr::io_thread_addr_t a) { job->start_in_this_thread(); });
        if (wait_type == wait_type::for_execution) {
            job->wait_for_execution();
        } else if (wait_type == wait_type::for_completion) {
            job->wait_for_completion();
        }
    }

    std::shared_ptr< IOTestJob > start_io_job(const wait_type wait_type = wait_type::for_execution,
                                              const load_type_t load_type = tcfg.load_type);

    void wait_homestore_init_done() {
        std::unique_lock< std::mutex > lk{m_mutex};
        m_init_done_cv.wait(lk, [this]() { return m_init_done; });
    }

    void delete_volumes() {
        const uint64_t tot_cap{VolInterface::get_instance()->get_system_capacity().initial_total_data_meta_size};
        uint64_t used_cap{VolInterface::get_instance()->get_system_capacity().used_total_size};
        HS_REL_ASSERT_LE(used_cap, tot_cap);
        for (uint64_t i{0}; i < m_vol_info.size(); ++i) {
            delete_volume(i);
        }
        used_cap = VolInterface::get_instance()->get_system_capacity().used_total_size;
        if (used_cap != 0) {
            // assert(false);
        }
    }

private:
    void init_vol_file_hdr(const int fd) {
        /* set first bit to 0 */
        vol_file_hdr hdr;
        hdr.state = vol_cd_state_t::DELETED;
        auto buf = iomanager.iobuf_alloc(512, sizeof(vol_file_hdr));
        *reinterpret_cast< vol_file_hdr* >(buf) = hdr;
        const auto ret{pwrite(fd, buf, sizeof(vol_file_hdr), 0)};
        HS_REL_ASSERT_EQ(static_cast< uint64_t >(ret), sizeof(vol_file_hdr));
        iomanager.iobuf_free(buf);
    }

    void set_vol_file_hdr(const int fd, const boost::uuids::uuid uuid) {
        /* set first bit to 1 */
        vol_file_hdr hdr;
        hdr.state = vol_cd_state_t::CREATED;
        hdr.uuid = uuid;
        auto* const buf{iomanager.iobuf_alloc(512, sizeof(vol_file_hdr))};
        *reinterpret_cast< vol_file_hdr* >(buf) = hdr;
        const auto ret{::pwrite(fd, buf, sizeof(vol_file_hdr), 0)};
        HS_REL_ASSERT_EQ(static_cast< uint64_t >(ret), sizeof(vol_file_hdr));
        iomanager.iobuf_free(buf);
    }

    bool is_valid_vol_file(const boost::uuids::uuid& uuid) {
        auto buf = iomanager.iobuf_alloc(512, sizeof(vol_file_hdr));
        bool found = false;
        for (uint32_t i = 0; i < tcfg.max_vols; ++i) {
            const std::string name = VOL_PREFIX + std::to_string(i);
            auto fd = open(name.c_str(), O_RDWR);
            const auto ret{pread(fd, buf, sizeof(vol_file_hdr), 0)};
            close(fd);
            vol_file_hdr hdr = *reinterpret_cast< vol_file_hdr* >(buf);
            if (hdr.state == vol_cd_state_t::DELETED) {
                if (hdr.uuid == uuid) {
                    LOGINFO("Bypassing deleted file hdr vol:{} with SAME uuid: {}", name, hdr.uuid);
                }
                continue;
            }

            if (hdr.uuid == uuid) {
                found = true;
                break;
            }
        }

        iomanager.iobuf_free(buf);
        return found;
    }

    uint64_t get_mounted_vols() {
        auto buf = iomanager.iobuf_alloc(512 /* alignment */, sizeof(vol_file_hdr));
        uint64_t mounted_vols = 0;
        for (uint32_t i = 0; i < tcfg.max_vols; ++i) {
            const std::string name = VOL_PREFIX + std::to_string(i);
            auto fd = open(name.c_str(), O_RDWR);

            if (fd < 0) {
                // there is assert if mounted vols counter doesn't match;
                LOGINFO(
                    "Error opening fd: {}, error: {}, possible volume: {} is not yet created if this is intentional "
                    "crash test.",
                    fd, errno, name);
                continue;
            }

            std::memset(buf, 0, sizeof(vol_file_hdr));

            // read file content if file exists;
            const auto ret{pread(fd, buf, sizeof(vol_file_hdr), 0)};
            close(fd);
            vol_file_hdr hdr = *reinterpret_cast< vol_file_hdr* >(buf);
            if (hdr.state == vol_cd_state_t::DELETED) {
                LOGINFO("Found deleted vol:{}, uuid: {} ", name, hdr.uuid);
                continue;
            } else if (hdr.state == vol_cd_state_t::CREATED) {
                LOGINFO("Found mounted vol:{}, uuid: {} ", name, hdr.uuid);
                ++mounted_vols;
            } else {
                // we will not come here in existing case, but it is a possible path that program do
                // intentional/random abort after file creation before init file hdr;
                //
                // This volume will be discarded by vol_gtest if it has been created insternally by homestore which is a
                // fine case;
                LOGINFO(
                    "Found uninitialized vol: {} on disk and ignoring it, this is because the file is created but not "
                    "inited yet. ",
                    name);
            }
        }

        iomanager.iobuf_free(buf);
        return mounted_vols;
    }

    void write_vol_file(const int fd, void* const buf, const uint64_t write_size, const off_t offset) {
        const auto ret(::pwrite(fd, buf, write_size, offset + VOL_FILE_HDR_SZ));
        HS_REL_ASSERT_EQ(static_cast< uint64_t >(ret), write_size);
    }

    void read_vol_file(const int fd, void* const buf, const uint64_t read_size, const off_t offset) {
        const auto ret(::pread(fd, buf, read_size, offset + VOL_FILE_HDR_SZ));
        HS_REL_ASSERT_EQ(static_cast< uint64_t >(ret), read_size);
    }

    int get_vol_indx(const std::string& file_name) {
        const std::string str{file_name.substr(VOL_PREFIX.size())};
        return (std::stoi(str));
    }

    void init_vol_files(const int fd, const boost::uuids::uuid uuid) {
        if (tcfg.verify_csum() || tcfg.verify_data()) {
            // 1. we only write vol file content for csum and data verify;
            // 2. skip for hdr and null verify type;
            //
            // for csum, write csum (sizeof(uint64_t)) for every 4k data;
            // initialize the file only for non-header case;
            uint8_t* init_csum_buf{nullptr};
            const uint32_t num_csums_write{1024};
            const uint16_t csum_zero{
                crc16_t10dif(init_crc_16, static_cast< const uint8_t* >(init_buf), tcfg.vol_page_size)};
            if (tcfg.verify_csum()) {
                init_csum_buf = iomanager.iobuf_alloc(512, num_csums_write * sizeof(uint16_t));
                for (size_t i = 0; i < num_csums_write; ++i) {
                    *(reinterpret_cast< uint16_t* >(init_csum_buf) + i) = csum_zero;
                }
            }
            const uint64_t offset_increment{tcfg.verify_csum() ? (sizeof(uint16_t) * num_csums_write)
                                                               : tcfg.max_io_size};

            const uint64_t max_offset{tcfg.verify_csum() ? max_vol_size_csum : max_vol_size};

            for (uint64_t offset{0}; offset < max_offset; offset += offset_increment) {
                uint64_t write_size;
                if (offset + offset_increment > max_offset) {
                    write_size = max_offset - offset;
                } else {
                    write_size = offset_increment;
                }

                write_vol_file(fd, static_cast< void* >(tcfg.verify_csum() ? init_csum_buf : init_buf), write_size,
                               static_cast< off_t >(offset));
            }

            if (init_csum_buf) { iomanager.iobuf_free(init_csum_buf); }
        }

        // we write header in the last, so if it crashes before header written, vol will be discarded;
        set_vol_file_hdr(fd, uuid);
    }

    static thread_local std::list< vol_interface_req_ptr > completed_reqs_this_thread;

    void process_multi_completions(const std::vector< vol_interface_req_ptr >& reqs) {
        LOGTRACE("Multi completions for {} reqs", reqs.size());
        for (auto& vol_req : reqs) {
            LOGTRACE("vol req id = {} is completed", vol_req->request_id);
            ASSERT_EQ(vol_req->vol_instance.get(), reqs[0]->vol_instance.get());
            completed_reqs_this_thread.push_back(vol_req);
        }
        LOGTRACE("Got {} completions for volume {} in one event", reqs.size(),
                 VolInterface::get_instance()->get_name(reqs[0]->vol_instance));
    }

    void process_single_completion(const vol_interface_req_ptr& vol_req) {
        LOGTRACE("vol req id = {} is completed", vol_req->request_id);
        completed_reqs_this_thread.push_back(vol_req);
        process_end_of_batch(1);
    }

    void process_end_of_batch(const int ncompletions) {
        LOGTRACE("Got total {} callbacks across multiple volumes in one event, num_jobs_completed_this_thread={}",
                 ncompletions, completed_reqs_this_thread.size());

        // First iteration goes thru all jobs and call their on_completion method
        for (auto& vol_req : completed_reqs_this_thread) {
            TestJob* const job{static_cast< TestJob* >(vol_req->cookie)};
            job->on_one_iteration_completed(boost::static_pointer_cast< io_req_t >(vol_req));
        }

        // Second iteration gives the job a chance to refill the work if it is not time to stop
        HS_REL_ASSERT_EQ(completed_reqs_this_thread.empty(), false);
        while (!completed_reqs_this_thread.empty()) {
            auto vol_req{std::move(completed_reqs_this_thread.front())};
            completed_reqs_this_thread.pop_front();

            TestJob* const job{static_cast< TestJob* >(vol_req->cookie)};
            job->try_run_one_iteration();
        }

        VolInterface::get_instance()->submit_io_batch();
    }

    bool delete_volume(const int vol_indx) {
        // std::move will release the ref_count in VolTest::vol and pass to HomeBlks::remove_volume
        boost::uuids::uuid uuid;
        auto vinfo{m_vol_info[vol_indx]};
        if (!vinfo) { return false; }
        auto& vol{vinfo->vol};
        bool expected{false};
        bool desired{true};
        if (vinfo->vol_destroyed.compare_exchange_strong(expected, desired)) {
            if (!tcfg.expect_io_error) {
                HS_REL_ASSERT_EQ(VolInterface::get_instance()->get_state(vol), vol_state::ONLINE);
            }
            uuid = VolInterface::get_instance()->get_uuid(vinfo->vol);
            /* initialize file hdr */
            if (tcfg.create_vol_file()) { init_vol_file_hdr(vinfo->fd); }
            VolInterface::get_instance()->remove_volume(uuid);
            vinfo->ref_cnt.decrement_testz(1);
            ++output.vol_del_cnt;
        }
        return true;
    }

    void shutdown_force(const bool timeout) {
        std::unique_lock< std::mutex > lk{m_mutex};
        bool force{false};
        // release the ref_count to volumes;
        if (!timeout) {
            remove_journal_files();
            m_vol_info.clear();
            force = true;
        }
        VolInterface::shutdown(force);
        ioenvironment.get_http_server()->stop();
    }

    void remove_journal_files() {
        // Remove journal folders
        for (size_t i{0}; i < m_vol_info.size(); ++i) {
            const fs::path name{boost::lexical_cast< std::string >(m_vol_info[i]->uuid)};
            if (fs::exists(name) && fs::is_directory(name)) {
                fs::remove_all(name);
                LOGINFO("Removed journal dir: {}", name);
            }
        }
    }

    // vol data is copied to "vol_copy_file_path",
    // 1. read data out, calculate crc and compare it with vol file saved under test_files/vol[1...x]
    // 2. this is only valid when --verify_type is set to 0, which is default value;
    void verify_vol_copy(std::string& vol_copy_file_path) {
        // vol_copy_file_path: the file dumped with copied volume data
        // crc_file_name: the file stored with crc when volume is being written in io job;
        const auto vol_uuid = fs::path(vol_copy_file_path).filename();
        const std::string crc_file_name{VOL_PREFIX + std::to_string(0)};
        auto crc_fd = open(crc_file_name.c_str(), O_RDONLY);
        const auto hdr_offset = sizeof(vol_file_hdr);
        vol_file_hdr hdr;
        pread(crc_fd, (char*)&hdr, hdr_offset, 0 /* offset*/);

        // 1. verify uuid does match;
        HS_DBG_ASSERT_EQ(vol_uuid.string(), boost::uuids::to_string(hdr.uuid));

        // 2. read vol_copy_rf (sparse file) and compare with vol_file (dense file);
        //    make sure everything written in vol_copy is also written in vol_file;
        auto fd = open(vol_copy_file_path.c_str(), O_RDONLY);

        // std::vector< uint16_t > crc_vec;
        off_t hole, data, pos, len;
        auto buf = iomanager.iobuf_alloc(512 /* alignment */,
                                         tcfg.vol_page_size); // replace with data blkstore get_align_size();
        for (hole = 0;; data = hole) {
            if ((data = lseek(fd, hole, SEEK_DATA)) == -1) {
                if (errno == ENXIO) {
                    LOGINFO("no more data on seek + data.");
                    break;
                }
            }

            if ((hole = lseek(0, data, SEEK_HOLE)) == -1) {
                if (errno == ENXIO) {
                    LOGINFO("no more data on seek + data.");
                    break;
                }
            }

            HS_DBG_ASSERT_EQ(data % tcfg.vol_page_size, 0, "Unexpected data offset: {}", data);
            HS_DBG_ASSERT_EQ(hole % tcfg.vol_page_size, 0, "Unexpected hole offset: {}", hole);

            const auto data_len = hole - data;
            LOGINFO("data len: {}", data_len);

            for (pos = data; pos < hole;) {
                // io size should be times of 4KB;
                const auto len = tcfg.vol_page_size;
                pread(fd, buf, len, pos);
                // calculate crc
                const auto crc1 = crc16_t10dif(init_crc_16, buf, len);
                uint16_t crc2 = 0;
                pread(crc_fd, &crc2, sizeof(uint16_t), hdr_offset + (data / tcfg.vol_page_size) * sizeof(uint16_t));
                HS_DBG_ASSERT_EQ(crc1, crc2, "crc mismatch: copy vol crc: {}, origin crc: {}, offset: {}, len: {}",
                                 crc1, crc2, pos, len);
                // crc_vec.push_back(crc);
                pos += len;
            }

            HS_DBG_ASSERT_EQ(pos, hole, "pos: {}, hole: {}", pos, hole);
        }

        iomanager.iobuf_free(buf);
        close(fd);

        // 3. read vol_file, skip all zero crc, and compare it with vol_copy_rf
        //   cross compare, making sure vol_copy_rf is not missing any data written in vol_file;
        close(crc_fd);
    }

public:
    // vol data is copied to "vol_copy_file_path",
    // 1. read data out, calculate crc and compare it with vol file saved under test_files/vol[1...x]
    // 2. this is only valid when --verify_type is set to 0, which is default value;
    void verify_vol(std::string& vol_copy_file_path) {
        // vol_copy_file_path: the file dumped with copied volume data
        // crc_file_name: the file stored with crc when volume is being written in io job;
        const auto fname = fs::path(vol_copy_file_path).filename().string();
        const auto vol_uuid = fname.substr(0, fname.find("_p_"));
        const std::string crc_file_name{VOL_PREFIX + std::to_string(0)};
        auto crc_fd = open(crc_file_name.c_str(), O_RDONLY);
        vol_file_hdr hdr;
        pread(crc_fd, (char*)&hdr, VOL_FILE_HDR_SZ, 0 /* offset*/);

        // 1. verify uuid does match;
        HS_DBG_ASSERT_EQ(vol_uuid, boost::uuids::to_string(hdr.uuid));

        // 2. read vol_copy_rf (sparse file) and compare with vol_file (dense file);
        //    make sure everything written in vol_copy is also written in vol_file;
        auto fd = open(vol_copy_file_path.c_str(), O_RDONLY);

        uint64_t total_bytes = 0ull;
        // std::vector< uint16_t > crc_vec;
        off_t hole, data, pos;
        auto buf = iomanager.iobuf_alloc(512 /* alignment */,
                                         tcfg.vol_page_size); // replace with data blkstore get_align_size();
        std::memset(buf, 0, tcfg.vol_page_size);

        // read until end of the file;
        for (hole = 0;; data = hole) {
            if ((data = lseek(fd, hole, SEEK_DATA)) == -1) {
                if (errno == ENXIO) {
                    LOGINFO("no more data on seek + data.");
                    break;
                }
                HS_REL_ASSERT(false, "Unexpected error: {}, msg: {}", errno, std::strerror(errno));
            }

            if ((hole = lseek(fd, data, SEEK_HOLE)) == -1) {
                if (errno == ENXIO) {
                    LOGINFO("no more data on seek + data.");
                    break;
                }
                HS_REL_ASSERT(false, "Unexpected error: {}, msg: {}", errno, std::strerror(errno));
            }

            HS_DBG_ASSERT_EQ(data % tcfg.vol_page_size, 0, "Unexpected data offset: {}", data);
            HS_DBG_ASSERT_EQ(hole % tcfg.vol_page_size, 0, "Unexpected hole offset: {}", hole);

            const auto data_len = hole - data;
            LOGINFO("Found data lba: {}, len: {}", data / tcfg.vol_page_size, data_len);
            total_bytes += data_len;

            // read page by page to cross compare crc with the crc saved on disk;
            for (pos = data; pos < hole;) {
                // io size should be times of 4KB;
                std::memset(buf, 0, tcfg.vol_page_size);
                pread(fd, buf, tcfg.vol_page_size, pos);
                // calculate crc
                const auto crc1 = crc16_t10dif(init_crc_16, buf, tcfg.vol_page_size);
                uint16_t crc2 = 0;
                pread(crc_fd, &crc2, sizeof(uint16_t), VOL_FILE_HDR_SZ + (pos / tcfg.vol_page_size) * sizeof(uint16_t));
                HS_REL_ASSERT_EQ(crc1, crc2, "crc mismatch: copy vol crc: {}, origin crc: {}, offset: {}, len: {}",
                                 crc1, crc2, pos, tcfg.vol_page_size);
                pos += tcfg.vol_page_size;
            }

            HS_DBG_ASSERT_EQ(pos, hole, "pos: {}, hole: {}", pos, hole);
        }

        LOGINFO(
            "Successfully verficed copied volume's name: {}, crc matches with crc file saved on disk, total bytes: {}",
            vol_uuid, total_bytes);

        iomanager.iobuf_free(buf);
        close(fd);
        close(crc_fd);
    }

    void force_reinit(const std::vector< dev_info >& data_devices, const io_flag data_oflags,
                      const io_flag fast_oflags) {
        ioenvironment.with_iomgr(1);
        VolInterface::get_instance()->zero_boot_sbs(data_devices);
        iomanager.stop();
    }
};

bool VolTest::m_am_sb_received{false};
bool VolTest::m_am_sb_written{false};
boost::uuids::uuid VolTest::m_am_uuid{};

class VolCreateDeleteJob : public TestJob {
public:
    // create and delete operation can'be done in worker thread, as it will trigger sync io;
    VolCreateDeleteJob(VolTest* test) : TestJob(test, tcfg.create_del_ops_interval, false /* run_in_worker_thread */) {}
    virtual ~VolCreateDeleteJob() override = default;
    VolCreateDeleteJob(const VolCreateDeleteJob&) = delete;
    VolCreateDeleteJob(VolCreateDeleteJob&&) noexcept = delete;
    VolCreateDeleteJob& operator=(const VolCreateDeleteJob&) = delete;
    VolCreateDeleteJob& operator=(VolCreateDeleteJob&&) noexcept = delete;

    void run_one_iteration() override {
        static thread_local std::random_device rd{};
        static thread_local std::default_random_engine engine{rd()};
        static thread_local std::uniform_int_distribution< uint64_t > dist{0, RAND_MAX};
        if (tcfg.create_del_with_io && m_voltest->create_volume(dist(engine) % tcfg.max_vols)) { ++m_op_cnt; }
        if (m_voltest->delete_volume(dist(engine) % tcfg.max_vols)) { ++m_op_cnt; }
    }

    void on_one_iteration_completed(const boost::intrusive_ptr< io_req_t >& req) override {}

    bool time_to_stop() const override {
        return ((m_op_cnt > tcfg.create_del_ops_cnt) || (get_elapsed_time_sec(m_start_time) > tcfg.run_time));
    }

    virtual bool is_job_done() const override { return true; }
    bool is_async_job() const override { return false; };

    std::string job_name() const { return "VolCreateDeleteJob"; }

private:
    uint32_t m_op_cnt{0};
};

class IOTestJob : public TestJob {
public:
    IOTestJob(VolTest* const test, const load_type_t type = tcfg.load_type) : TestJob{test}, m_load_type{type} {}
    virtual ~IOTestJob() override = default;
    IOTestJob(const IOTestJob&) = delete;
    IOTestJob(IOTestJob&&) noexcept = delete;
    IOTestJob& operator=(const IOTestJob&) = delete;
    IOTestJob& operator=(IOTestJob&&) noexcept = delete;

    virtual void run_one_iteration() override {
        static thread_local uint64_t num_rw_without_unmap{tcfg.unmap_frequency};
        uint64_t cnt{0};
        HS_REL_ASSERT_GE(tcfg.max_outstanding_ios, tcfg.num_threads);
        while ((cnt++ < 1) && (m_outstanding_ios < tcfg.max_outstanding_ios)) {
            write_io();
            if (tcfg.read_enable) { read_io(); }
            if ((++num_rw_without_unmap >= tcfg.unmap_frequency) && (tcfg.unmap_enable)) {
                unmap_io();
                num_rw_without_unmap = 0;
            }
        }
    }

    void on_one_iteration_completed(const boost::intrusive_ptr< io_req_t >& req) override {
        static thread_local std::random_device rd{};
        static thread_local std::default_random_engine engine{rd()};
        static thread_local std::uniform_int_distribution< uint64_t > dist{0, RAND_MAX};

        if (req->err != no_error) {
            assert((req->err == std::errc::resource_unavailable_try_again) || tcfg.expect_io_error);
        } else {
            if (req->is_read() && (tcfg.verify_type_set())) {
                /* read from the file and verify it */
                if (!tcfg.verify_hdr()) {
                    /* no need to read from the file to verify hdr */
                    m_voltest->read_vol_file(req->vol_info->fd, req->validate_buffer, req->verify_size,
                                             req->verify_offset);
                }
                verify(req);
            } else if (!req->is_read() && (tcfg.verify_type_set())) {
                /* write to a file */
                if (!tcfg.verify_hdr()) {
                    /* no need to write to a file to verify hdr */
                    m_voltest->write_vol_file(req->vol_info->fd, req->validate_buffer, req->verify_size,
                                              req->verify_offset);
                }
                if (tcfg.read_verify) {
                    auto& vol{req->vol_info->vol};
                    if (vol) {
                        const auto read_req{read_vol_internal(req->vol_info, vol, req->lba, req->nlbas, true)};
                        if (!tcfg.verify_hdr()) {
                            /* no need to read from the file to verify hdr */
                            m_voltest->read_vol_file(read_req->fd, read_req->validate_buffer, read_req->verify_size,
                                                     read_req->verify_offset);
                        }
                        verify(read_req);
                    }
                }
            }
        }

        if (tcfg.is_abort) {
            if ((get_elapsed_time_sec(m_start_time) > tcfg.run_time) &&
                (get_elapsed_time_sec(m_start_time) > (dist(engine) % tcfg.run_time))) {
                std::raise(SIGKILL);
            }
        }

        {
            std::unique_lock< std::mutex > lk{req->vol_info->vol_mutex};
            req->vol_info->mark_lbas_free(req->lba, req->nlbas);
        }

        --m_outstanding_ios;
        static Clock::time_point print_startTime{Clock::now()};
        const auto elapsed_time{get_elapsed_time_ms(print_startTime)};
        static uint64_t print_time{120000};
        if (elapsed_time > print_time) {
            print_startTime = Clock::now();
            m_voltest->output.print("volume completion");
        }

        req->vol_info->ref_cnt.decrement_testz(1);
    }

    bool time_to_stop() const override {
        return (!tcfg.is_abort &&
                ((m_voltest->output.write_cnt >= tcfg.max_num_writes) ||
                 (get_elapsed_time_sec(m_start_time) > tcfg.run_time)));
    }

    virtual bool is_job_done() const override { return (m_outstanding_ios == 0); }
    bool is_async_job() const override { return true; }
    std::string job_name() const { return "IOJob"; }

protected:
    load_type_t m_load_type;
    std::atomic< uint64_t > m_cur_vol{0};
    std::atomic< uint64_t > m_outstanding_ios{0};
    typedef std::function< bool(const uint32_t, const uint64_t, const uint32_t) > IoFuncType;

    struct io_lba_range_t {
        io_lba_range_t() {}
        io_lba_range_t(bool valid, uint64_t vidx, uint64_t l, uint32_t n) :
                valid_io{valid}, vol_idx{vidx}, lba{l}, num_lbas{n} {}
        bool valid_io{false};
        uint64_t vol_idx{0};
        uint64_t lba{0};
        uint32_t num_lbas{0};
    };
    typedef std::function< io_lba_range_t(void) > LbaGeneratorType;

    io_lba_range_t same_lbas() { return io_lba_range_t{true, 0u, 1u, tcfg.nblks}; }

    std::shared_ptr< vol_info_t > pick_vol_round_robin(io_lba_range_t& r) {
        r.vol_idx = ++m_cur_vol % tcfg.max_vols;
        const auto vol_info{m_voltest->m_vol_info[r.vol_idx]};

        // make sure this volume is still active by checking ref_cnt;
        // if the volume is in destroying state, it is likely the vol_info can be destroyed by other threads
        return (vol_info && vol_info->vol && !(VolInterface::get_instance()->is_destroying(vol_info->vol))) ? vol_info
                                                                                                            : nullptr;
    }

    io_lba_range_t seq_lbas() {
        io_lba_range_t ret;
        const auto vinfo{pick_vol_round_robin(ret)};
        if (vinfo == nullptr) { return ret; }

        ret.num_lbas = tcfg.io_size / VolInterface::get_instance()->get_page_size(vinfo->vol);
        ret.lba = (vinfo->start_lba.fetch_add(ret.num_lbas, std::memory_order_acquire)) %
            (vinfo->max_vol_blks - ret.num_lbas);
        ret.valid_io = true;
        return ret;
    }

    enum class lbas_choice_t : uint8_t { dont_care, atleast_one_valid, all_valid };
    enum class lba_validate_t : uint8_t { dont_care, validate, invalidate };

    io_lba_range_t do_get_rand_lbas(const lbas_choice_t lba_choice, const lba_validate_t validate_choice,
                                    const bool overlapping_allowed) {
        static thread_local std::random_device rd{};
        static thread_local std::default_random_engine engine{rd()};

        io_lba_range_t ret;
        const auto vinfo{pick_vol_round_robin(ret)};
        if (vinfo == nullptr) { return ret; }

        const uint32_t max_blks{
            static_cast< uint32_t >(tcfg.max_io_size / VolInterface::get_instance()->get_page_size(vinfo->vol))};
        // lba: [0, max_vol_blks - max_blks)
        std::uniform_int_distribution< uint64_t > lba_random{0, vinfo->max_vol_blks - max_blks - 1};
        // nlbas: [1, max_blks]
        std::uniform_int_distribution< uint32_t > nlbas_random{1, max_blks};

        // we won't be writing more then 128 blocks in one io
        uint32_t attempt{1};
        while (attempt <= 2u) {
            // can not support concurrent overlapping writes if whole data need to be verified
            std::unique_lock< std::mutex > lk{vinfo->vol_mutex};
            if (lba_choice == lbas_choice_t::dont_care) {
                ret.lba = lba_random(engine);
                ret.num_lbas = nlbas_random(engine);
            } else {
                const auto start_lba{(attempt++ == 1u) ? lba_random(engine) : 0};
                std::tie(ret.lba, ret.num_lbas) = vinfo->get_next_valid_lbas(
                    start_lba, 1u, (lba_choice == lbas_choice_t::all_valid) ? nlbas_random(engine) : 1u);
                if ((lba_choice == lbas_choice_t::atleast_one_valid) && (ret.num_lbas)) {
                    ret.num_lbas = nlbas_random(engine);
                    std::uniform_int_distribution< uint32_t > pivot_random{0, ret.num_lbas - 1};
                    const auto pivot{pivot_random(engine)};
                    ret.lba = (ret.lba < pivot) ? 0 : ret.lba - pivot;
                    if ((ret.lba + ret.num_lbas) > vinfo->max_vol_blks) {
                        ret.num_lbas = vinfo->max_vol_blks - ret.lba;
                    }
                }
            }

            // check if someone is already doing writes/reads
            if (!overlapping_allowed && (ret.num_lbas && vinfo->is_lbas_free(ret.lba, ret.num_lbas))) {
                vinfo->mark_lbas_busy(ret.lba, ret.num_lbas);
                if (validate_choice == lba_validate_t::validate) {
                    vinfo->validate_lbas(ret.lba, ret.num_lbas);
                } else if (validate_choice == lba_validate_t::invalidate) {
                    vinfo->invalidate_lbas(ret.lba, ret.num_lbas);
                }
                ret.valid_io = true;
                break;
            } else if (ret.num_lbas && overlapping_allowed) {
                ret.valid_io = true;
                break;
            }
        }

        return ret;
    }

    io_lba_range_t readable_rand_lbas() {
        return do_get_rand_lbas(lbas_choice_t::atleast_one_valid, lba_validate_t::dont_care, tcfg.overlapping_allowed);
    }
    io_lba_range_t writeable_rand_lbas() {
        return do_get_rand_lbas(lbas_choice_t::dont_care, lba_validate_t::validate, tcfg.overlapping_allowed);
    }
    io_lba_range_t unmappable_rand_lbas() {
        return do_get_rand_lbas(lbas_choice_t::atleast_one_valid, lba_validate_t::invalidate, tcfg.overlapping_allowed);
    }

    io_lba_range_t large_unmappable_rand_lbas() {
        static thread_local std::random_device rd{};
        static thread_local std::default_random_engine engine{rd()};
        io_lba_range_t ret;

        // select volume
        const auto vinfo{pick_vol_round_robin(ret)};

        // select lba
        std::uniform_int_distribution< uint64_t > lba_random{0, vinfo->max_vol_blks - 512};
        ret.lba = lba_random(engine);

        // select nlbas
        std::uniform_int_distribution< uint32_t > nlbas_random{512, (uint32_t)(vinfo->max_vol_blks - ret.lba)};
        ret.num_lbas = nlbas_random(engine);
        ret.valid_io = true;
        return ret;
    }

    bool write_io() {
        bool ret{false};
        const IoFuncType write_function{bind_this(IOTestJob::write_vol, 3)};
        switch (m_load_type) {
        case load_type_t::random:
            ret = run_io(bind_this(IOTestJob::writeable_rand_lbas, 0), write_function);
            break;
        case load_type_t::same:
            ret = run_io(bind_this(IOTestJob::same_lbas, 0), write_function);
            break;
        case load_type_t::sequential:
            ret = run_io(bind_this(IOTestJob::seq_lbas, 0), write_function);
            break;
        }
        return ret;
    }

    bool read_io() {
        const IoFuncType read_function{bind_this(IOTestJob::read_vol, 3)};
        bool ret{false};
        switch (m_load_type) {
        case load_type_t::random:
            ret = run_io(bind_this(IOTestJob::readable_rand_lbas, 0), read_function);
            break;
        case load_type_t::same:
            ret = run_io(bind_this(IOTestJob::same_lbas, 0), read_function);
            break;
        case load_type_t::sequential:
            assert(false);
            break;
        }
        return ret;
    }

    bool unmap_io() {
        const IoFuncType unmap_function{bind_this(IOTestJob::unmap_vol, 3)};
        bool ret{false};
        switch (m_load_type) {
        case load_type_t::random:
            ret = run_io(bind_this(IOTestJob::unmappable_rand_lbas, 0), unmap_function);
            if (ret && tcfg.oob_unmap_enable) {
                ret = run_io(bind_this(IOTestJob::large_unmappable_rand_lbas, 0), unmap_function);
            }
            break;
        case load_type_t::same:
            assert(false);
            break;
        case load_type_t::sequential:
            assert(false);
            break;
        }
        return ret;
    }

    bool run_io(const LbaGeneratorType& lba_generator, const IoFuncType& io_function) {
        if (!tcfg.max_vols) { return false; }
        const auto gen_lba{lba_generator()};
        return (gen_lba.valid_io) ? io_function(gen_lba.vol_idx, gen_lba.lba, gen_lba.num_lbas) : false;
    }

    bool write_vol(const uint32_t cur, const uint64_t lba, const uint32_t nlbas) {
        const auto vinfo{m_voltest->m_vol_info[cur]};
        const auto vol{vinfo->vol};
        if (vol == nullptr) { return false; }

        const uint64_t page_size{VolInterface::get_instance()->get_page_size(vol)};
        const uint64_t size{nlbas * page_size};
        boost::intrusive_ptr< io_req_t > vreq{};
        if (tcfg.write_cache) {
            uint8_t* const wbuf{iomanager.iobuf_alloc(512, size)};
            HS_REL_ASSERT_NOTNULL(wbuf);

            populate_buf(wbuf, size, lba, vinfo.get());

            vreq = boost::intrusive_ptr< io_req_t >(
                new io_req_t(vinfo, Op_type::WRITE, wbuf, lba, nlbas, tcfg.verify_csum(), tcfg.write_cache));
        } else {
            static bool send_iovec{true};
            std::vector< iovec > iovecs{};
            if (send_iovec) {
                for (uint32_t lba_num{0}; lba_num < nlbas; ++lba_num) {
                    uint8_t* const wbuf{iomanager.iobuf_alloc(512, page_size)};
                    HS_REL_ASSERT_NOTNULL(wbuf);
                    iovec iov{static_cast< void* >(wbuf), static_cast< size_t >(page_size)};
                    iovecs.emplace_back(std::move(iov));

                    populate_buf(wbuf, page_size, lba + lba_num, vinfo.get());
                }

                vreq = boost::intrusive_ptr< io_req_t >(new io_req_t(vinfo, Op_type::WRITE, std::move(iovecs), lba,
                                                                     nlbas, tcfg.verify_csum(), tcfg.write_cache));
            } else {
                uint8_t* const wbuf{iomanager.iobuf_alloc(512, size)};
                populate_buf(wbuf, size, lba, vinfo.get());
                HS_REL_ASSERT_NOTNULL(wbuf);

                vreq = boost::intrusive_ptr< io_req_t >{
                    new io_req_t(vinfo, Op_type::WRITE, wbuf, lba, nlbas, tcfg.verify_csum(), tcfg.write_cache)};
            }
            send_iovec = !send_iovec;
        }
        vreq->cookie = static_cast< void* >(this);

        ++m_voltest->output.write_cnt;
        ++m_outstanding_ios;
        vinfo->ref_cnt.increment(1);
        const auto ret_io{VolInterface::get_instance()->write(vol, vreq)};
        // LOGDEBUG("Wrote lba: {}, nlbas: {} outstanding_ios={}, iovec(s)={}, cache={}", lba, nlbas,
        LOGINFO("Wrote lba: {}, nlbas: {} outstanding_ios={}, iovec(s)={}, cache={}", lba, nlbas,
                m_outstanding_ios.load(), (tcfg.write_iovec != 0 ? true : false),
                (tcfg.write_cache != 0 ? true : false));
        if (ret_io != no_error) { return false; }
        return true;
    }

    void populate_buf(uint8_t* const buf, const uint64_t size, const uint64_t lba, const vol_info_t* const vinfo) {
        static thread_local std::random_device rd{};
        static thread_local std::default_random_engine engine{rd()};
        static thread_local std::uniform_int_distribution< uint64_t > generator{};

        uint64_t current_lba{lba};
        for (uint64_t write_sz{0}; write_sz < size; write_sz += sizeof(uint64_t)) {
            uint64_t* const write_buf{reinterpret_cast< uint64_t* >(buf + write_sz)};
            if (!(write_sz % tcfg.vol_page_size)) {
                *write_buf = current_lba;
                if (vinfo->vol == nullptr) { return; }
                if (!((write_sz % VolInterface::get_instance()->get_page_size(vinfo->vol)))) { ++current_lba; }
            } else {
                *write_buf = generator(engine);
            }
        }
    }

    bool read_vol(const uint32_t cur, const uint64_t lba, const uint32_t nlbas) {
        const auto vinfo{m_voltest->m_vol_info[cur]};
        const auto vol{vinfo->vol};
        if (vol == nullptr) { return false; }
        if (read_vol_internal(vinfo, vol, lba, nlbas, false)) { return true; }
        return false;
    }

    boost::intrusive_ptr< io_req_t > read_vol_internal(std::shared_ptr< vol_info_t > vinfo, VolumePtr vol,
                                                       const uint64_t lba, const uint32_t nlbas,
                                                       const bool sync = false) {
        const uint64_t page_size{VolInterface::get_instance()->get_page_size(vol)};
        boost::intrusive_ptr< io_req_t > vreq{};
        if (tcfg.read_cache) {
            vreq = boost::intrusive_ptr< io_req_t >{
                new io_req_t{vinfo, Op_type::READ, nullptr, lba, nlbas, tcfg.verify_csum(), tcfg.read_cache, sync}};
        } else {
            static bool send_iovec{true};
            if (send_iovec) {
                std::vector< iovec > iovecs{};
                for (uint32_t lba_num{0}; lba_num < nlbas; ++lba_num) {
                    uint8_t* const rbuf{iomanager.iobuf_alloc(512, page_size)};
                    std::memset(static_cast< void* >(rbuf), 0, page_size);

                    HS_REL_ASSERT_NOTNULL(rbuf);
                    iovec iov{static_cast< void* >(rbuf), static_cast< size_t >(page_size)};
                    iovecs.emplace_back(std::move(iov));
                }

                vreq = boost::intrusive_ptr< io_req_t >{new io_req_t{vinfo, Op_type::READ, std::move(iovecs), lba,
                                                                     nlbas, tcfg.verify_csum(), tcfg.read_cache, sync}};
            } else {
                uint8_t* const rbuf{iomanager.iobuf_alloc(512, nlbas * page_size)};
                std::memset(static_cast< void* >(rbuf), 0, nlbas * page_size);
                vreq = boost::intrusive_ptr< io_req_t >{
                    new io_req_t{vinfo, Op_type::READ, rbuf, lba, nlbas, tcfg.verify_csum(), tcfg.read_cache, sync}};
            }
            send_iovec = !send_iovec;
        }
        vreq->cookie = static_cast< void* >(this);

        ++m_voltest->output.read_cnt;
        ++m_outstanding_ios;
        vinfo->ref_cnt.increment(1);
        const auto ret_io{VolInterface::get_instance()->read(vol, vreq)};
        LOGDEBUG("Read lba: {}, nlbas: {} outstanding_ios={}, iovec(s)={}, cache={}", lba, nlbas,
                 m_outstanding_ios.load(), (tcfg.read_iovec != 0 ? true : false),
                 (tcfg.read_cache != 0 ? true : false));
        if (sync) {
            --m_outstanding_ios;
            vinfo->ref_cnt.decrement(1);
        }
        if (ret_io != no_error) { return nullptr; }
        return vreq;
    }

    bool unmap_vol(const uint32_t cur, const uint64_t lba, const uint32_t nlbas) {
        const auto vinfo{m_voltest->m_vol_info[cur]};
        const auto vol{vinfo->vol};
        if (vol == nullptr) { return false; }

        const auto vreq{boost::intrusive_ptr< io_req_t >{
            new io_req_t(vinfo, Op_type::UNMAP, nullptr, lba, nlbas, tcfg.verify_csum())}};

        vreq->cookie = static_cast< void* >(this);

        ++m_voltest->output.unmap_cnt;
        ++m_outstanding_ios;
        vinfo->ref_cnt.increment(1);
        const auto ret_io{VolInterface::get_instance()->unmap(vol, vreq)};
        LOGDEBUG("Unmapped lba: {}, nlbas: {} outstanding_ios={}, cache={}", lba, nlbas, m_outstanding_ios.load(),
                 (tcfg.write_cache != 0 ? true : false));
        if (ret_io != no_error) { return false; }

        return true;
    }

    bool verify(const boost::intrusive_ptr< io_req_t >& req, const bool can_panic = true) const {
        const auto& vol_req{static_cast< vol_interface_req_ptr >(req)};

        const auto verify_buffer{[this, &req, &can_panic](const uint8_t* const validate_buffer,
                                                          const uint8_t* const data_buffer, const uint64_t data_size,
                                                          const uint64_t total_size_read) {
            bool error{false};
            if (tcfg.verify_csum()) {
                const uint16_t csum1{*reinterpret_cast< const uint16_t* >(validate_buffer)};
                const uint16_t csum2{crc16_t10dif(init_crc_16, data_buffer, data_size)};
                error = (csum1 != csum2);
                if (error) {
                    LOGINFO("checksum mismatch operation {} volume {} lba {} csum1 {} csum2 {}",
                            (req->op_type == Op_type::READ ? "read" : "write"), req->cur_vol, req->lba, csum1, csum2);
                } else {
                    ++m_voltest->output.csum_match_cnt;
                }
            } else if (tcfg.verify_data()) {
                error = ::memcmp(static_cast< const void* >(data_buffer), static_cast< const void* >(validate_buffer),
                                 data_size) != 0;
                if (!error) { ++m_voltest->output.data_match_cnt; }
            } else {
                // we will only verify the header. We write lba number in the header
                const uint64_t validate_lba{req->lba + total_size_read / data_size};
                const uint64_t data_lba{*reinterpret_cast< const uint64_t* >(data_buffer)};
                if ((data_lba == 0) || (validate_lba == data_lba)) {
                    // const auto ret{pwrite(req->fd, data_buffer, data_size, total_size_read +
                    // req->original_offset)}; assert(static_cast<uint64_t>(ret) == data_size);
                } else {
                    LOGINFO("header mismatch operation {} volume {} lba {} header1 {} header2 {}",
                            (req->op_type == Op_type::READ ? "read" : "write"), req->cur_vol, req->lba, validate_lba,
                            data_lba);
                    error = true;
                }

                if (!error) { ++m_voltest->output.hdr_only_match_cnt; }
            }

            if (error) {
                if (can_panic) {
                    if (!tcfg.verify_csum()) {
                        // verify the data
                        error = std::memcmp(static_cast< const void* >(data_buffer),
                                            static_cast< const void* >(validate_buffer), data_size) != 0;
                        if (error) {
                            LOGINFO("data mismatch lba read {}", *reinterpret_cast< const uint64_t* >(data_buffer));
                        }
                    }

                    LOGINFO("mismatch found lba {} nlbas {} total_size_read {}", req->lba, req->nlbas, total_size_read);
#ifndef NDEBUG
                    VolInterface::get_instance()->verify_tree(req->vol_info->vol);
                    VolInterface::get_instance()->print_tree(req->vol_info->vol);
#endif
                    LOGINFO("lba {} {}", req->lba, req->nlbas);
                    // verify is done io is done completion thread which is SPDK thread and can't do sleep
                    // std::this_thread::sleep_for(std::chrono::seconds{30});
                    HS_REL_ASSERT(0, "");
                }
                // need to return false
                return false;
            }

            return true;
        }};

        uint64_t total_size_read{0};
        uint64_t total_size_read_csum{0};
        const uint32_t size_read{tcfg.vol_page_size};
        if (tcfg.read_cache) {
            for (auto& info : vol_req->read_buf_list) {
                uint32_t offset{static_cast< uint32_t >(info.offset)};
                uint64_t size{info.size};
                HS_REL_ASSERT_EQ(size % size_read, 0);
                const auto buf{info.buf};
                while (size != 0) {
                    const sisl::blob b{VolInterface::get_instance()->at_offset(buf, offset)};
                    const uint8_t* const validate_buffer{req->validate_buffer +
                                                         (tcfg.verify_csum() ? total_size_read_csum : total_size_read)};
                    if (!verify_buffer(validate_buffer, b.bytes, size_read, total_size_read)) return false;
                    size -= size_read;
                    offset += size_read;
                    total_size_read += size_read;
                    total_size_read_csum += sizeof(uint16_t);
                }
            }
        } else {
            for (const auto& iov : vol_req->iovecs) {
                uint64_t size{static_cast< uint64_t >(iov.iov_len)};
                uint32_t offset{0};
                HS_REL_ASSERT_EQ(size % size_read, 0);
                while (size != 0) {
                    const uint8_t* const buffer{static_cast< uint8_t* >(iov.iov_base) + offset};
                    const uint8_t* const validate_buffer{req->validate_buffer +
                                                         (tcfg.verify_csum() ? total_size_read_csum : total_size_read)};
                    if (!verify_buffer(validate_buffer, buffer, size_read, total_size_read)) return false;
                    size -= size_read;
                    offset += size_read;
                    total_size_read += size_read;
                    total_size_read_csum += sizeof(uint16_t);
                }
            }
        }
        tcfg.verify_csum() ? (HS_REL_ASSERT_EQ(total_size_read_csum, req->verify_size))
                           : (HS_REL_ASSERT_EQ(total_size_read, req->original_size));
        return true;
    }
};

class VolVerifyJob : public IOTestJob {
public:
    VolVerifyJob(VolTest* test) : IOTestJob(test, load_type_t::sequential) {
        m_start_time = Clock::now();
        LOGINFO("verifying vols");
    }
    virtual ~VolVerifyJob() override = default;
    VolVerifyJob(const VolVerifyJob&) = delete;
    VolVerifyJob(VolVerifyJob&&) noexcept = delete;
    VolVerifyJob& operator=(const VolVerifyJob&) = delete;
    VolVerifyJob& operator=(VolVerifyJob&&) noexcept = delete;

    void run_one_iteration() override {
        for (uint32_t cur{0}; cur < tcfg.max_vols; ++cur) {
            if (!vol_info(cur)) { continue; }
            const uint64_t max_blks{
                (tcfg.max_io_size / VolInterface::get_instance()->get_page_size(vol_info(cur)->vol))};
            for (uint64_t lba{vol_info(cur)->cur_checkpoint}; lba < vol_info(cur)->max_vol_blks;) {
                uint64_t io_size{0};
                if (lba + max_blks > vol_info(cur)->max_vol_blks) {
                    io_size = vol_info(cur)->max_vol_blks - lba;
                } else {
                    io_size = max_blks;
                }
                read_vol(cur, lba, io_size);
                vol_info(cur)->cur_checkpoint = lba + io_size;
                if (m_outstanding_ios > tcfg.max_outstanding_ios) { return; }
                lba = lba + io_size;
            }
        }
        m_is_job_done = true;
    }

    bool time_to_stop() const override { return m_is_job_done; }
    bool is_job_done() const override { return (m_outstanding_ios == 0); }
    bool is_async_job() const override { return true; };
    std::string job_name() const override { return "VerifyJob"; }

private:
    std::shared_ptr< vol_info_t >& vol_info(const uint32_t nth) { return m_voltest->m_vol_info[nth]; }
    bool m_is_job_done{false};
};

std::shared_ptr< IOTestJob > VolTest::start_io_job(const wait_type wait_type, const load_type_t load_type) {
    m_io_job = std::make_shared< IOTestJob >(this, load_type);
    this->start_job(m_io_job.get(), wait_type);
    return m_io_job;
}

thread_local std::list< vol_interface_req_ptr > VolTest::completed_reqs_this_thread{};

/************************** Test cases ****************************/

/*********** Below Tests does IO and exit with clean shutdown *************/

/*!
    @test   lifecycle_test
    @brief  It initialize the homestore, create volume, delete volume and shutdown the system
 */
TEST_F(VolTest, lifecycle_test) {
    this->start_homestore();
    this->start_io_job();
    output.print("lifecycle_test");
#ifdef _PRERELEASE
    FlipClient fc(HomeStoreFlip::instance());
    FlipFrequency freq;
    freq.set_count(10);
    freq.set_percent(100);

    fc.inject_retval_flip("vol_comp_delay_us", {}, freq, 100);
#endif
    this->delete_volumes();

    LOGINFO("All volumes are deleted, do a shutdown of homestore");
    this->shutdown();

    LOGINFO("Shutdown of homestore is completed, removing files");
    if (tcfg.remove_file_on_shutdown) { this->remove_files(); }
}

/*
 * NOTE: This test case only works when fault_containment goes into offline, instead of assert fail;
 * */
TEST_F(VolTest, vol_crc_mismatch_test) {
#ifdef _PRERELEASE
    FlipClient* const fc{HomeStoreFlip::client_instance()};
    FlipFrequency freq;
    FlipCondition null_cond;
    fc->create_condition("", flip::Operator::DONT_CARE, (int)1, &null_cond);
    freq.set_count(20);
    freq.set_percent(100);
    fc->inject_noreturn_flip("vol_crc_mismatch", {null_cond}, freq);
#endif
    this->start_homestore();
    this->start_io_job();
    tcfg.expect_vol_offline = true;
    output.print("vol_crc_mismatch_test");

    this->delete_volumes();

    LOGINFO("All volumes are deleted, do a shutdown of homestore");
    this->shutdown();

    LOGINFO("Shutdown of homestore is completed, removing files");
    if (tcfg.remove_file_on_shutdown) { this->remove_files(); }
    tcfg.expect_vol_offline = false;
}

/*!
    @test   init_io_test
    @brief  It initialize the homestore, create volume and
            shutdown the system
 */
TEST_F(VolTest, init_io_test) {
    this->start_homestore();

#ifdef _PRERELEASE
    FlipClient fc{HomeStoreFlip::instance()};
    FlipFrequency freq;
    freq.set_count(10);
    freq.set_percent(100);

    fc.inject_retval_flip(tcfg.flip_name, {}, freq, 100);
#endif

    std::unique_ptr< VolCreateDeleteJob > cdjob;
    if (tcfg.create_del_with_io || tcfg.delete_with_io) {
        cdjob = std::make_unique< VolCreateDeleteJob >(this);
        this->start_job(cdjob.get(), wait_type::no_wait);
    }

    this->start_io_job();
    output.print("init_io_test");

    if (tcfg.create_del_with_io || tcfg.delete_with_io) { cdjob->wait_for_completion(); }

    this->shutdown();
    if (tcfg.remove_file_on_shutdown) { this->remove_files(); }
}

/*!
    @test   recovery_io_test
    @brief  Tests which does recovery. End up with a clean shutdown
 */
TEST_F(VolTest, recovery_io_test) {
    tcfg.init = false;
    this->start_homestore(false /* force_reinit */);

    LOGINFO("recovery verify started");
    std::unique_ptr< VolVerifyJob > verify_job;
    if (tcfg.pre_init_verify || tcfg.verify_only) {
        verify_job = std::make_unique< VolVerifyJob >(this);
        this->start_job(verify_job.get(), wait_type::for_completion);
        LOGINFO("recovery verify done");
    } else {
        LOGINFO("bypassing recovery verify");
    }

    std::unique_ptr< VolCreateDeleteJob > cdjob;
    if (tcfg.create_del_with_io || tcfg.delete_with_io) {
        cdjob = std::make_unique< VolCreateDeleteJob >(this);
        this->start_job(cdjob.get(), wait_type::no_wait);
    }

    this->start_io_job();
    output.print("recovery_io_test");

    if (tcfg.create_del_with_io || tcfg.delete_with_io) { cdjob->wait_for_completion(); }

    if (tcfg.can_delete_volume) { this->delete_volumes(); }
    this->shutdown();
    if (tcfg.remove_file_on_shutdown) { this->remove_files(); }
}

/*!
    @test   recovery_boot_test
    @brief  Tests which does recovery. End up with a clean shutdown
    This test doesn't do any io to volume;
 */
TEST_F(VolTest, recovery_boot_test) {
    const auto start_time(Clock::now());
    tcfg.init = false;
    this->start_homestore(false /* force_reinit */);

    LOGINFO("recovery verify started");
    std::unique_ptr< VolVerifyJob > verify_job;
    if (tcfg.pre_init_verify || tcfg.verify_only) {
        verify_job = std::make_unique< VolVerifyJob >(this);
        this->start_job(verify_job.get(), wait_type::for_completion);
        LOGINFO("recovery verify done");
    } else {
        LOGINFO("bypassing recovery verify");
    }

#if 0
    this->start_io_job();
#endif

    while (get_elapsed_time_sec(start_time) < tcfg.run_time) {
        std::this_thread::sleep_for(std::chrono::seconds{10});
    }

    output.print("recovery_boot_test");

    LOGINFO("Starting to verify dumpped files with saved vol file with crc checksum");

    // TODO: send curl http command to dump volume file in this test case and use file name to call verify;
<<<<<<< HEAD
    verify_vol(tcfg.vol_copy_file_path);
=======
    verify_vol_copy(tcfg.vol_copy_file_path);
>>>>>>> fac3cbe4

    if (tcfg.can_delete_volume) { this->delete_volumes(); }
    this->shutdown();
    if (tcfg.remove_file_on_shutdown) { this->remove_files(); }
}

#ifdef _PRERELEASE
/*
 * @test    hs_force_reinit_test only works in PRERELEASE mode;
 * @brief   This test cases works with force_reinit field in input_params which is only valid in PRERELEASE mode;
 * if not in PRERELEASE mode, assert for first_time_boot will fail in init_done_cb
 * */
TEST_F(VolTest, hs_force_reinit_test) {
    output.print("hs_force_reinit_test");

    tcfg.init = true; // so that we can assert first time boot in init_done_cb

    // 1. set input params with force_reinit;
    // 2. boot homestore which should be first-time-boot
    this->start_homestore();

    // 3. verify it is first time boot which is done in init_done_cb

    if (tcfg.can_delete_volume) { this->delete_volumes(); }
    this->shutdown();
    if (tcfg.remove_file_on_shutdown) { this->remove_files(); }
}
#endif

#if 0
/*!
    @test   hs_force_reinit_test works as always (not depend on force_reinit field)
    @brief  Tests force reinit to boot as first time boot;
    This test case is supposed to be called after init_io_test.
    It can also be run standalone.
    The expected result is it will always boot as first time boot;
 */
TEST_F(VolTest, hs_force_reinit_test) {
    output.print("hs_force_reinit_test");

    // 1. first calling init_done to zero sb on physical device_boot_fail
    std::vector< dev_info > tmp_data_dev_info, tmp_fast_dev_info;
    get_dev_info(tmp_dev_info);
    HS_REL_ASSERT_GT(tmp_dev_info.size(), 0);

    this->force_reinit(tmp_dev_info, homestore::io_flag::DIRECT_IO,
                       tmp_fast_dev_info, homestore::io_flag::DIRECT_IO);

    // 2. boot homestore which should be first-time-boot
    this->start_homestore();

    // 3. verify it is first time boot which is done in init_done_cb;

    if (tcfg.can_delete_volume) { this->delete_volumes(); }
    this->shutdown();
    if (tcfg.remove_file_on_shutdown) { this->remove_files(); }
}
#endif

/*!
    @test   vol_create_del_test
    @brief  Below tests delete volumes. Should exit with clean shutdown.
 */
TEST_F(VolTest, vol_create_del_test) {
    tcfg.precreate_volume = false;
    this->start_homestore();

    auto cdjob{std::make_unique< VolCreateDeleteJob >(this)};
    this->start_job(cdjob.get(), wait_type::for_completion);
    output.print("vol_create_del_test");
    this->shutdown();
    if (tcfg.remove_file_on_shutdown) { this->remove_files(); }
}

/************ Below tests check the workflows ***********/

TEST_F(VolTest, one_disk_fail_test) {
#ifdef _PRERELEASE
    FlipClient fc{HomeStoreFlip::instance()};
    FlipFrequency freq;
    FlipCondition cond1;
    FlipCondition cond2;
    freq.set_count(100);
    freq.set_percent(100);
    fc.create_condition("setting error on file1", flip::Operator::EQUAL, tcfg.default_names[0], &cond1);
    fc.inject_noreturn_flip("device_boot_fail", {cond1}, freq);
#endif
    tcfg.init = false;
    tcfg.expected_init_fail = true;
    this->start_homestore();
    this->start_io_job();

    output.print("one_disk_fail_test");
    this->shutdown();
    if (tcfg.remove_file_on_shutdown) { this->remove_files(); }
}

TEST_F(VolTest, vol_offline_test) {
    tcfg.expected_vol_state = vol_state::OFFLINE;
    this->start_homestore();

    tcfg.expect_io_error = true;
    auto job = this->start_io_job(wait_type::no_wait);
    this->move_vol_to_offline();
    job->wait_for_completion();
    this->shutdown();
}

/**
 * @brief :
 * Test Procedure:
 * 1. start homesotre and do I/Os;
 * 2. wait I/O completed
 * 3. move all volumes to offline state;
 * 4. inject flip point for read btree node to return failure.
 * 5. start btree fix and it should return failure as expected, instead of core dump or crash;
 * 6. delete volumes and shotdown homesotre;
 *
 * @param VolTest
 * @param btree_fix_read_failure_test
 */
TEST_F(VolTest, btree_fix_read_failure_test) {
    this->start_homestore();
    this->start_io_job(wait_type::for_completion);
    output.print("btree_fix_read_failure_test");

    this->move_vol_to_offline();
#ifdef _PRERELEASE
    FlipClient* const fc{homestore::HomeStoreFlip::client_instance()};
    FlipFrequency freq;
    freq.set_count(2000000000);
    freq.set_percent(1);

    FlipCondition null_cond;
    fc->create_condition("", flip::Operator::DONT_CARE, (int)1, &null_cond);

    fc->inject_noreturn_flip("btree_read_fail", {null_cond}, freq);
#endif
    auto ret = this->fix_vol_mapping_btree();
    EXPECT_EQ(ret, false);

    this->delete_volumes();
    this->shutdown();
    if (tcfg.remove_file_on_shutdown) { this->remove_files(); }
}

/**
 * @brief :
 * Test Procedure :
 * 1. Start homestore and do customized IO based on input parameter
 * 2. wait I/O completed
 * 3. move all volumes to offline state;
 * 4. start btree fix (with verify set to true) on every volume and expect it to be successfully completed.
 * 5. verify KVs between newly created btree and old btree should also return successfully;
 * 6. delete volumes and shotdown homestore;
 *
 * @param VolTest
 * @param btree_fix_test
 */
TEST_F(VolTest, btree_fix_test) {
    this->start_homestore();
    this->start_io_job(wait_type::for_completion);
    output.print("btree_fix_test");

    this->move_vol_to_offline();
    auto ret = this->fix_vol_mapping_btree();
    EXPECT_EQ(ret, true);

    this->delete_volumes();
    this->shutdown();
    if (tcfg.remove_file_on_shutdown) { this->remove_files(); }
}

/**
 * @brief :
 * Test Procedure :
 * 1. Start homestore and do customerized IO based on input parameter
 * 2. wait I/O completed
 * 3. move all volumes to offline state;
 * 4. start btree fix (with verify set to true) on every volume and expect it to be successfully completed.
 * 5. verify KVs between newly created btree and old btree should also return successfully;
 * 6. move volume back online.
 * 7. start I/O on volumes and wait I/O completed
 * 8. delete all volumes and shutdown homestore and exit;
 *
 * @param VolTest
 * @param btree_fix_test
 */
TEST_F(VolTest, btree_fix_rerun_io_test) {
    this->start_homestore();
    this->start_io_job(wait_type::for_completion);
    output.print("btree_fix_rerun_io_test");

    this->move_vol_to_offline();
    auto ret = this->fix_vol_mapping_btree();
    EXPECT_EQ(ret, true);

    output.write_cnt = 0;
    output.read_cnt = 0;
    output.unmap_cnt = 0;
    this->move_vol_to_online();
    this->start_io_job(wait_type::for_execution);
    output.print("btree_fix_rerun_io_test");

    if (tcfg.can_delete_volume) { this->delete_volumes(); }
    this->shutdown();
    if (tcfg.remove_file_on_shutdown) { this->remove_files(); }
}

std::vector< module_test* > mod_tests;
void indx_mgr_test_main();
void meta_mod_test_main();
void vdev_mod_test_main();
std::vector< std::function< void() > > mod_init_funcs;

/************************* CLI options ***************************/

SISL_OPTION_GROUP(
    test_volume,
    (run_time, "", "run_time", "run time for io", ::cxxopts::value< uint32_t >()->default_value("30"), "seconds"),
    (load_type, "", "load_type", "load_type", ::cxxopts::value< uint32_t >()->default_value("0"),
     "random_write_read:0, same_write_read:1, seq_write:2"),
    (nblks, "", "nblks", "nblks", ::cxxopts::value< uint32_t >()->default_value("100"),
     "number of blks to write when load_type is same"),
    (overlapping_allowed, "", "overlapping_allowed", "overlapping_allowed",
     ::cxxopts::value< bool >()->default_value("false"), "true or false"),
    (num_threads, "", "num_threads", "num_threads - default 2 for spdk and 8 for non-spdk",
     ::cxxopts::value< uint32_t >()->default_value("8"), "number"),
    (read_enable, "", "read_enable", "read enable 0 or 1", ::cxxopts::value< uint32_t >()->default_value("1"), "flag"),
    (unmap_enable, "", "unmap_enable", "unmap enable 0 or 1", ::cxxopts::value< uint32_t >()->default_value("0"),
     "flag"),
    (oob_unmap_enable, "", "oob_unmap_enable", "out-of-band unmap enable 0 or 1",
     ::cxxopts::value< uint32_t >()->default_value("0"), "flag"),
    (max_disk_capacity, "", "max_disk_capacity", "max disk capacity",
     ::cxxopts::value< uint64_t >()->default_value("20"), "GB"),
    (max_volume, "", "max_volume", "max volume", ::cxxopts::value< uint64_t >()->default_value("50"), "number"),
    (max_num_writes, "", "max_num_writes", "max num of writes", ::cxxopts::value< uint64_t >()->default_value("100000"),
     "number"),
    (verify_type, "", "verify_type", "verify type", ::cxxopts::value< uint32_t >()->default_value("0"),
     "csum:0, data:1, header:2, null:3"),
    (read_verify, "", "read_verify", "read verification for each write",
     ::cxxopts::value< uint64_t >()->default_value("0"), "0 or 1"),
    (enable_crash_handler, "", "enable_crash_handler", "enable crash handler 0 or 1",
     ::cxxopts::value< uint32_t >()->default_value("1"), "flag"),
    (remove_file_on_shutdown, "", "remove_file_on_shutdown", "remove file at the end of test 0 or 1",
     ::cxxopts::value< uint32_t >()->default_value("1"), "flag"), // remove file on shutdown
    (remove_file_on_start, "", "remove_file_on_start", "remove file at the start of test 0 or 1",
     ::cxxopts::value< uint32_t >()->default_value("0"),
     "flag"), // by default (0) we keep the file on disk unless the test specifically ask to remove, some tests rely on
              // previously generated vol files to run;
    (expected_vol_state, "", "expected_vol_state", "volume state expected during boot",
     ::cxxopts::value< uint32_t >()->default_value("0"), "flag"),
    (verify_only, "", "verify_only", "verify only boot", ::cxxopts::value< uint32_t >()->default_value("0"), "flag"),
    (pre_init_verify, "", "pre_init_verify", "pre_init_verify", ::cxxopts::value< bool >()->default_value("true"),
     "validate data before starting io"),
    (abort, "", "abort", "abort", ::cxxopts::value< uint32_t >()->default_value("0"), "flag"),
    (flip, "", "flip", "flip", ::cxxopts::value< uint32_t >()->default_value("0"), "flag"),
    (flip_name, "", "flip_name", "list of flips", ::cxxopts::value< std::string >()->default_value(""), "flip_name"),
    (delete_volume, "", "delete_volume", "delete_volume", ::cxxopts::value< uint32_t >()->default_value("0"), "flag"),
    (atomic_phys_page_size, "", "atomic_phys_page_size", "atomic_phys_page_size",
     ::cxxopts::value< uint32_t >()->default_value("4096"), "atomic_phys_page_size"),
    (vol_page_size, "", "vol_page_size", "vol_page_size", ::cxxopts::value< uint32_t >()->default_value("4096"),
     "vol_page_size"),
    (device_list, "", "device_list", "List of device paths", ::cxxopts::value< std::vector< std::string > >(),
     "path [...]"),
    (mod_list, "", "mod_list", "List of modules to be enbaled for test",
     ::cxxopts::value< std::vector< std::string > >(), "mod [...]"),
    (phy_page_size, "", "phy_page_size", "phy_page_size", ::cxxopts::value< uint32_t >()->default_value("4096"),
     "phy_page_size"),
    (io_flags, "", "io_flags", "io_flags", ::cxxopts::value< uint32_t >()->default_value("1"), "0 or 1"),
    (mem_btree_page_size, "", "mem_btree_page_size", "mem_btree_page_size",
     ::cxxopts::value< uint32_t >()->default_value("8192"), "mem_btree_page_size"),
    (expect_io_error, "", "expect_io_error", "expect_io_error", ::cxxopts::value< uint32_t >()->default_value("0"),
     "0 or 1"),
    (p_volume_size, "", "p_volume_size", "percentage of volume size that should take from maximum disk capacity",
     ::cxxopts::value< uint32_t >()->default_value("60"), "0 to 200"),
    (write_cache, "", "write_cache", "write cache", ::cxxopts::value< uint32_t >()->default_value("0"), "flag"),
    (read_cache, "", "read_cache", "read cache", ::cxxopts::value< uint32_t >()->default_value("0"), "flag"),
    (write_iovec, "", "write_iovec", "write iovec(s)", ::cxxopts::value< uint32_t >()->default_value("0"), "flag"),
    (read_iovec, "", "read_iovec", "read iovec(s)", ::cxxopts::value< uint32_t >()->default_value("0"), "flag"),
    (batch_completion, "", "batch_completion", "batch completion", ::cxxopts::value< bool >()->default_value("false"),
     "true or false"),
    (spdk, "", "spdk", "spdk", ::cxxopts::value< bool >()->default_value("false"), "true or false"),
    (vol_create_del, "", "vol_create_del", "vol_create_del", ::cxxopts::value< bool >()->default_value("false"),
     "true or false"),
    (create_del_with_io, "", "create_del_with_io", "create_del_with_io",
     ::cxxopts::value< bool >()->default_value("false"), "true or false"),
    (delete_with_io, "", "delete_with_io", "delete_with_io", ::cxxopts::value< bool >()->default_value("false"),
     "true or false"),
    (create_del_ops_cnt, "", "create_del_ops_cnt", "create_del_ops_cnt",
     ::cxxopts::value< uint32_t >()->default_value("100"), "number of ops"),
    (create_del_ops_interval, "", "create_del_ops_interval", "create_del_ops_interval",
     ::cxxopts::value< uint32_t >()->default_value("10"), "interval between create del in seconds"),
    (emulate_hdd_cnt, "", "emulate_hdd_cnt", "emulate_hdd_cnt", ::cxxopts::value< uint32_t >()->default_value("0"),
     "number of files or drives to be emulated as hdd"),
    (http_port, "", "http_port", "http_port", ::cxxopts::value< uint32_t >()->default_value("5000"),
     "http server port"),
    (emulate_hdd_stream_cnt, "", "emulate_hdd_stream_cnt", "emulate_hdd_stream_cnt",
     ::cxxopts::value< uint32_t >()->default_value("20"), "number of streams for each emulated hdd"),
    (p_vol_files_space, "", "p_vol_files_space",
     "percentage of volume verficiation files of available free space on hosting file system",
     ::cxxopts::value< uint32_t >()->default_value("30"), "0 to 100"),
    (app_mem_size_in_gb, "", "app_mem_size_in_gb", "cache size in gb",
     ::cxxopts::value< uint32_t >()->default_value("1"), "1 to 5"),
    (max_io_size, "", "max_io_size", "max io size", ::cxxopts::value< uint64_t >()->default_value("4096"),
     "max_io_size"),
    (io_size, "", "io_size", "io size in KB", ::cxxopts::value< uint32_t >()->default_value("4"), "io_size"),
    (vol_copy_file_path, "", "vol_copy_file_path", "file path for copied volume",
     ::cxxopts::value< std::string >()->default_value(""), "path [...]"),
    (unmap_frequency, "", "unmap_frequency", "do unmap for every N",
     ::cxxopts::value< uint64_t >()->default_value("100"), "unmap_frequency"))

#define ENABLED_OPTIONS logging, test_volume, iomgr, test_indx_mgr, test_meta_mod, test_vdev_mod, config

SISL_OPTIONS_ENABLE(ENABLED_OPTIONS)

/************************** MAIN ********************************/

/* We can run this target either by using default options which run the normal io tests or by setting different
 * options. Format is
 *   1. ./test_volume
 *   2. ./test_volume --gtest_filter=*recovery* --run_time=120 --num_threads=16 --max_disk_capacity=10
 * --max_volume=50 Above command run all tests having a recovery keyword for 120 seconds with 16 threads , 10g
 * disk capacity and 50 volumes
 *
 *   * Sequential 64KB write work load, read is disabled
 *   3. ./test_volume --load_type=2 --read_enable=0  --io_size=64 --max_volume=1 --p_volume_size=20   // <<< if want to
 * only create one volume with specific size, use needs to specify p_volume_size;
 */
int main(int argc, char* argv[]) {
    ::testing::GTEST_FLAG(filter) = "*lifecycle_test*";
    ::testing::InitGoogleTest(&argc, argv);
    SISL_OPTIONS_LOAD(argc, argv, ENABLED_OPTIONS)
    sisl::logging::SetLogger("test_volume");
    spdlog::set_pattern("[%D %T.%f] [%^%L%$] [%t] %v");
    homestore::vol_test_run = true;

    TestCfg& gcfg{const_cast< TestCfg& >(g_cfg)};
    gcfg.run_time = SISL_OPTIONS["run_time"].as< uint32_t >();
    gcfg.num_threads = SISL_OPTIONS["num_threads"].as< uint32_t >();
    gcfg.read_enable = SISL_OPTIONS["read_enable"].as< uint32_t >();
    gcfg.unmap_enable = SISL_OPTIONS["unmap_enable"].as< uint32_t >();
    gcfg.oob_unmap_enable = SISL_OPTIONS["oob_unmap_enable"].as< uint32_t >();
    gcfg.unmap_frequency = SISL_OPTIONS["unmap_frequency"].as< uint64_t >();
    gcfg.max_disk_capacity = ((SISL_OPTIONS["max_disk_capacity"].as< uint64_t >()) * (1ul << 30));
    gcfg.max_vols = SISL_OPTIONS["max_volume"].as< uint64_t >();
    gcfg.max_num_writes = SISL_OPTIONS["max_num_writes"].as< uint64_t >();
    gcfg.enable_crash_handler = SISL_OPTIONS["enable_crash_handler"].as< uint32_t >();
    gcfg.verify_type = static_cast< verify_type_t >(SISL_OPTIONS["verify_type"].as< uint32_t >());
    gcfg.pre_init_verify = SISL_OPTIONS["pre_init_verify"].as< bool >();
    gcfg.read_verify = SISL_OPTIONS["read_verify"].as< uint64_t >() ? true : false;
    gcfg.load_type = static_cast< load_type_t >(SISL_OPTIONS["load_type"].as< uint32_t >());
    gcfg.remove_file_on_shutdown = SISL_OPTIONS["remove_file_on_shutdown"].as< uint32_t >();
    gcfg.remove_file_on_start = SISL_OPTIONS["remove_file_on_start"].as< uint32_t >();
    gcfg.expected_vol_state = static_cast< homestore::vol_state >(SISL_OPTIONS["expected_vol_state"].as< uint32_t >());
    gcfg.verify_only = SISL_OPTIONS["verify_only"].as< uint32_t >();
    gcfg.is_abort = SISL_OPTIONS["abort"].as< uint32_t >();
    gcfg.flip_set = SISL_OPTIONS["flip"].as< uint32_t >();
    gcfg.can_delete_volume = SISL_OPTIONS["delete_volume"].as< uint32_t >() ? true : false;
    gcfg.atomic_phys_page_size = SISL_OPTIONS["atomic_phys_page_size"].as< uint32_t >();
    gcfg.vol_page_size = SISL_OPTIONS["vol_page_size"].as< uint32_t >();
    gcfg.phy_page_size = SISL_OPTIONS["phy_page_size"].as< uint32_t >();
    gcfg.mem_btree_page_size = SISL_OPTIONS["mem_btree_page_size"].as< uint32_t >();
    gcfg.io_flags = static_cast< io_flag >(SISL_OPTIONS["io_flags"].as< uint32_t >());
    gcfg.expect_io_error = SISL_OPTIONS["expect_io_error"].as< uint32_t >() ? true : false;
    gcfg.p_volume_size = SISL_OPTIONS["p_volume_size"].as< uint32_t >();
    gcfg.is_spdk = SISL_OPTIONS["spdk"].as< bool >();
    gcfg.read_cache = SISL_OPTIONS["read_cache"].as< uint32_t >() != 0 ? true : false;
    gcfg.write_cache = SISL_OPTIONS["write_cache"].as< uint32_t >() != 0 ? true : false;
    gcfg.read_iovec = SISL_OPTIONS["read_iovec"].as< uint32_t >() != 0 ? true : false;
    gcfg.write_iovec = SISL_OPTIONS["write_iovec"].as< uint32_t >() != 0 ? true : false;
    gcfg.batch_completion = SISL_OPTIONS["batch_completion"].as< bool >();
    gcfg.vol_create_del = SISL_OPTIONS["vol_create_del"].as< bool >();
    gcfg.create_del_with_io = SISL_OPTIONS["create_del_with_io"].as< bool >();
    gcfg.delete_with_io = SISL_OPTIONS["delete_with_io"].as< bool >();
    gcfg.create_del_ops_cnt = SISL_OPTIONS["create_del_ops_cnt"].as< uint32_t >();
    gcfg.create_del_ops_interval = SISL_OPTIONS["create_del_ops_interval"].as< uint32_t >();
    gcfg.flip_name = SISL_OPTIONS["flip_name"].as< std::string >();
    gcfg.overlapping_allowed = SISL_OPTIONS["overlapping_allowed"].as< bool >();
    gcfg.emulate_hdd_cnt = SISL_OPTIONS["emulate_hdd_cnt"].as< uint32_t >();
    gcfg.emulate_hdd_stream_cnt = SISL_OPTIONS["emulate_hdd_stream_cnt"].as< uint32_t >();
    gcfg.p_vol_files_space = SISL_OPTIONS["p_vol_files_space"].as< uint32_t >();
    gcfg.app_mem_size_in_gb = SISL_OPTIONS["app_mem_size_in_gb"].as< uint32_t >();
    gcfg.vol_copy_file_path = SISL_OPTIONS["vol_copy_file_path"].as< std::string >();
    const auto io_size_in_kb = SISL_OPTIONS["io_size"].as< uint32_t >();
    gcfg.io_size = io_size_in_kb * 1024;

    HS_REL_ASSERT(io_size_in_kb && (io_size_in_kb % 4 == 0),
                  "input io_size (in KB): {} should not be zero and be 4 aligned.", io_size_in_kb);

    if (SISL_OPTIONS.count("device_list")) {
        gcfg.dev_names = SISL_OPTIONS["device_list"].as< std::vector< std::string > >();
        std::string dev_list_str;
        for (const auto& d : gcfg.dev_names) {
            dev_list_str += d;
        }
        LOGINFO("Taking input dev_list: {}", dev_list_str);
    }

    if (SISL_OPTIONS.count("mod_list")) {
        // currently we should only have use-case for one module enabled concurrently,
        // but this framework allows user to enable multiple;
        gcfg.mod_list = SISL_OPTIONS["mod_list"].as< std::vector< std::string > >();
        for (size_t i{0}; i < gcfg.mod_list.size(); ++i) {
            if (gcfg.mod_list[i] == "meta") {
                mod_init_funcs.push_back(meta_mod_test_main);
            } else if (gcfg.mod_list[i] == "index") {
                mod_init_funcs.push_back(indx_mgr_test_main);
            } else if (gcfg.mod_list[i] == "vdev") {
                mod_init_funcs.push_back(vdev_mod_test_main);
            } else {
                LOGERROR("Unsported mod_list: {}, supported list: [ index | meta | vdev ]", gcfg.mod_list[i]);
                return 1;
            }
        }

        // log a warning messaeg if more than one module enabled is really what user wants.
        if (mod_init_funcs.size() > 1) { LOGWARN("User want more than one module enabled for testing!"); }
    }

    if ((gcfg.load_type == load_type_t::sequential) || (gcfg.load_type == load_type_t::same)) {
        gcfg.verify_type = verify_type_t::null;
        if (gcfg.load_type == load_type_t::same) { gcfg.nblks = SISL_OPTIONS["nblks"].as< uint32_t >(); }
    }

    if (gcfg.overlapping_allowed) { gcfg.verify_type = verify_type_t::header; }

    if (gcfg.enable_crash_handler) { sisl::logging::install_crash_handler(); }

    // TODO: Remove this once we found the root cause of the problem.
    sisl::logging::SetModuleLogLevel("transient", spdlog::level::debug);

    /* if --spdk is not set, check env variable if user want to run spdk */
    if (!gcfg.is_spdk && std::getenv(SPDK_ENV_VAR_STRING.c_str())) { gcfg.is_spdk = true; }

    if (gcfg.is_spdk) {
        gcfg.read_iovec = true;
        gcfg.write_iovec = true;
        gcfg.batch_completion = false;
    }

    if (gcfg.is_spdk && gcfg.num_threads > 2) {
        gcfg.num_threads = 2;
    } /* default to 2 to avoid high cpu usage with spdk */

    LOGINFO("Testing with vol_gtest with gcfg spdk: {}, nthreads: {}", gcfg.is_spdk, gcfg.num_threads);

    for (size_t i{0}; i < mod_init_funcs.size(); ++i) {
        mod_init_funcs[i]();
    }

    MetaBlkMgrSI()->register_handler(access_mgr_mtype, VolTest::am_meta_blk_found_cb, VolTest::am_meta_blk_comp_cb,
                                     true);

    const auto ret{RUN_ALL_TESTS()};
    return ret;
}<|MERGE_RESOLUTION|>--- conflicted
+++ resolved
@@ -2257,11 +2257,7 @@
     LOGINFO("Starting to verify dumpped files with saved vol file with crc checksum");
 
     // TODO: send curl http command to dump volume file in this test case and use file name to call verify;
-<<<<<<< HEAD
     verify_vol(tcfg.vol_copy_file_path);
-=======
-    verify_vol_copy(tcfg.vol_copy_file_path);
->>>>>>> fac3cbe4
 
     if (tcfg.can_delete_volume) { this->delete_volumes(); }
     this->shutdown();
