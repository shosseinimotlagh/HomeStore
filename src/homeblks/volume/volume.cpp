
//
// Created by Kadayam, Hari on 06/11/17.
//

#include <homeblks/home_blks.hpp>
#include "mapping.hpp"
#include <fstream>
#include <atomic>
#include <fds/utils.hpp>

using namespace std;
using namespace homestore;

#ifndef NDEBUG
/* only for testing */
bool vol_test_enable = false;
#endif

SDS_LOGGING_DECL(volume)
std::atomic< uint64_t > Volume::home_blks_ref_cnt = 0;
REGISTER_METABLK_SUBSYSTEM(volume, meta_sub_type::VOLUME, Volume::meta_blk_found_cb, nullptr)

namespace homestore {
void intrusive_ptr_add_ref(homestore::BlkBuffer* buf) { intrusive_ptr_add_ref((homestore::CacheBuffer< BlkId >*)buf); }

void intrusive_ptr_release(homestore::BlkBuffer* buf) { intrusive_ptr_release((homestore::CacheBuffer< BlkId >*)buf); }
} // namespace homestore

#ifdef _PRERELEASE
void Volume::set_error_flip() {
    FlipClient* fc = HomeStoreFlip::client_instance();
    FlipFrequency freq;
    FlipCondition cond1;

    FlipCondition null_cond;
    fc->create_condition("", flip::Operator::DONT_CARE, (int)1, &null_cond);

    freq.set_count(2000000000);
    freq.set_percent(1);

    /* error flips */
    freq.set_percent(1);
    //    fc->inject_retval_flip("delay_us_and_inject_error_on_completion", { null_cond }, freq, 20);
    fc->inject_noreturn_flip("varsize_blkalloc_no_blks", {null_cond}, freq);
}

void Volume::set_io_flip() {
    FlipClient* fc = HomeStoreFlip::client_instance();
    FlipFrequency freq;
    FlipCondition cond1;
    freq.set_count(2000000000);
    freq.set_percent(5);

    FlipCondition null_cond;
    fc->create_condition("", flip::Operator::DONT_CARE, (int)1, &null_cond);

    /* io flips */
    fc->inject_retval_flip("vol_delay_read_us", {null_cond}, freq, 20);

    fc->inject_retval_flip("cache_insert_race", {null_cond}, freq, 20);
    fc->inject_retval_flip("io_write_iocb_empty_flip", {null_cond}, freq, 20);
    fc->inject_retval_flip("io_read_iocb_empty_flip", {null_cond}, freq, 20);

    fc->inject_retval_flip("blkalloc_split_blk", {null_cond}, freq, 4);
}
#endif

Volume::Volume(const vol_params& params) :
        m_params(params),
        m_metrics(params.vol_name),
        m_comp_cb(params.io_comp_cb),
        m_indx_mgr_destroy_started(false) {
    m_state = vol_state::UNINITED;
    m_hb = HomeBlks::safe_instance();
    seq_Id = 3;
    m_read_blk_tracker = std::make_unique< Blk_Read_Tracker >(
        params.vol_name, params.uuid, std::bind(&Volume::process_free_blk_callback, this, std::placeholders::_1));
}

Volume::Volume(meta_blk* mblk_cookie, sisl::aligned_unique_ptr< vol_sb_hdr > sb) :
        m_metrics(sb->vol_name), m_sb(std::move(sb)), m_indx_mgr_destroy_started(false), m_sb_cookie(mblk_cookie) {}

void Volume::init() {
<<<<<<< HEAD
    m_indx_mgr =
        new IndxMgr(shared_from_this(), m_params,
                    std::bind(&Volume::process_indx_completions, this, std::placeholders::_1, std::placeholders::_2),
                    std::bind(&Volume::process_free_blk_callback, this, std::placeholders::_1),
                    std::bind(&Volume::pending_read_blk_cb, this, std::placeholders::_1, std::placeholders::_2));
    vol_sb_hdr* sb = (vol_sb_hdr*)iomanager.iobuf_alloc(HS_STATIC_CONFIG(disk_attr.align_size), sizeof(vol_sb_hdr));
    m_sb = new (sb) vol_sb_hdr(m_params.page_size, m_params.size, (char*)m_params.vol_name, m_params.uuid,
                               m_indx_mgr->get_active_sb());
    assert(sb != nullptr);
=======
    if (!m_sb) {
        /* first time create */
        m_indx_mgr = new IndxMgr(
            shared_from_this(), m_params,
            std::bind(&Volume::process_indx_completions, this, std::placeholders::_1, std::placeholders::_2),
            std::bind(&Volume::process_free_blk_callback, this, std::placeholders::_1),
            std::bind(&Volume::pending_read_blk_cb, this, std::placeholders::_1, std::placeholders::_2));
        vol_sb_hdr* mem =
            (vol_sb_hdr*)std::aligned_alloc(HS_STATIC_CONFIG(disk_attr.align_size),
                                            sisl::round_up(sizeof(vol_sb_hdr), HS_STATIC_CONFIG(disk_attr.align_size)));
        assert(mem != nullptr);
        m_sb = sisl::aligned_unique_ptr< vol_sb_hdr >(new (mem) vol_sb_hdr(
            m_params.page_size, m_params.size, (char*)m_params.vol_name, m_params.uuid, m_indx_mgr->get_active_sb()));

        set_state(vol_state::ONLINE, true);
    } else {
        /* recovery */
        auto active_sb = m_sb->active_sb;
        m_indx_mgr = new IndxMgr(
            shared_from_this(), active_sb,
            std::bind(&Volume::process_indx_completions, this, std::placeholders::_1, std::placeholders::_2),
            std::bind(&Volume::process_free_blk_callback, this, std::placeholders::_1),
            std::bind(&Volume::pending_read_blk_cb, this, std::placeholders::_1, std::placeholders::_2));
    }
>>>>>>> da8851d8
    alloc_single_block_in_mem();
    assert(get_page_size() % HomeBlks::instance()->get_data_pagesz() == 0);
}

void Volume::meta_blk_found_cb(meta_blk* mblk, sisl::aligned_unique_ptr< uint8_t > buf, size_t size) {
    sisl::aligned_unique_ptr< vol_sb_hdr > sb((vol_sb_hdr*)(buf.release()));
    assert(sizeof(vol_sb_hdr) == size);

    auto new_vol = Volume::make_volume(mblk, std::move(sb));
    /* add this volume in home blks */
    HomeBlks::safe_instance()->create_volume(new_vol);
}

/* This function can be called multiple times. Underline functions should be idempotent */
void Volume::destroy(indxmgr_stop_cb cb) {
    /* we don't allow shutdown and destroy in parallel */
    ++home_blks_ref_cnt;
    if (m_hb->is_shutdown()) {
        auto cnt = home_blks_ref_cnt.fetch_sub(1);
        if (cnt == 1) { m_hb->do_volume_shutdown(true); }
    }

    ++vol_ref_cnt;
    auto prev_state = set_state(vol_state::DESTROYING);
    if (prev_state == vol_state::DESTROYING) {
        shutdown_if_needed();
        return;
    }

    m_destroy_done_cb = cb;
    auto cnt = vol_ref_cnt.fetch_sub(1);
    if (cnt == 1) { destroy_internal(); }
}

/* This function can be called multiple times. Underline functions should be idempotent */
void Volume::destroy_internal() {
    auto prev_state = m_indx_mgr_destroy_started.exchange(true);
    if (prev_state) {
        /* destroy is already triggered. so ignore this request */
        return;
    }
    m_indx_mgr->destroy(([this](bool success) {
        if (success) {
            THIS_VOL_LOG(INFO, base, , "volume destroyed");
            remove_sb();
            set_state(vol_state::DESTROYED, false);
            m_indx_mgr->destroy_done();
        }
        m_destroy_done_cb(success);
        m_destroy_done_cb = nullptr;
        auto cnt = home_blks_ref_cnt.fetch_sub(1);
        if (cnt == 1) { m_hb->do_volume_shutdown(true); }
    }));
}

/* It is called only once */
void Volume::shutdown(indxmgr_stop_cb cb) { IndxMgr::shutdown(cb); }

Volume::~Volume() {
    delete m_indx_mgr;
}

std::error_condition Volume::write(const vol_interface_req_ptr& iface_req) {
    std::vector< BlkId > bid;
    std::error_condition ret = no_error;
    uint32_t offset = 0;
    uint32_t start_lba = 0;

    auto vreq = volume_req::make(iface_req);
    THIS_VOL_LOG(TRACE, volume, vreq, "write: lba={}, nlbas={}", vreq->lba(), vreq->nlbas());
    COUNTER_INCREMENT(m_metrics, volume_outstanding_data_write_count, 1);

    /* Sanity checks */
    ++home_blks_ref_cnt;
    ++vol_ref_cnt;

    // sync write is not supported
    assert(!vreq->is_sync());
    if (is_offline()) {
        ret = std::make_error_condition(std::errc::no_such_device);
        goto done;
    }

    /* Allocate blkid */
    if ((ret = alloc_blk(vreq, bid)) != no_error) { goto done; }

    /* Note: If we crash before we write this entry to a journal then there is a chance
     * of leaking these allocated blocks.
     */
    offset = 0;
    start_lba = vreq->lba();
    try {
        vreq->state = volume_req_state::data_io;

        for (uint32_t i = 0; i < bid.size(); ++i) {
            if (bid[i].get_nblks() == 0) {
                /* It should not happen. But it happened once so adding a safe check in case it happens again */
                VOL_LOG_ASSERT(0, vreq, "{}", bid[i].to_string());
                continue;
            }

            /* Create child requests */
            int nlbas = bid[i].data_size(HomeBlks::instance()->get_data_pagesz()) / get_page_size();
            auto vc_req = create_vol_child_req(bid[i], vreq, start_lba, nlbas);
            start_lba += nlbas;

            /* Issue child request */
            /* store blkid which is used later to create journal entry */
            vreq->push_blkid(bid[i]);
            boost::intrusive_ptr< BlkBuffer > bbuf = m_hb->get_data_blkstore()->write(
                vc_req->bid, vreq->mvec, offset, boost::static_pointer_cast< blkstore_req< BlkBuffer > >(vc_req),
                false);

            offset += bid[i].data_size(m_hb->get_data_pagesz());
        }
        assert((start_lba - vreq->lba()) == vreq->nlbas());

        /* compute checksum and store it in a request */
        for (uint32_t i = 0; i < vreq->nlbas(); ++i) {
            homeds::blob outb;
            vreq->mvec->get(&outb, i * get_page_size());
            vreq->push_csum(crc16_t10dif(init_crc_16, outb.bytes, get_page_size()));
        }

        /* complete the request */
        ret = no_error;
    } catch (const std::exception& e) {
        VOL_LOG_ASSERT(0, vreq, "Exception: {}", e.what())
        ret = std::make_error_condition(std::errc::io_error);
    }

done:
    check_and_complete_req(vreq, ret);
    return ret;
}

std::error_condition Volume::read(const vol_interface_req_ptr& iface_req) {
    std::error_condition ret = no_error;

    auto vreq = volume_req::make(iface_req);
    THIS_VOL_LOG(TRACE, volume, vreq, "read: lba={}, nlbas={}, sync={}", vreq->lba(), vreq->nlbas(), vreq->is_sync());
    COUNTER_INCREMENT(m_metrics, volume_read_count, 1);
    COUNTER_INCREMENT(m_metrics, volume_outstanding_data_read_count, 1);

    try {
        /* add sanity checks */
        ++home_blks_ref_cnt;
        ++vol_ref_cnt;
        if (is_offline()) {
            ret = std::make_error_condition(std::errc::no_such_device);
            goto done;
        }

        /* read indx */
        std::vector< std::pair< MappingKey, MappingValue > > kvs;
        if ((ret = read_indx(vreq, kvs)) != no_error) { goto done; }

        /* create child req and read buffers */
        vreq->state = volume_req_state::data_io;
        vreq->read_buf().reserve(kvs.size());
        for (auto& kv : kvs) {
            if (!(kv.second.is_valid())) {
                vreq->read_buf().emplace_back(get_page_size(), 0, m_only_in_mem_buff);
                auto blob = m_only_in_mem_buff->at_offset(0);
                vreq->push_csum(crc16_t10dif(init_crc_16, blob.bytes, get_page_size()));
            } else {
                ValueEntry ve;
                (kv.second.get_array()).get(0, ve, false);
                assert(kv.second.get_array().get_total_elements() == 1);

                volume_child_req_ptr vc_req =
                    Volume::create_vol_child_req(ve.get_blkId(), vreq, kv.first.start(), kv.first.get_n_lba());

                /* store csum read so that we can verify it later after data is read */
                for (auto i = 0ul; i < kv.first.get_n_lba(); i++) {
                    vreq->push_csum(ve.get_checksum_at(i));
                }

                /* Read data */
                auto sz = get_page_size() * kv.first.get_n_lba();
                auto offset = m_hb->get_data_pagesz() * ve.get_blk_offset();
                boost::intrusive_ptr< BlkBuffer > bbuf = m_hb->get_data_blkstore()->read(
                    ve.get_blkId(), offset, sz, boost::static_pointer_cast< blkstore_req< BlkBuffer > >(vc_req));

                // TODO: @hkadayam There is a potential for race of read_buf_list getting emplaced after completion
                /* Add buffer to read_buf_list. User read data from read buf list */
                vreq->read_buf().emplace_back(sz, offset, bbuf);
            }
        }

        // Atleast 1 metadata io is completed.
        ret = no_error;
    } catch (const std::exception& e) {
        VOL_LOG_ASSERT(0, vreq, "Exception: {}", e.what())
        ret = std::make_error_condition(std::errc::device_or_resource_busy);
    }

done:
    check_and_complete_req(vreq, ret);
    return ret;
}

/* This methods check if we can complete the req and if we can do so. This is the exit point of all async volume
 * read/write operations. All read/writes must call this if it is sync or async.
 *
 * If all ios for request is completed or any one io is errored out, it will call completion if its an async
 * completion
 *
 * Parameters are:
 * 1) hb_req: Request which is to be checked and completed
 * 2) Error: Any IO error condition. Note if there is an error, the request is immediately completed.
 */
bool Volume::check_and_complete_req(const volume_req_ptr& vreq, const std::error_condition& err) {
    bool completed = false;
    uint64_t size = 0;

    // If there is error and request is not completed yet, we need to complete it now.
    THIS_VOL_LOG(TRACE, volume, vreq, "complete_io: status={}, outstanding_io_cnt={}, read={}, state={}", err.message(),
                 vreq->outstanding_io_cnt.get(), vreq->is_read_op(), vreq->state);

    if (err) {
        if (vreq->iface_req->set_error(err)) {
            // Was not completed earlier, so complete the io
            COUNTER_INCREMENT_IF_ELSE(m_metrics, vreq->is_read_op(), volume_write_error_count, volume_read_error_count,
                                      1);
            uint64_t cnt = m_err_cnt.fetch_add(1, std::memory_order_relaxed);
            THIS_VOL_LOG(ERROR, , vreq, "Vol operation error {}", err.message());
            completed = true;
        } else {
            THIS_VOL_LOG(WARN, , vreq, "Receiving completion on already completed request id={}", vreq->request_id);
        }
    } else if (vreq->state == volume_req_state::data_io) {
        if (vreq->outstanding_io_cnt.decrement_testz(1)) {
            if (vreq->is_read_op()) {
                /* verify checksum for read */
                verify_csum(vreq);
                completed = true;
            } else {
                vreq->state = volume_req_state::journal_io;
                vreq->indx_start_time = Clock::now();
                m_indx_mgr->update_indx(vreq);
            }
        }
    } else if (vreq->state == volume_req_state::journal_io) {
        completed = true;
    }

    if (completed) {
        vreq->state = volume_req_state::completed;
        m_read_blk_tracker->safe_remove_blks(vreq);

        /* update counters */
        size = get_page_size() * vreq->nlbas();
        auto latency_us = get_elapsed_time_us(vreq->io_start_time);
        if (vreq->is_read_op()) {
            COUNTER_DECREMENT(m_metrics, volume_outstanding_data_read_count, 1);
            COUNTER_INCREMENT(m_metrics, volume_read_size_total, size);
            HISTOGRAM_OBSERVE(m_metrics, volume_read_size_distribution, size);
            HISTOGRAM_OBSERVE(m_metrics, volume_pieces_per_read, vreq->vc_req_cnt);
            HISTOGRAM_OBSERVE(m_metrics, volume_read_latency, latency_us);
        } else {
            COUNTER_DECREMENT(m_metrics, volume_outstanding_data_write_count, 1);
            COUNTER_INCREMENT(m_metrics, volume_write_size_total, size);
            HISTOGRAM_OBSERVE(m_metrics, volume_write_size_distribution, size);
            HISTOGRAM_OBSERVE(m_metrics, volume_pieces_per_write, vreq->vc_req_cnt);
            HISTOGRAM_OBSERVE(m_metrics, volume_write_latency, latency_us);
        }

        if (latency_us > 5000000) { THIS_VOL_LOG(WARN, , vreq, "vol req took time {} us", latency_us); }

        if (!vreq->is_sync()) {
#ifdef _PRERELEASE
            if (auto flip_ret = homestore_flip->get_test_flip< int >("vol_comp_delay_us")) {
                LOGINFO("delaying completion in volume for {} us", flip_ret.get());
                usleep(flip_ret.get());
            }
#endif
            THIS_VOL_LOG(TRACE, volume, vreq, "IO DONE");
            interface_req_done(vreq->iface_req);
        }

        shutdown_if_needed();
    }
    return completed;
}

void Volume::shutdown_if_needed() {
    auto homeblks_io_cnt = home_blks_ref_cnt.fetch_sub(1);
    auto vol_io_cnt = vol_ref_cnt.fetch_sub(1);
    if (homeblks_io_cnt == 1 && m_hb->is_shutdown()) { m_hb->do_volume_shutdown(true); }
    if (vol_io_cnt == 1 && m_state == vol_state::DESTROYING) { destroy_internal(); }
}

//
// No need to do it in multi-threading since blkstore.free_blk is in-mem operation.
//
void Volume::process_free_blk_callback(Free_Blk_Entry fbe) {
    THIS_VOL_LOG(DEBUG, volume, , "Freeing blks cb - bid: {}, offset: {}, nblks: {}, get_pagesz: {}",
                 fbe.m_blkId.to_string(), fbe.blk_offset(), fbe.blks_to_free(), get_page_size());

    uint64_t size = m_hb->get_data_pagesz() * fbe.m_nblks_to_free;
    m_hb->get_data_blkstore()->free_blk(fbe.m_blkId, m_hb->get_data_pagesz() * fbe.m_blk_offset,
                                        m_hb->get_data_pagesz() * fbe.m_nblks_to_free);
}

/* when read happens on mapping btree, under read lock we mark blk so it does not get removed by concurrent writes
 */
void Volume::pending_read_blk_cb(volume_req* vreq, BlkId& bid) {
    m_read_blk_tracker->insert(bid);
    Free_Blk_Entry fbe(bid, 0, 0);
    vreq->push_fbe(fbe);
}

void Volume::process_indx_completions(const volume_req_ptr& vreq, std::error_condition err) {
    assert(!vreq->is_read_op());
    assert(!vreq->is_sync());

    COUNTER_DECREMENT(m_metrics, volume_outstanding_metadata_write_count, 1);

    THIS_VOL_LOG(TRACE, volume, vreq, "metadata_complete: status={}", vreq->err().message());
    HISTOGRAM_OBSERVE(m_metrics, volume_map_write_latency, get_elapsed_time_us(vreq->indx_start_time));

    check_and_complete_req(vreq, err);
}

void Volume::process_vol_data_completions(const boost::intrusive_ptr< blkstore_req< BlkBuffer > >& bs_req) {
    volume_child_req::cast(bs_req)->parent_req->vol()->process_data_completions(bs_req);
}

void Volume::process_data_completions(const boost::intrusive_ptr< blkstore_req< BlkBuffer > >& bs_req) {
    auto vc_req = volume_child_req::cast(bs_req);
    auto& vreq = vc_req->parent_req;

    assert(vreq != nullptr);
    assert(!vreq->is_sync());

    THIS_VOL_LOG(TRACE, volume, vreq, "data op complete: status={}", vreq->err().message());

#ifdef _PRERELEASE
    if (vreq->outstanding_io_cnt.get() > 2 && homestore_flip->test_flip("vol_vchild_error")) {
        vreq->iface_req->err = homestore_error::flip_comp_error;
    }
#endif

    HISTOGRAM_OBSERVE_IF_ELSE(m_metrics, vreq->is_read_op(), volume_data_read_latency, volume_data_write_latency,
                              get_elapsed_time_us(vc_req->op_start_time));
    check_and_complete_req(vreq, vc_req->err);
    return;
}

void Volume::attach_completion_cb(const io_comp_callback& cb) { m_comp_cb = cb; }

void Volume::verify_csum(const volume_req_ptr& vreq) {
    uint64_t offset = 0;
    uint32_t csum_indx = 0;

    for (auto& info : vreq->read_buf()) {
        auto offset = info.offset;
        auto size = info.size;
        auto buf = info.buf;
        while (size != 0) {
            homeds::blob b = VolInterface::get_instance()->at_offset(buf, offset);
            for (uint32_t size_read = 0; size_read < b.size && size != 0; size_read += get_page_size()) {
                uint16_t csum = crc16_t10dif(init_crc_16, b.bytes + size_read, get_page_size());

                size -= get_page_size();
                offset += get_page_size();

                VOL_RELEASE_ASSERT_CMP(vreq->csum_list[csum_indx++], ==, csum, vreq, "Checksum mismatch");
            }
        }
    }
}

std::error_condition Volume::read_indx(const volume_req_ptr& vreq,
                                       std::vector< std::pair< MappingKey, MappingValue > >& kvs) {
    /* get list of key values */
    COUNTER_INCREMENT(m_metrics, volume_outstanding_metadata_read_count, 1);
    auto err = m_indx_mgr->get_active_indx()->get(vreq.get(), kvs);
    COUNTER_DECREMENT(m_metrics, volume_outstanding_metadata_read_count, 1);
    HISTOGRAM_OBSERVE(m_metrics, volume_map_read_latency, get_elapsed_time_us(vreq->io_start_time));
    if (err) {
        if (err != homestore_error::lba_not_exist) { COUNTER_INCREMENT(m_metrics, volume_read_error_count, 1); }
        return err;
    }
    return no_error;
}

/* It is not lock protected. It should be called only by thread for a vreq */
volume_child_req_ptr Volume::create_vol_child_req(BlkId& bid, const volume_req_ptr& vreq, uint32_t start_lba,
                                                  int nlbas) {
    volume_child_req_ptr vc_req = volume_child_req::make_request();
    vc_req->parent_req = vreq;
    vc_req->is_read = vreq->is_read_op();
    vc_req->bid = bid;
    vc_req->lba = start_lba;
    vc_req->op_start_time = Clock::now();
    vc_req->reqId = ++m_req_id;
    vc_req->sync = vreq->is_sync();
    vc_req->part_of_batch = vreq->iface_req->part_of_batch;

    assert((bid.data_size(HomeBlks::instance()->get_data_pagesz()) % get_page_size()) == 0);
    vc_req->nlbas = nlbas;

    assert(vc_req->nlbas > 0);

    if (!vreq->is_sync()) { vreq->outstanding_io_cnt.increment(1); }
    ++vreq->vc_req_cnt;
    THIS_VOL_LOG(TRACE, volume, vc_req->parent_req, "Blks to io: bid: {}, offset: {}, nlbas: {}", bid.to_string(),
                 bid.data_size(HomeBlks::instance()->get_data_pagesz()), vc_req->nlbas);
    return vc_req;
}

void Volume::print_tree() { m_indx_mgr->get_active_indx()->print_tree(); }
bool Volume::verify_tree() { return (m_indx_mgr->get_active_indx()->verify_tree()); }
void Volume::print_node(uint64_t blkid) { m_indx_mgr->get_active_indx()->print_node(blkid); }

std::error_condition Volume::alloc_blk(const volume_req_ptr& vreq, std::vector< BlkId >& bid) {
    blk_alloc_hints hints;
    hints.desired_temp = 0;
    hints.dev_id_hint = -1;
    hints.multiplier = (get_page_size() / m_hb->get_data_pagesz());

    try {
        BlkAllocStatus status = m_hb->get_data_blkstore()->alloc_blk(vreq->nlbas() * get_page_size(), hints, bid);
        if (status != BLK_ALLOC_SUCCESS) {
            LOGERROR("failing IO as it is out of disk space");
            return std::errc::no_space_on_device;
        }
        assert(status == BLK_ALLOC_SUCCESS);
        HISTOGRAM_OBSERVE(m_metrics, volume_blkalloc_latency, get_elapsed_time_ns(vreq->io_start_time));
        COUNTER_INCREMENT(m_metrics, volume_write_count, 1);
    } catch (const std::exception& e) {
        VOL_LOG_ASSERT(0, vreq, "Exception: {}", e.what());
        return std::errc::device_or_resource_busy;
    }

    return no_error;
}

/* Just create single block in memory, not on physical device and not in cache */
void Volume::alloc_single_block_in_mem() {
    BlkId out_blkid(0);
    // Create an object for the buffer
    m_only_in_mem_buff = BlkBuffer::make_object();
    m_only_in_mem_buff->set_key(out_blkid);

    // Create a new block of memory for the blocks requested and set the memvec pointer to that
    uint8_t* ptr;
    uint32_t size = get_page_size();
    ptr = (uint8_t*)malloc(size);
    if (ptr == nullptr) { throw std::bad_alloc(); }
    memset(ptr, 0, size);

    boost::intrusive_ptr< homeds::MemVector > mvec(new homeds::MemVector());
    mvec->set(ptr, size, 0);
    m_only_in_mem_buff->set_memvec(mvec, 0, size);
}

bool Volume::fix_mapping_btree(bool verify) {
#if 0
        /* TODO: move it to indx mgr */
//    auto ret = m_map->fix(0, get_last_lba(), verify);
    
    // update new btree sb;
    if (ret) {
        m_sb->ondisk_sb->btree_sb = m_map->get_btree_sb();
        m_hb->vol_sb_write(m_sb.get());
    }
#endif
    return false;
}

void Volume::interface_req_done(const vol_interface_req_ptr& iface_req) {
    if (std::holds_alternative< io_batch_comp_callback >(m_comp_cb)) {
        m_completed_reqs->push_back(iface_req);
        if (m_completed_reqs->size() == 1) {
            // Also add this volume to global list to batch multiple volume responses in the protocol layer
            if (HomeBlks::s_io_completed_volumes == nullptr) {
                HomeBlks::s_io_completed_volumes = sisl::VectorPool< std::shared_ptr< Volume > >::alloc();
            }
            HomeBlks::s_io_completed_volumes->push_back(shared_from_this());
        }
        THIS_VOL_LOG(TRACE, volume, iface_req, "Added to completed req, its size now = {}", m_completed_reqs->size());
    } else if (std::holds_alternative< io_single_comp_callback >(m_comp_cb)) {
        (std::get< io_single_comp_callback >(m_comp_cb))(iface_req);
    } else {
        assert(0);
    }
}

size_t Volume::call_batch_completion_cbs() {
    auto count = 0u;
    if (std::holds_alternative< io_batch_comp_callback >(m_comp_cb)) {
        count = m_completed_reqs->size();
        if (count) {
            auto comp_reqs = m_completed_reqs->swap();
            (std::get< io_batch_comp_callback >(m_comp_cb))(*comp_reqs);
            m_completed_reqs->drop(comp_reqs);
        }
    }
    return count;
}

vol_cp_id_ptr Volume::attach_prepare_volume_cp_id(vol_cp_id_ptr cur_id, indx_cp_id* home_blks_id) {
    return (m_indx_mgr->attach_prepare_vol_cp(cur_id, home_blks_id));
}

#ifndef NDEBUG
void Volume::verify_pending_blks() { assert(m_read_blk_tracker->get_size() == 0); }
#endif

vol_state Volume::set_state(vol_state state, bool persist) {
    THIS_VOL_LOG(INFO, base, , "volume state changed from {} to {}", m_state, state);
    auto prev_state = m_state.exchange(state);
    if (prev_state == state) { return prev_state; }
    if (persist) {
        assert(state == vol_state::DESTROYING || state == vol_state::ONLINE || state == vol_state::OFFLINE);
        write_sb();
    }
    return prev_state;
}

bool Volume::is_offline() {
    auto state = get_state();
    return (state == vol_state::DESTROYING || state == vol_state::FAILED || state == vol_state::OFFLINE ||
            m_hb->is_shutdown());
}

void Volume::write_sb() {
    std::unique_lock< std::mutex > lk(m_sb_lock);

    /* update mutable params */
    m_sb->state = m_state;

    if (!m_sb_cookie) {
        // first time insert
        MetaBlkMgr::instance()->add_sub_sb(meta_sub_type::VOLUME, m_sb.get(), sizeof(vol_sb_hdr), m_sb_cookie);
    } else {
        MetaBlkMgr::instance()->update_sub_sb(meta_sub_type::VOLUME, m_sb.get(), sizeof(vol_sb_hdr), m_sb_cookie);
    }
}

void Volume::remove_sb() {
    // remove sb from MetaBlkMgr
    MetaBlkMgr::instance()->remove_sub_sb(m_sb_cookie);
}

mapping* Volume::get_mapping_handle() { return (m_indx_mgr->get_active_indx()); }

void Volume::migrate_sb() {
    // auto inst = MetaBlkMgr::instance();
    // inst->add_sub_sb(meta_sub_type::VOLUME, (void*)(m_sb->ondisk_sb), sizeof(vol_ondisk_sb), &(m_sb->cookie));
}

void Volume::recovery_start_phase1() { m_indx_mgr->recovery_start_phase1(); }
void Volume::recovery_start_phase2() { m_indx_mgr->recovery_start_phase2(); }<|MERGE_RESOLUTION|>--- conflicted
+++ resolved
@@ -79,20 +79,12 @@
 }
 
 Volume::Volume(meta_blk* mblk_cookie, sisl::aligned_unique_ptr< vol_sb_hdr > sb) :
-        m_metrics(sb->vol_name), m_sb(std::move(sb)), m_indx_mgr_destroy_started(false), m_sb_cookie(mblk_cookie) {}
+        m_metrics(sb->vol_name),
+        m_sb(std::move(sb)),
+        m_indx_mgr_destroy_started(false),
+        m_sb_cookie(mblk_cookie) {}
 
 void Volume::init() {
-<<<<<<< HEAD
-    m_indx_mgr =
-        new IndxMgr(shared_from_this(), m_params,
-                    std::bind(&Volume::process_indx_completions, this, std::placeholders::_1, std::placeholders::_2),
-                    std::bind(&Volume::process_free_blk_callback, this, std::placeholders::_1),
-                    std::bind(&Volume::pending_read_blk_cb, this, std::placeholders::_1, std::placeholders::_2));
-    vol_sb_hdr* sb = (vol_sb_hdr*)iomanager.iobuf_alloc(HS_STATIC_CONFIG(disk_attr.align_size), sizeof(vol_sb_hdr));
-    m_sb = new (sb) vol_sb_hdr(m_params.page_size, m_params.size, (char*)m_params.vol_name, m_params.uuid,
-                               m_indx_mgr->get_active_sb());
-    assert(sb != nullptr);
-=======
     if (!m_sb) {
         /* first time create */
         m_indx_mgr = new IndxMgr(
@@ -100,11 +92,7 @@
             std::bind(&Volume::process_indx_completions, this, std::placeholders::_1, std::placeholders::_2),
             std::bind(&Volume::process_free_blk_callback, this, std::placeholders::_1),
             std::bind(&Volume::pending_read_blk_cb, this, std::placeholders::_1, std::placeholders::_2));
-        vol_sb_hdr* mem =
-            (vol_sb_hdr*)std::aligned_alloc(HS_STATIC_CONFIG(disk_attr.align_size),
-                                            sisl::round_up(sizeof(vol_sb_hdr), HS_STATIC_CONFIG(disk_attr.align_size)));
-        assert(mem != nullptr);
-        m_sb = sisl::aligned_unique_ptr< vol_sb_hdr >(new (mem) vol_sb_hdr(
+        m_sb = sisl::aligned_unique_ptr< vol_sb_hdr >(
             m_params.page_size, m_params.size, (char*)m_params.vol_name, m_params.uuid, m_indx_mgr->get_active_sb()));
 
         set_state(vol_state::ONLINE, true);
@@ -117,7 +105,6 @@
             std::bind(&Volume::process_free_blk_callback, this, std::placeholders::_1),
             std::bind(&Volume::pending_read_blk_cb, this, std::placeholders::_1, std::placeholders::_2));
     }
->>>>>>> da8851d8
     alloc_single_block_in_mem();
     assert(get_page_size() % HomeBlks::instance()->get_data_pagesz() == 0);
 }
@@ -176,9 +163,7 @@
 /* It is called only once */
 void Volume::shutdown(indxmgr_stop_cb cb) { IndxMgr::shutdown(cb); }
 
-Volume::~Volume() {
-    delete m_indx_mgr;
-}
+Volume::~Volume() { delete m_indx_mgr; }
 
 std::error_condition Volume::write(const vol_interface_req_ptr& iface_req) {
     std::vector< BlkId > bid;
