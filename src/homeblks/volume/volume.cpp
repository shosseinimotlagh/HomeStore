--- conflicted
+++ resolved
@@ -1172,7 +1172,6 @@
 //
 std::error_condition Volume::copy_to(const std::string& file_path) {
     // open file;
-<<<<<<< HEAD
     auto fd = open(file_path.c_str(), O_RDWR | O_CREAT | O_DIRECT);
     if (fd == -1) {
         LOGERROR("open file failed: errno: {}, msg: {}", errno, std::strerror(errno));
@@ -1188,19 +1187,6 @@
     const auto batch = BlkId::max_blks_in_op();
     const auto page_sz = get_page_size();
     BtreeQueryCursor cur;
-=======
-    // std::ofstream vol_file(file_path, ios::out | ios::binary);
-    auto vol_file = open(file_path.c_str(), O_RDWR);
-    lba_t start_lba = 0ul;
-    const auto last_lba = get_last_lba();
-    const auto batch = BlkId::max_blks_in_op();
-    BtreeQueryCursor cur;
-#if 0
-    auto zero_buf = hs_utils::iobuf_alloc(get_page_size(), sisl::buftag::common,
-                                                 m_hb->get_data_blkstore()->get_vdev()->get_align_size());
-    std::memset(zero_buf, get_page_size());
-#endif
->>>>>>> fac3cbe4
 
     while (start_lba <= last_lba) {
         // read from index table;
@@ -1209,23 +1195,17 @@
         MappingKey key(start_lba, batch);
         get_active_indx()->get(key, cur, kvs);
 
-<<<<<<< HEAD
         // we are good if kvs is empty;
         for (auto& kv : kvs) {
             // TODO: this assert can be release, it doesn't impact data written;
             HS_REL_ASSERT(kv.second.is_valid(), "Unexpected invalid value covered by k: {}", kv.first.to_string());
 
-=======
-        for (auto& kv : kvs) {
-            if (!kv.second.is_valid()) { continue; }
->>>>>>> fac3cbe4
             ValueEntry* ve = kv.second.get_nth_entry(0);
             const BlkId bid{ve->get_offset_blkid(m_blks_per_lba)};
             const auto nlbas = kv.first.get_n_lba();
             if (!bid.is_valid()) {
                 // no pba is found in this lba range,
                 // leave unmapped lba range as hole and seek ahead to next visting lba;
-<<<<<<< HEAD
                 continue;
             } else {
                 // valid bid
@@ -1238,29 +1218,6 @@
 
                 // assert that read_sz from mapping key equals to mapped physical block id;
                 HS_DBG_ASSERT_EQ(read_sz, bid.get_nblks() * page_sz);
-=======
-#if 0 
-                const auto pos = vol_file.tellp();
-                vol_file.seekp(pos + static_cast< long >(nlbas * get_page_size()));
-#endif
-
-                lseek(vol_file, static_cast< long >(nlbas * get_page_size()), SEEK_CUR);
-#if 0
-
-                // write nlbas page size of zeros to the file;
-                for (auto i = 0ul; i < nlbas; ++i) {
-                    vol_file.write(zero_buf, get_page_size());
-                }
-#endif
-            } else {
-                // valid bid
-                const auto read_sz = nlbas * get_page_size();
-                auto read_buf = hs_utils::iobuf_alloc(read_sz, sisl::buftag::common,
-                                                      m_hb->get_data_blkstore()->get_vdev()->get_align_size());
-
-                // assert that read_sz from mapping key equals to mapped physical block id;
-                HS_DBG_ASSERT_EQ(read_sz, bid.get_nblks() * get_page_size());
->>>>>>> fac3cbe4
                 // sync-read BlkId
                 auto req{blkstore_req< BlkBuffer >::make_request()};
                 req->isSyncCall = true;
@@ -1268,15 +1225,11 @@
                 std::vector< iovec > iov_vector{};
                 iov_vector.push_back(std::move(iov));
 
-<<<<<<< HEAD
                 LOGINFO("Found data on lba: {}, size: {}", kv.first.start(), read_sz);
-=======
->>>>>>> fac3cbe4
                 try {
                     m_hb->get_data_blkstore()->read(bid, iov_vector, read_sz, req);
                 } catch (std::exception& e) { HS_REL_ASSERT(0, "Exception: {}", e.what()); }
 
-<<<<<<< HEAD
 #if 0
                 for (auto i = 0ul; i < nlbas; ++i) {
                     LOGINFO("read crc on page start lba: {}, crc: {}", kv.first.start() + i,
@@ -1292,15 +1245,6 @@
                                  std::strerror(errno));
 
                 total_nbytes += nbytes;
-=======
-                // write to file
-                const auto nbytes = ::write(vol_file, (const char*)read_buf, read_sz);
-
-                // vol_file.write((const char*)read_buf, read_sz);
-
-                HS_DBG_ASSERT_EQ(static_cast< uint64_t >(nbytes), read_sz)
->>>>>>> fac3cbe4
-
                 // free read buf;
                 hs_utils::iobuf_free(read_buf, sisl::buftag::common);
             }
@@ -1309,18 +1253,9 @@
         start_lba += batch;
     }
 
-<<<<<<< HEAD
     ::close(fd);
 
     LOGINFO("Successfully copy vol to: {}, total bytes written: {}, vol info: {}", file_path, total_nbytes,
             reinterpret_cast< vol_sb_hdr* >(m_sb_buf->bytes)->to_string());
-=======
-    ::close(vol_file);
-    // vol_file.close();
-
-#if 0
-    hs_utils::iobuf_free(zero_buf);
-#endif
->>>>>>> fac3cbe4
     return no_error;
 }