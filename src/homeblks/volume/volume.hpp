--- conflicted
+++ resolved
@@ -47,8 +47,8 @@
 #define VOL_ASSERT(assert_type, cond, req, ...)                                                                        \
     HS_SUBMOD_ASSERT(assert_type, cond, req, "vol", boost::lexical_cast< std::string >(this->get_uuid()), ##__VA_ARGS__)
 #define VOL_ASSERT_CMP(assert_type, val1, cmp, val2, req, ...)                                                         \
-   HS_SUBMOD_ASSERT_CMP(assert_type, val1, cmp, val2, req, "vol", boost::lexical_cast< std::string >(this->get_uuid()),\
-   ##__VA_ARGS__)
+    HS_SUBMOD_ASSERT_CMP(assert_type, val1, cmp, val2, req, "vol",                                                     \
+                         boost::lexical_cast< std::string >(this->get_uuid()), ##__VA_ARGS__)
 
 #define VOL_DEBUG_ASSERT(...) VOL_ASSERT(DEBUG, __VA_ARGS__)
 #define VOL_RELEASE_ASSERT(...) VOL_ASSERT(RELEASE, __VA_ARGS__)
@@ -186,14 +186,19 @@
     const boost::uuids::uuid uuid;
     const char vol_name[VOL_NAME_SIZE];
     const indx_mgr_active_sb active_sb;
-    vol_sb_hdr(uint64_t page_size, uint64_t size, char in_vol_name[VOL_NAME_SIZE], boost::uuids::uuid uuid, 
-                indx_mgr_active_sb active_sb) :
-        version(VOL_SB_VERSION), page_size(page_size), size(size),  uuid(uuid), vol_name(""), active_sb(active_sb) {
-            /* XXX : is there a better way ? */
-            char *ptr = (char *)vol_name;
-            strncpy(ptr, in_vol_name, VOL_NAME_SIZE);
-        };
-    
+    vol_sb_hdr(uint64_t page_size, uint64_t size, char in_vol_name[VOL_NAME_SIZE], boost::uuids::uuid uuid,
+               indx_mgr_active_sb active_sb) :
+            version(VOL_SB_VERSION),
+            page_size(page_size),
+            size(size),
+            uuid(uuid),
+            vol_name(""),
+            active_sb(active_sb) {
+        /* XXX : is there a better way ? */
+        char* ptr = (char*)vol_name;
+        strncpy(ptr, in_vol_name, VOL_NAME_SIZE);
+    };
+
     /* these variables are mutable. Always update these values before writing the superblock */
     vol_state state;
     /* add snapshot superblock */
@@ -209,21 +214,21 @@
     std::map< uint64_t, SnapshotPtr > m_snapmap; // Id to Snapshot.
     boost::intrusive_ptr< BlkBuffer > m_only_in_mem_buff;
     io_comp_callback m_comp_cb;
-    
+
     std::atomic< vol_state > m_state;
     std::atomic< int64_t > seq_Id;
     std::atomic< uint64_t > m_err_cnt = 0;
     std::atomic< uint64_t > m_req_id = 0;
-    std::atomic< uint64_t > m_snap_id = 0;       // Next snapshot Id for this vol. Always grows
-    std::atomic< uint64_t > vol_ref_cnt = 0;  // volume can not be destroy/shutdown until it is not zero
-    
+    std::atomic< uint64_t > m_snap_id = 0;   // Next snapshot Id for this vol. Always grows
+    std::atomic< uint64_t > vol_ref_cnt = 0; // volume can not be destroy/shutdown until it is not zero
+
     std::mutex m_sb_lock; // lock for updating vol's sb
-    vol_sb_hdr *m_sb;
+    vol_sb_hdr* m_sb;
     indxmgr_stop_cb m_destroy_done_cb;
 
 private:
     /* static members */
-    /* home_blks can not be shutdown until it is not zero. It is the superset of vol_ref_cnt. If it is zero then 
+    /* home_blks can not be shutdown until it is not zero. It is the superset of vol_ref_cnt. If it is zero then
      * volume_ref count has to zero. But it is not true other way round.
      */
     static std::atomic< uint64_t > home_blks_ref_cnt;
@@ -233,14 +238,9 @@
 
 private:
     Volume(const vol_params& params);
-<<<<<<< HEAD
-    Volume(vol_mem_sb* sb);
+    Volume(vol_sb_hdr& sb);
+    void alloc_single_block_in_mem();
     void check_and_complete_req(volume_req* vreq, const std::error_condition& err);
-=======
-    Volume(vol_sb_hdr &sb);
-    void alloc_single_block_in_mem();
-    void check_and_complete_req(volume_req_ptr& vreq, const std::error_condition& err);
->>>>>>> 17925a96
 
     volume_child_req_ptr create_vol_child_req(BlkId& bid, volume_req* vreq, uint32_t start_lba, int nblks);
 
@@ -263,29 +263,19 @@
     void alloc_blk_callback(struct BlkId bid, size_t offset_size, size_t size);
     // async call to start the multi-threaded work.
     void get_allocated_blks();
-<<<<<<< HEAD
-    void process_indx_completions(volume_req* vreq);
-=======
-    void process_indx_completions(volume_req_ptr& vreq, std::error_condition err);
->>>>>>> 17925a96
+    void process_indx_completions(volume_req* vreq, std::error_condition err);
     void process_data_completions(const boost::intrusive_ptr< blkstore_req< BlkBuffer > >& bs_req);
 
     // callback from mapping layer for free leaf node(data blks) so that volume
     // layer could do blk free.
     void process_free_blk_callback(Free_Blk_Entry fbe);
 
-<<<<<<< HEAD
     void pending_read_blk_cb(volume_req* vreq, BlkId& bid);
     std::error_condition alloc_blk(volume_req* vreq, std::vector< BlkId >& bid);
     void verify_csum(volume_req* vreq);
     std::error_condition read_indx(volume_req* vreq, std::vector< std::pair< MappingKey, MappingValue > >& kvs);
-
     void interface_req_done(const vol_interface_req_ptr& vreq);
-=======
-    void pending_read_blk_cb(volume_req_ptr vreq, BlkId& bid);
-    std::error_condition alloc_blk(volume_req_ptr& vreq, std::vector< BlkId >& bid);
-    void verify_csum(volume_req_ptr& vreq);
-    std::error_condition read_indx(volume_req_ptr& vreq, std::vector< std::pair< MappingKey, MappingValue > >& kvs);
+
     void recovery_start();
     uint64_t get_elapsed_time(Clock::time_point startTime);
     mapping* get_mapping_handle();
@@ -299,7 +289,6 @@
     void remove_sb();
     void try_shutdown_destroy();
     void destroy_internal();
->>>>>>> 17925a96
 
 public:
     /******************** static functions exposed to home_blks *******************/
@@ -310,23 +299,15 @@
         return vol_ptr;
     }
     static vol_interface_req_ptr create_volume_req(std::shared_ptr< Volume >& vol, void* buf, uint64_t lba,
-<<<<<<< HEAD
-                                                   uint32_t nblks, bool read, bool sync, uint32_t private_data_size);
-
-=======
                                                    uint32_t nlbas, bool read, bool sync);
->>>>>>> 17925a96
-#ifdef _PRERELEASE
-    static void set_io_flip();
+#ifdef _PRERELEASE static void set_io_flip();
     static void set_error_flip();
 #endif
     static bool can_all_vols_shutdown() {
-        if (home_blks_ref_cnt.load() != 0) {
-            return true;
-        }
+        if (home_blks_ref_cnt.load() != 0) { return true; }
         return false;
     }
-    
+
     /* Called during shutdown. */
     static void shutdown(indxmgr_stop_cb cb);
     static void process_vol_data_completions(const boost::intrusive_ptr< blkstore_req< BlkBuffer > >& bs_req);
@@ -335,22 +316,22 @@
 public:
     /******************** APIs exposed to home_blks *******************/
     ~Volume();
-    
+
     /* should be called after volume is created. It initialize indx mgr */
     void init();
-    
+
     /* Write to lba
      * @param hb_req :- it expects this request to be created
      * @return :- no_error if there is no error. It doesn't throw any exception
      */
     std::error_condition write(const vol_interface_req_ptr& hb_req);
-    
+
     /* Read from lba
      * @param hb_req :- it expects this request to be created
      * @return :- no_error if there is no error. It doesn't throw any exception
      */
     std::error_condition read(const vol_interface_req_ptr& hb_req);
-    
+
     /* shutdown the volume. It assumes caller has ensure that there are no outstanding ios. */
     void shutdown();
 
@@ -381,7 +362,7 @@
      */
     bool fix_mapping_btree(bool verify);
 
-    /* Get name of this volume. 
+    /* Get name of this volume.
      * @return :- name
      */
     const char* get_name() const { return (m_sb->vol_name); }
@@ -391,7 +372,7 @@
      */
     uint64_t get_page_size() const { return m_sb->page_size; }
 
-    /* Get size of this volume. 
+    /* Get size of this volume.
      * @return :- size
      */
     uint64_t get_size() const { return m_sb->size; }
@@ -409,7 +390,7 @@
     /* Set state of this volume.
      * @params state :- new state of the volume
      * @params persist :- It persist its state if it is true.
-     * @return :- return previous state of the volume. 
+     * @return :- return previous state of the volume.
      */
     vol_state set_state(vol_state state, bool persist = true);
 
@@ -418,11 +399,10 @@
      */
     bool is_offline();
 
-<<<<<<< HEAD
     void volume_req_done(volume_req* vreq);
     size_t call_batch_completion_cbs();
-=======
-    /* Update a new cp of this volume. 
+
+    /* Update a new cp of this volume.
      * @params vol_id :- current cp id of this volume
      * @params home_blks_id :- current cp id of home_blks
      */
@@ -433,15 +413,13 @@
      */
     IndxMgr* get_indx_mgr() { return m_indx_mgr; }
 
->>>>>>> 17925a96
-#ifndef NDEBUG
-    void verify_pending_blks();
+#ifndef NDEBUG void verify_pending_blks();
 #endif
 
     std::string to_string() {
         std::stringstream ss;
-        ss << "Name :" << get_name() << ", UUID :" << boost::lexical_cast< std::string >(get_uuid()) << ", Size:" << get_size()
-           << ((is_offline()) ? ", Offline" : ", Not Offline") << ", State :" << get_state();
+        ss << "Name :" << get_name() << ", UUID :" << boost::lexical_cast< std::string >(get_uuid())
+           << ", Size:" << get_size() << ((is_offline()) ? ", Offline" : ", Not Offline") << ", State :" << get_state();
         return ss.str();
     }
     std::shared_ptr< Snapshot > make_snapshot() {
@@ -460,30 +438,18 @@
 /* Note :- Any member inside this structure is not lock protected. Its caller responsibility to call it under lock
  * or make sure it is single threaded.
  */
-<<<<<<< HEAD
 struct volume_req {
     vol_interface_req_ptr iface_req; // Corresponding Interface API request which has all the details about requests
-    boost::intrusive_ptr< homeds::MemVector > mvec; // data
-    sisl::atomic_counter< int > outstanding_io_cnt; // how many IOs are outstanding for this request
-
-    indx_cp_id* cp_id = nullptr; // checkpoint ID of this request is part of
-    vol_journal_entry j_ent;
-
-    bool index_updated = false;                     // if index is already updated
-    Clock::time_point io_start_time = Clock::now(); // start time
-=======
-struct volume_req : public vol_interface_req {
 
     /********** members used to write data blocks **********/
     Clock::time_point io_start_time;                // start time
     boost::intrusive_ptr< homeds::MemVector > mvec; // data
     sisl::atomic_counter< int > outstanding_io_cnt; // how many IOs are outstanding for this request
-    int vc_req_cnt = 0; // how many child requests are issued.
+    int vc_req_cnt = 0;                             // how many child requests are issued.
 
     /********** members used by indx mgr **********/
     indx_cp_id* cp_id = nullptr; // checkpoint ID of this request is part of
-    bool update_indx = false;                       // if index is alrady updated
->>>>>>> 17925a96
+    bool index_updated = false;  // if index is alrady updated
     Clock::time_point indx_start_time;
     uint64_t lastCommited_seqId = INVALID_SEQ_ID;
     uint64_t seqId = INVALID_SEQ_ID;
@@ -496,42 +462,17 @@
     std::vector< BlkId > alloc_blkid_list;
     std::vector< Free_Blk_Entry > fbe_list;
 
-<<<<<<< HEAD
+    /********** Constructor/Destructor **********/
+    volume_req() : csum_list(0), alloc_blkid_list(0), fbe_list(0){};
     volume_req(const vol_interface_req_ptr& vi_req) :
-            iface_req(vi_req), // We explicitly create cyclic dependency to maintain lifecycle correctly
-            mvec(new homeds::MemVector()),
-            outstanding_io_cnt(1) {
-        request_id = iface_req->request_id;
-
-        assert((iface_req->vol_instance->get_page_size() * iface_req->nblks) <= VOL_MAX_IO_SIZE);
-        if (!iface_req->is_read) {
-            mvec->set((uint8_t*)iface_req->write_buf, iface_req->vol_instance->get_page_size() * iface_req->nblks, 0);
-        }
-
-        /* Trying to reserve the max possible size so that memory allocation is efficient */
-        csum_list.reserve(VOL_MAX_IO_SIZE / iface_req->vol_instance->get_page_size());
-        fbe_list.reserve(VOL_MAX_IO_SIZE / iface_req->vol_instance->get_page_size());
-        alloc_blkid_list.reserve(VOL_MAX_IO_SIZE / iface_req->vol_instance->get_page_size());
-        seqId = iface_req->vol_instance->inc_and_get_seq_id();
-    }
-
-    virtual ~volume_req() = default;
-
-    void push_blkid(BlkId& bid) { alloc_blkid_list.push_back(bid); }
-
-    /* It push to the existing check sum list */
-    void push_csum(uint16_t csum) { csum_list.push_back(csum); }
-
-    /* push fbe to the existing list */
-    void push_fbe(Free_Blk_Entry& fbe) { fbe_list.push_back(fbe); }
-
-=======
-    /********** Constructor/Destructor **********/
-    volume_req() : csum_list(0), alloc_blkid_list(0), fbe_list(0) {};
-    volume_req(std::shared_ptr< Volume > vol, void* buf, uint64_t lba, uint32_t nlbas, bool read, bool sync) :
-            vol_interface_req(vol, lba, nlbas, read, sync),
-            io_start_time(Clock::now()), mvec(new homeds::MemVector()), outstanding_io_cnt(1), indx_start_lba(lba),
-            csum_list(0), alloc_blkid_list(0), fbe_list(0) {
+            : iface_req(vi_req), // We explicitly create cyclic dependency to maintain lifecycle correctly
+              io_start_time(Clock::now()),
+              mvec(new homeds::MemVector()),
+              outstanding_io_cnt(1),
+              indx_start_lba(lba),
+              csum_list(0),
+              alloc_blkid_list(0),
+              fbe_list(0) {
         assert((vol->get_page_size() * nlbas) <= VOL_MAX_IO_SIZE);
         if (!read) { mvec->set((uint8_t*)buf, vol->get_page_size() * nlbas, 0); }
 
@@ -545,14 +486,6 @@
     virtual void free_yourself() override { delete this; }
 
     /********** member functions **********/
-    static vol_interface_req_ptr make_instance(std::shared_ptr< Volume > vol, void* buf, uint64_t lba, uint32_t nlbas,
-                                               bool read, bool sync) {
-        return vol_interface_req_ptr((vol_interface_req*)new volume_req(vol, buf, lba, nlbas, read, sync));
-    }
-    static volume_req_ptr cast(const vol_interface_req_ptr& hb_req) {
-        return (boost::static_pointer_cast< volume_req >(hb_req));
-    }
->>>>>>> 17925a96
     sisl::blob create_journal_entry() {
         auto blob = j_ent.create_journal_entry(this);
         return blob;
@@ -563,7 +496,6 @@
            << " outstanding_io_cnt=" << outstanding_io_cnt.get();
         return ss.str();
     }
-<<<<<<< HEAD
 
     Volume* vol() { return iface_req->vol_instance.get(); }
     bool is_read_op() const { return iface_req->is_read; }
@@ -571,8 +503,7 @@
     uint32_t nblks() const { return iface_req->nblks; }
     bool is_sync() const { return iface_req->sync; }
     std::error_condition& err() const { return iface_req->err; }
-=======
-    
+
     void push_blkid(BlkId& bid) { alloc_blkid_list.push_back(bid); }
 
     /* It push to the existing check sum list */
@@ -580,7 +511,6 @@
 
     /* push fbe to the existing list */
     void push_fbe(Free_Blk_Entry& fbe) { fbe_list.push_back(fbe); }
->>>>>>> 17925a96
 };
 
 #define NUM_BLKS_PER_THREAD_TO_QUERY 10000ull
