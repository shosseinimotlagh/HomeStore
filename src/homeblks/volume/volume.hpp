--- conflicted
+++ resolved
@@ -169,23 +169,6 @@
 #define VOL_SB_VERSION 0x2
 struct vol_sb_hdr {
     /* Immutable members */
-<<<<<<< HEAD
-    uint64_t version;
-    uint64_t page_size;
-    uint64_t size;
-    boost::uuids::uuid uuid;
-    char vol_name[VOL_NAME_SIZE];
-    indx_mgr_static_sb indx_mgr_sb;
-    vol_sb_hdr(uint64_t page_size, uint64_t size, const char* in_vol_name, boost::uuids::uuid uuid,
-               indx_mgr_static_sb indx_mgr_sb) :
-            version(VOL_SB_VERSION),
-            page_size(page_size),
-            size(size),
-            uuid(uuid),
-            vol_name(""),
-            indx_mgr_sb(indx_mgr_sb) {
-        ::memcpy((char*)vol_name, in_vol_name, VOL_NAME_SIZE);
-=======
     const uint64_t version;
     const uint64_t page_size;
     const uint64_t size;
@@ -196,7 +179,6 @@
                const boost::uuids::uuid& uuid) :
             version(VOL_SB_VERSION), page_size(page_size), size(size), uuid(uuid), vol_name("") {
         memcpy((char*)vol_name, in_vol_name, VOL_NAME_SIZE);
->>>>>>> 0a87123f
     };
 
     /* these variables are mutable. Always update these values before writing the superblock */
