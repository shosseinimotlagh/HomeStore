#ifndef VOL_CONFIG_HPP
#define VOL_CONFIG_HPP

#include "api/vol_interface.hpp"
#include "engine/homestore.hpp"
#include <memory>
#include "engine/homeds/btree/btree.hpp"
#include "engine/homeds/btree/ssd_btree.hpp"
#include <boost/uuid/uuid_generators.hpp>
#include <boost/uuid/uuid_io.hpp>
#include <async_http/http_server.hpp>
#include "engine/homeds/thread/threadpool/thread_pool.h"
#include <utility/atomic_counter.hpp>
#include <metrics/metrics.hpp>
#include <settings/settings.hpp>
#include "homeblks_config.hpp"
#include <homeds/btree/writeBack_cache.hpp>
#include <fds/sparse_vector.hpp>

#ifndef DEBUG
extern bool same_value_gen;
#endif

namespace homestore {

#define VOL_MAX_IO_SIZE MEMVEC_MAX_IO_SIZE
#define LBA_BITS 56

class MappingKey;
class MappingValue;

/* Note: below two structures should not be greater then ssd atomic page size. If it is
 * then we need to use double buffer.
 */

#define HOMEBLKS_SB_SIZE HS_STATIC_CONFIG(disk_attr.atomic_phys_page_size)
#define HOMEBLKS_SB_MAGIC 0xCEEDDEEB
#define HOMEBLKS_SB_VERSION 0x2

typedef uint32_t homeblks_sb_flag_t;

#define HOMEBLKS_SB_FLAGS_CLEAN_SHUTDOWN 0x00000001UL
struct homeblks_sb {
    uint64_t magic; // deprecated
    uint64_t version;
    uint32_t gen_cnt; // deprecated
    BlkId blkid;      // depreacted
    boost::uuids::uuid uuid;

    uint64_t boot_cnt;
    BlkId vol_list_head; // deprecated
    int num_vols;        // deprecated
    homeblks_sb_flag_t flags;

    void init_flag(homeblks_sb_flag_t f) { flags = f; }
    void set_flag(homeblks_sb_flag_t bit) { flags |= bit; }
    void clear_flag(homeblks_sb_flag_t bit) { flags &= ~bit; }
    bool test_flag(homeblks_sb_flag_t bit) { return flags & bit; }
} __attribute((packed));

// static_assert(std::is_trivially_copyable< homeblks_sb >::value, "Expecting homeblks_sb to be trivally copyable");
static_assert(std::is_trivially_copyable< BlkId >::value, "Expecting BlkId to be trivally copyable");

using namespace homeds::btree;

#define MappingBtreeDeclType                                                                                           \
    Btree< btree_store_type::SSD_BTREE, MappingKey, MappingValue, btree_node_type::VAR_VALUE,                          \
           btree_node_type::VAR_VALUE >

class HomeBlks;
using HomeBlksSafePtr = boost::intrusive_ptr< HomeBlks >;
struct vol_cp_id;
typedef std::shared_ptr< vol_cp_id > vol_cp_id_ptr;
struct indx_cp_id;

typedef std::map< boost::uuids::uuid, std::shared_ptr< homestore::Volume > > vol_map_t;

class HomeBlksMetrics : public sisl::MetricsGroupWrapper {
public:
    explicit HomeBlksMetrics(const char* homeblks_name) : sisl::MetricsGroupWrapper("HomeBlks", homeblks_name) {
        REGISTER_HISTOGRAM(scan_volumes_latency, "Scan Volumes latency");
        register_me_to_farm();
    }
};

#define BLKSTORE_BUFFER_TYPE                                                                                           \
    WriteBackCacheBuffer< MappingKey, MappingValue, btree_node_type::VAR_VALUE, btree_node_type::VAR_VALUE >

/**
 * @brief HomeBlks - Implementor of VolInterface.
 *
 * About HomeBlks life cycle: HomeBlks is a pseudo singleton class wherein it can be accessed as singelton, but using
 * that way is strongly discouraged. Upon the start of the application, the main routine or user of HomeBlks library,
 * need to initialize it by calling HomeBlks::init(). This sets the main homeblks object reference count to 2, one for
 * maintaning singleton status, 1 for the fact it is initialized and not shutdown. Whichever submodule, which needs to
 * access the homeblks should get the reference to the homeblks and store it locally by calling
 * HomeBlks::safe_instance(), to guarantee that homeblks are not shutdown underneath them.
 *
 * When the main routine calls, HomeBlks::shutdown(), it simply decrements the initial reference count and wait for
 * ref count to become 1, when every subsystem starts
 */
class HomeBlks : public VolInterface, public HomeStore< BLKSTORE_BUFFER_TYPE > {
public:
    /********************************** APIs exposed to its consumer ******************************/
    static std::string version;

    friend class Volume;

    /**
     * @brief Initialize the HomeBlks. Before init called, none of the other HomeBlks methods can be used.
     *
     * @param cfg : Input Parameters to initialize the homeblks.
     * @param force_reinit Do we need to forcefully reinitialize the homeblks, even if its initialized already
     * @return Pointer to the base VolInterface
     */
    static VolInterface* init(const init_params& cfg, bool force_reinit = false);

    /**
     * @brief Get the instance or safe instance of this object. It is expected the caller to use safe_instance() and
     * retain the reference, to ensure that HomeBlks is the last one to be freed.
     *
     * @return HomeBlks*
     */
    static HomeBlks* instance();
    static HomeBlksSafePtr safe_instance();

    ~HomeBlks() { m_thread_id.join(); }
    virtual std::error_condition write(const VolumePtr& vol, const vol_interface_req_ptr& req,
                                       bool part_of_batch = false) override;
    virtual std::error_condition read(const VolumePtr& vol, const vol_interface_req_ptr& req,
                                      bool part_of_batch = false) override;
    virtual std::error_condition sync_read(const VolumePtr& vol, const vol_interface_req_ptr& req) override;
    virtual void submit_io_batch() override;

    virtual vol_interface_req_ptr create_vol_interface_req(void* buf, uint64_t lba, uint32_t nblks,
                                                           bool sync = false) override;

    virtual VolumePtr create_volume(const vol_params& params) override;
    virtual std::error_condition remove_volume(const boost::uuids::uuid& uuid) override;
    virtual VolumePtr lookup_volume(const boost::uuids::uuid& uuid) override;
    virtual SnapshotPtr snap_volume(VolumePtr) override;

    virtual const char* get_name(const VolumePtr& vol) override;
    virtual uint64_t get_page_size(const VolumePtr& vol) override;
    virtual uint64_t get_size(const VolumePtr& vol) override;
    virtual boost::uuids::uuid get_uuid(VolumePtr vol) override;
    virtual homeds::blob at_offset(const blk_buf_t& buf, uint32_t offset) override;

    virtual bool vol_state_change(const VolumePtr& vol, vol_state new_state) override;

    void vol_scan_cmpltd(const VolumePtr& vol, vol_state state, bool success);
    virtual void attach_vol_completion_cb(const VolumePtr& vol, const io_comp_callback& cb) override;
    virtual void attach_end_of_batch_cb(const end_of_batch_callback& cb) override;

    virtual bool shutdown(bool force = false) override;
    virtual bool trigger_shutdown(const shutdown_comp_callback& shutdown_done_cb = nullptr,
                                  bool force = false) override;
    virtual cap_attrs get_system_capacity() override {
        return HomeStore< BLKSTORE_BUFFER_TYPE >::get_system_capacity();
    }
    /**
     * @brief : fix corrupted mapping in volume
     *
     * @param vol : volume pointer that holds the mapping btree being fxied
     *
     * @return : true for a successful fix;
     *           false for a failed fix;
     */
    virtual bool fix_tree(VolumePtr vol, bool verify = false) override;

    /**
     * @brief : get volume state
     *
     * @param vol : volume pointer to whose state is being returned;
     *
     * @return : volume state
     */
    virtual vol_state get_state(VolumePtr vol) override;

    virtual void print_tree(const VolumePtr& vol, bool chksum = true) override;
    virtual bool verify_tree(const VolumePtr& vol) override;
    virtual void print_node(const VolumePtr& vol, uint64_t blkid, bool chksum = true) override;

public:
    /***************************** APIs exposed to homestore subsystem ***********************/
    uint64_t get_boot_cnt() const {
        assert(m_homeblks_sb->boot_cnt < UINT16_MAX);
        return (uint16_t)m_homeblks_sb->boot_cnt;
    }

    bool is_shutdown() const { return (m_shutdown_start_time.load() != 0); }

    void init_done(std::error_condition err);
    void inc_sub_system_init_cnt();
    void attach_prepare_volume_cp_id(std::map< boost::uuids::uuid, vol_cp_id_ptr >* cur_id_map,
                                     std::map< boost::uuids::uuid, vol_cp_id_ptr >* new_id_map,
                                     indx_cp_id* home_blks_id);
    void do_volume_shutdown(bool force);

    data_blkstore_t::comp_callback data_completion_cb() override;

#ifdef _PRERELEASE
    void set_io_flip();
    void set_error_flip();
#endif

    friend void intrusive_ptr_add_ref(HomeBlks* hb) { hb->m_usage_counter.increment(1); }
    friend void intrusive_ptr_release(HomeBlks* hb) {
        // If there is only one reference remaining after decrementing, then we are done with shutdown, cleanup the
        // _instance and delete the homeblks.
        if (hb->m_usage_counter.decrement_test_eq(1)) {
            auto p = HomeBlks::_instance.detach();
            assert(p == hb);
            delete hb;
        }
    }

public:
    // All http handlers, TODO: Consider moving this to separate class
    static void get_version(sisl::HttpCallData cd);
    static void get_metrics(sisl::HttpCallData cd);
    static void get_obj_life(sisl::HttpCallData cd);
    static void get_prometheus_metrics(sisl::HttpCallData cd);
    static void get_log_level(sisl::HttpCallData cd);
    static void set_log_level(sisl::HttpCallData cd);
    static void dump_stack_trace(sisl::HttpCallData cd);
    static void verify_hs(sisl::HttpCallData cd);

protected:
    void process_vdev_error(vdev_info_block* vb) override;
    void metablk_init(sb_blkstore_blob* blob, bool init) override;

private:
    HomeBlks(const init_params& cfg);

    // Read volume super block based on blkid
    void homeblks_sb_write();
    void superblock_init();

    void vol_mounted(const VolumePtr& vol, vol_state state);
    void vol_state_change(const VolumePtr& vol, vol_state old_state, vol_state new_state);
    void scan_volumes();

    void init_thread();
    void verify_vols();
    void schedule_shutdown(const shutdown_comp_callback& shutdown_done_cb, bool force);
    void do_shutdown(const shutdown_comp_callback& shutdown_done_cb, bool force);
    blk_buf_t get_valid_buf(const std::vector< blk_buf_t >& bbuf, bool& rewrite);

<<<<<<< HEAD
    void call_multi_vol_completions();
=======
    void migrate_sb();
    void migrate_homeblk_sb();
    void migrate_volume_sb();
    void migrate_logstore_sb();
    void migrate_cp_sb();
>>>>>>> 389d08aa

private:
    static HomeBlksSafePtr _instance;

    init_params m_cfg;
    std::thread m_thread_id;
    sisl::aligned_unique_ptr< homeblks_sb > m_homeblks_sb; // the homestore super block

    vol_map_t m_volume_map;
    std::recursive_mutex m_vol_lock;
    std::mutex m_shutdown_lock;

    std::atomic< int > m_sub_system_init_cnt = 0;
    std::atomic< bool > m_init_finished = false;
    std::error_condition m_init_failed = no_error;

    out_params m_out_params;
    std::unique_ptr< sisl::HttpServer > m_http_server;

    std::condition_variable m_cv;
    std::mutex m_cv_mtx;
    bool m_rdy = false;

    sisl::atomic_counter< uint64_t > m_usage_counter = 1;

    std::atomic< uint64_t > m_shutdown_start_time = 0;
    iomgr::timer_handle_t m_shutdown_timer_hdl = iomgr::null_timer_handle;
    shutdown_comp_callback m_shutdown_done_cb;
    bool m_force_shutdown = false;
    bool m_init_error = false;
    bool m_vol_shutdown_cmpltd = false;
    HomeBlksMetrics m_metrics;
    std::atomic< bool > m_start_shutdown;

    static thread_local std::vector< std::shared_ptr< Volume > >* s_io_completed_volumes;
};

} // namespace homestore
#endif // OMSTORE_OMSTORE_HPP<|MERGE_RESOLUTION|>--- conflicted
+++ resolved
@@ -247,15 +247,12 @@
     void do_shutdown(const shutdown_comp_callback& shutdown_done_cb, bool force);
     blk_buf_t get_valid_buf(const std::vector< blk_buf_t >& bbuf, bool& rewrite);
 
-<<<<<<< HEAD
     void call_multi_vol_completions();
-=======
     void migrate_sb();
     void migrate_homeblk_sb();
     void migrate_volume_sb();
     void migrate_logstore_sb();
     void migrate_cp_sb();
->>>>>>> 389d08aa
 
 private:
     static HomeBlksSafePtr _instance;
