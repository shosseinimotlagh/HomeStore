--- conflicted
+++ resolved
@@ -271,14 +271,11 @@
     shutdown_comp_callback m_shutdown_done_cb;
     bool m_force_shutdown = false;
     bool m_init_error = false;
-    ;
+    std::atomic< bool > m_start_shutdown;
+
     HomeBlksMetrics m_metrics;
-<<<<<<< HEAD
 
     static thread_local std::vector< std::shared_ptr< Volume > > s_io_completed_volumes;
-=======
-    std::atomic< bool > m_start_shutdown;
->>>>>>> 17925a96
 };
 } // namespace homestore
 #endif // OMSTORE_OMSTORE_HPP