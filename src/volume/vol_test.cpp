#include <cassert>
#include <cstdio>
#include <ctime>
extern "C" {
#include <fcntl.h>
#include <sys/epoll.h>
#include <sys/eventfd.h>
#include <sys/timeb.h>
}
#include <atomic>
#include <iostream>
#include <vector>
		
#include <iomgr/iomgr.hpp>
#include <sds_logging/logging.h>

#include "device/device.h"
#include "device/virtual_dev.hpp"
#include "volume.hpp"
#include <condition_variable>

using namespace std; 
using namespace homestore;
using namespace homeio;

static size_t const page_size = sysconf(_SC_PAGESIZE);

using log_level = spdlog::level::level_enum;

SDS_LOGGING_INIT(cache_vmod_evict, cache_vmod_write, iomgr, VMOD_BTREE_MERGE, VMOD_BTREE_SPLIT)

homestore::DeviceManager *dev_mgr = nullptr;
std::shared_ptr<homestore::Volume> vol;

constexpr auto MAX_OUTSTANDING_IOs = 64u;
constexpr auto MAX_CNT_THREAD = 8u;
constexpr auto MAX_THREADS = 8u;

constexpr auto Ki = 1024ull;
constexpr auto Mi = Ki * Ki;
constexpr auto Gi = Ki * Mi;
constexpr auto WRITE_SIZE = 4 * Ki;
constexpr auto BUF_SIZE = WRITE_SIZE / (4 * Ki);
constexpr auto MAX_BUF = (8 * Mi) / WRITE_SIZE;
constexpr auto MAX_VOL_SIZE = (1 * Gi);
constexpr auto MAX_READ = MAX_BUF ;

uint64_t max_vol_size = MAX_VOL_SIZE;
int is_random_read = false;
int is_random_write = false;
bool is_read = false;
bool is_write = false;
bool can_read = false;
bool can_write = true;
std::mutex cv_mtx;
std::condition_variable cv;

uint8_t *bufs[MAX_BUF];
boost::intrusive_ptr<homestore::BlkBuffer>boost_buf[MAX_BUF];

/* change it to atomic counters */
std::atomic<uint64_t> read_cnt(0);
std::atomic<uint64_t> write_cnt(0);
homeio::Clock::time_point read_startTime;
homeio::Clock::time_point write_startTime;

uint64_t get_elapsed_time(homeio::Clock::time_point startTime) 
{
   std::chrono::nanoseconds ns = std::chrono::duration_cast
       < std::chrono::nanoseconds >(homeio::Clock::now() - startTime);
   return ns.count() / 1000;
}


std::atomic<size_t> outstanding_ios(0);
class test_ep : iomgr::EndPoint {
   struct req:volume_req {
      int indx;
   };
 public:
   int const ev_fd;
   struct thread_info {
      int outstanding_ios_per_thread;
   };

   static thread_local thread_info info;
   void process_ev_common(int fd, void *cookie, int event) {
      uint64_t temp;
      [[maybe_unused]] auto rsize = read(ev_fd, &temp, sizeof(uint64_t));

      iomgr->process_done(fd, event);
      if ((atomic_load(&outstanding_ios) + MAX_CNT_THREAD) < MAX_OUTSTANDING_IOs) {
         /* raise an event */
         iomgr->fd_reschedule(fd, event);
      }

      size_t cnt = 0;
      while (atomic_load(&outstanding_ios) < MAX_OUTSTANDING_IOs && cnt < MAX_CNT_THREAD) {
         size_t temp;
         if((temp = write_cnt.fetch_add(1, std::memory_order_relaxed)) < MAX_BUF) {
            if (temp == 0) {
               write_startTime = homeio::Clock::now();
            }
            ++outstanding_ios;
            writefunc(temp);
         } else if (can_read &&
                    (temp = read_cnt.fetch_add(1, std::memory_order_relaxed)) < MAX_READ) {
            if (temp == 0) {
               read_startTime = homeio::Clock::now();
	    }
            ++outstanding_ios;
            readfunc(temp);
         }
         ++cnt;
         assert(outstanding_ios != SIZE_MAX);
      }
   }

   test_ep(iomgr::ioMgr *iomgr) :
       iomgr::EndPoint(iomgr),
       ev_fd(eventfd(0, EFD_NONBLOCK))
   {
      iomgr->add_fd(ev_fd,
                    [this] (auto fd, auto cookie, auto event) { process_ev_common(fd, cookie, event); },
                    EPOLLIN,
                    9,
                    NULL);

      iomgr->add_ep(this);

      /* Create a volume */
      vol = homestore::Volume::createVolume("my_volume",
                                            dev_mgr,
                                            max_vol_size,
                                            [this] (auto vol_req) { process_completions(vol_req); });
      LOGINFO("Created volume of size: {}", max_vol_size);
   }

   void writefunc(int const cnt) {
      struct req *req = new struct req();
      req->is_read = false;
      if (is_random_write) {
         assert(!is_read);
         uint64_t random = rand();
         uint64_t i = (random % (MAX_BUF));
         boost_buf[cnt] = vol->write(i * BUF_SIZE, bufs[i], BUF_SIZE, req);
         /* store intrusive buffer pointer */
      } else {
         std::vector<boost::intrusive_ptr< BlkBuffer >> buf_list;
         boost_buf[cnt] = vol->write(cnt * BUF_SIZE, bufs[cnt], BUF_SIZE, req);
      }
   }

   void readfunc(int const cnt) {
      if (!is_read) {
         return;
      }
      assert(is_write);
      struct req *req = new struct req();
      req->is_read = true;
      if (is_random_read) {
         uint64_t random = rand();
         uint64_t i = random % MAX_BUF;
         req->indx = i;
         vol->read(i * BUF_SIZE, BUF_SIZE, req);
      } else {
         req->indx = cnt;
         vol->read(cnt * BUF_SIZE, BUF_SIZE, req);
      }
   }

   void process_completions(volume_req *vol_req) {
      struct req * req = static_cast< struct req* >(vol_req);
      /* raise an event */
      uint64_t temp = 1;
      outstanding_ios--;
      assert(outstanding_ios != SIZE_MAX);
      uint64_t size = write(ev_fd, &temp, sizeof(uint64_t));
      if (size != sizeof(uint64_t)) {
         assert(0); 
      }
      if (req->is_read) {
         /* memcmp */
#ifndef NDEBUG
         homeds::blob b  = req->read_buf_list[0]->at_offset(0);	
         assert(b.size == BUF_SIZE * WRITE_SIZE);
         int j = memcmp((void *)b.bytes, (void *)bufs[req->indx], b.size);
         assert(j == 0);
#endif
      }
      delete(req);
      if (outstanding_ios == 0 && write_cnt >= MAX_BUF && can_write) {
	 /* signal main thread */
	if (is_read) {
	    can_read = true;
            [[maybe_unused]] auto rsize = read(ev_fd, &temp, sizeof(uint64_t));
	    temp = 1;
            [[maybe_unused]] auto wsize = write(ev_fd, &temp, sizeof(uint64_t));
	}
	can_write = false;
	cv.notify_all();
      }
      if (outstanding_ios == 0 && read_cnt >= MAX_BUF && can_read) {
	cv.notify_all();
      }
   }

   void init_local() override {
   }
   void print_perf() override {
   }
};

thread_local test_ep::thread_info test_ep::info = {0};

SDS_OPTION_GROUP(test_volume, (is_read, "", "is_read", "serial read", ::cxxopts::value<bool>(), ""), \
                              (is_rand_read, "", "is_random_read", "random read", ::cxxopts::value<bool>(), ""), \
                              (is_write, "", "is_write", "serial write", ::cxxopts::value<bool>(), ""), \
                              (is_rand_write, "", "is_random_write", "random write", ::cxxopts::value<bool>(), ""), \
                              (device_list, "c", "device_list", "List of device paths", ::cxxopts::value<std::vector<std::string>>(), "path [...]"), \
                              (max_vol_size, "", "max_vol_size", "max volume size", ::cxxopts::value<uint64_t>()->default_value("1073741824"), "bytes"))
SDS_OPTIONS_ENABLE(logging, test_volume)


int main(int argc, char** argv) {
   spdlog::set_async_mode(4096, spdlog::async_overflow_policy::block_retry, nullptr, std::chrono::seconds(2));
   SDS_OPTIONS_LOAD(argc, argv, logging, test_volume)
   SDS_OPTIONS.parse_positional("device_list");

   sds_logging::SetLogger(spdlog::stdout_color_mt("test_volume"));
   spdlog::set_pattern("[%D %T.%f%z] [%^%l%$] [%t] %v");

   if (0 == SDS_OPTIONS.count("device_list")) {
      LOGERROR("Need at least one device listed.");
      exit(-1);
   }
   auto dev_names = SDS_OPTIONS["device_list"].as<std::vector<std::string>>();


    if (SDS_OPTIONS.count("is_random_read")) {
        is_random_read = true;
    }
    if (SDS_OPTIONS.count("is_random_write")) {
        is_random_write = true;
    }
    if (SDS_OPTIONS.count("is_read")) {
        is_read = true;
    }
    if (SDS_OPTIONS.count("is_write")) {
        is_write = true;
    }
   if (SDS_OPTIONS.count("max_vol_size")) {
      max_vol_size = SDS_OPTIONS["max_vol_size"].as<uint64_t>();
   }
    if(is_random_read && is_random_write){
        cout << "Random read supported only with sequential write!";
        return 1;
    }else if(is_read && is_random_write){
        cout << "Read is not supported with random write!";
        return 1;
    }

<<<<<<< HEAD
   //spdlog::set_async_mode(4096, spdlog::async_overflow_policy::block_retry, nullptr, std::chrono::seconds(2));
   spdlog::set_pattern("[%D %H:%M:%S.%f] [%l] [%t] %v");
   spdlog::set_level(log_level::info);
   sds_logging::SetLogger(spdlog::stdout_color_mt("example"));

=======
>>>>>>> d19a88ef
   /* create iomgr */
   iomgr::ioMgr iomgr(2, MAX_THREADS);

   /* Create/Load the devices */
   LOGINFO("Creating devices.");
   dev_mgr = new homestore::DeviceManager(Volume::new_vdev_found,
                                          0,
                                          &iomgr,
                                          virtual_dev_process_completions);
   try {
      dev_mgr->add_devices(dev_names);
   } catch (std::exception &e) {
      LOGCRITICAL("Exception info {}", e.what());
      exit(1);
   }

   /* create endpoint */
   iomgr.start();
   test_ep ep(&iomgr);

   /* create dataset */
   auto devs = dev_mgr->get_all_devices();
   LOGINFO("Creating dataset.");
   for (auto i = 0u; i < MAX_BUF; i++) {
      //		bufs[i] = new uint8_t[8192*1000]();
      if (auto ec = posix_memalign((void**)&bufs[i], page_size, WRITE_SIZE * BUF_SIZE))
         throw std::system_error(std::error_code(ec, std::generic_category()));
      uint8_t *bufp = bufs[i];
      for (auto j = 0u; j < (WRITE_SIZE * BUF_SIZE/8); j++) {
         memset(bufp, i + j + 1 , 8);
         bufp = bufp + 8;
      }
   }

   LOGINFO("Initializing performance counters.");
   vol->init_perf_cntrs();

   /* send an event */
   uint64_t temp = 1;
   [[maybe_unused]] auto wsize = write(ep.ev_fd, &temp, sizeof(uint64_t));

   LOGINFO("Waiting for writes to finish.");
   {
   	std::unique_lock<std::mutex> lck(cv_mtx);
   	cv.wait(lck);
   }

   uint64_t time_us = get_elapsed_time(write_startTime);
   printf("write counters..........\n");
   printf("total writes %lu\n", atomic_load(&write_cnt));
   printf("total time spent %lu us\n", time_us);
   printf("total time spend per io %lu us\n", time_us/atomic_load(&write_cnt));
   printf("iops %lu\n",(atomic_load(&write_cnt) * 1000 * 1000)/time_us);

   LOGINFO("Waiting for reads to finish.");
   {
   	std::unique_lock<std::mutex> lck(cv_mtx);
   	cv.wait(lck);
   }

   time_us = get_elapsed_time(read_startTime);
   printf("read counters..........\n");
   printf("total reads %lu\n", atomic_load(&read_cnt));
   printf("total time spent %lu us\n", time_us);
   if (read_cnt)
      printf("total time spend per io %lu us\n", time_us/read_cnt);
   printf("iops %lu \n", (read_cnt * 1000 * 1000)/time_us);
   printf("additional counters.........\n");	
   vol->print_perf_cntrs();
   // Expect this to fail!!!
   auto err = Volume::removeVolume("my_volume");
   assert(err);
   vol.reset();
   err = Volume::removeVolume("my_volume");
   assert(!err);
   iomgr.print_perf_cntrs();
   LOGINFO("Complete");
}<|MERGE_RESOLUTION|>--- conflicted
+++ resolved
@@ -260,14 +260,6 @@
         return 1;
     }
 
-<<<<<<< HEAD
-   //spdlog::set_async_mode(4096, spdlog::async_overflow_policy::block_retry, nullptr, std::chrono::seconds(2));
-   spdlog::set_pattern("[%D %H:%M:%S.%f] [%l] [%t] %v");
-   spdlog::set_level(log_level::info);
-   sds_logging::SetLogger(spdlog::stdout_color_mt("example"));
-
-=======
->>>>>>> d19a88ef
    /* create iomgr */
    iomgr::ioMgr iomgr(2, MAX_THREADS);
 
