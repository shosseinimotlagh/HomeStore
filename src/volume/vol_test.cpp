#include <cassert>
#include <cstdio>
#include <ctime>
extern "C" {
#include <fcntl.h>
#include <sys/epoll.h>
#include <sys/eventfd.h>
#include <sys/timeb.h>
}
#include <atomic>
#include <iostream>
		
#include <iomgr/iomgr.hpp>
#include <sds_logging/logging.h>

#include "device/device.h"
#include "device/virtual_dev.hpp"
#include "volume.hpp"

using namespace std; 
using namespace homestore;
using namespace homeio;

static size_t const page_size = sysconf(_SC_PAGESIZE);

INIT_VMODULES(BTREE_VMODULES);

using log_level = spdlog::level::level_enum;

static std::shared_ptr<spdlog::logger> logger_;

namespace sds_logging {
std::shared_ptr<spdlog::logger> GetLogger() {
   return logger_;
}
}

homestore::DeviceManager *dev_mgr = nullptr;
homestore::Volume *vol;

constexpr auto MAX_OUTSTANDING_IOs = 64u;
constexpr auto MAX_CNT_THREAD = 8u;
constexpr auto MAX_THREADS = 8u;

constexpr auto Ki = 1024ull;
constexpr auto Mi = Ki * Ki;
constexpr auto Gi = Ki * Mi;
constexpr auto WRITE_SIZE = 8 * Ki;
constexpr auto BUF_SIZE = WRITE_SIZE / (8 * Ki);
constexpr auto MAX_BUF = (8 * Mi) / WRITE_SIZE;
constexpr auto MAX_VOL_SIZE = (256 * Mi);
constexpr auto MAX_READ = MAX_BUF ;

int is_random_read = false;
int is_random_write = false;
bool is_read = true;
bool is_write = true;

uint8_t *bufs[MAX_BUF];
boost::intrusive_ptr<homestore::BlkBuffer>boost_buf[MAX_BUF];

/* change it to atomic counters */
std::atomic<uint64_t> read_cnt(0);
std::atomic<uint64_t> write_cnt(0);
homeio::Clock::time_point read_startTime;
homeio::Clock::time_point write_startTime;

uint64_t get_elapsed_time(homeio::Clock::time_point startTime) 
{
	std::chrono::nanoseconds ns = std::chrono::duration_cast
					< std::chrono::nanoseconds >(homeio::Clock::now() - startTime);
	return ns.count() / 1000; 
}


std::atomic<size_t> outstanding_ios(0);
class test_ep : iomgr::EndPoint {
	 struct req:volume_req {
		int indx;
	 };
public:
	 int ev_fd;
	 struct thread_info {
	 	int outstanding_ios_per_thread;
	 };

	static thread_local thread_info info;
	void process_ev_common(int fd, void *cookie, int event) {
		uint64_t temp;
		(void) read(ev_fd, &temp, sizeof(uint64_t));
		process_ev_impl(fd, cookie, event);
	}
	
	void process_ev_impl(int fd, void *cookie, int event) {
		iomgr->process_done(fd, event);
		if ((atomic_load(&outstanding_ios) + MAX_CNT_THREAD) < MAX_OUTSTANDING_IOs) {
			/* raise an event */
			iomgr->fd_reschedule(fd, event);
		}
		size_t cnt = 0;
		while (atomic_load(&outstanding_ios) < MAX_OUTSTANDING_IOs && 
						cnt < MAX_CNT_THREAD) {
			size_t temp;
			outstanding_ios++;
			if((temp = write_cnt.fetch_add(1, std::memory_order_relaxed)) < MAX_BUF) {
				if (temp == 1) {
					write_startTime = homeio::Clock::now();
				}
				writefunc(temp);
			} else if (is_read && 
					(temp = read_cnt.fetch_add(1, std::memory_order_relaxed)) < MAX_READ) {
				if (temp == 1) {
					read_startTime = homeio::Clock::now();
				}
				readfunc(temp);
			}
			cnt++;
			assert(outstanding_ios != SIZE_MAX);
		}
	 }
	 
	test_ep(iomgr::ioMgr *iomgr):iomgr::EndPoint(iomgr) {
		/* create a event fd */
		ev_fd = eventfd(0, EFD_NONBLOCK);
		iomgr->add_fd(ev_fd, std::bind(&test_ep::process_ev_common, this, 
				std::placeholders::_1, std::placeholders::_2, std::placeholders::_3), EPOLLIN, 9, NULL);
	
		iomgr->add_ep(this);
		/* Create a volume */
		uint64_t size = MAX_VOL_SIZE;
                LOGINFO("Creating volume of size: {}", size);
		vol = new homestore::Volume(dev_mgr, size, 
					std::bind(&test_ep::process_completions, this, 
					std::placeholders::_1, std::placeholders::_2));
                LOGINFO("Created volume of size: {}", size);
	 }

	 void writefunc(int cnt) {
//		struct req *req = (struct req *)malloc(sizeof(struct req));
		 struct req *req = new struct req();
		req->is_read = false;
		 if (is_random_write) {
			 assert(!is_read);
			 uint64_t random = rand();
			 uint64_t i = (random % (MAX_BUF));
			 boost_buf[cnt] = vol->write(i * BUF_SIZE, bufs[i], BUF_SIZE, req);
			/* store intrusive buffer pointer */
		 } else {
			 std::vector<boost::intrusive_ptr< BlkBuffer >> buf_list;
			 boost_buf[cnt] = vol->write(cnt * BUF_SIZE, bufs[cnt], BUF_SIZE, req);
		 }
//		 printf("outstanding ios %lu\n",outstanding_ios.load());
	 }
	 
	void readfunc(int cnt) {
		 if (!is_read) {
			 return;
		 }
		 assert(is_write);
//		 struct req *req = (struct req *)malloc(sizeof(struct req));
		 struct req *req = new struct req();
		 req->is_read = true;
		 if (is_random_read) {
			 uint64_t random = rand();
			 uint64_t i = random % MAX_BUF;
			 req->indx = i;
			 vol->read(i * BUF_SIZE, BUF_SIZE, req);
		 } else {
			 req->indx = cnt;
			 vol->read(cnt * BUF_SIZE, BUF_SIZE, req);
		 }
	 }

	 void process_completions(int status, volume_req *vol_req) {
		assert(status == 0);
		struct req * req = static_cast< struct req* >(vol_req);
		/* raise an event */
		uint64_t temp = 1;
		outstanding_ios--;
		assert(outstanding_ios != SIZE_MAX);
		uint64_t size = write(ev_fd, &temp, sizeof(uint64_t));
		if (size != sizeof(uint64_t)) {
			assert(0);
		}
		if (req->is_read) {
			/* memcmp */
#ifndef NDEBUG
			homeds::blob b  = req->read_buf_list[0]->at_offset(0);	
			assert(b.size == BUF_SIZE * 8192);
			int j = memcmp((void *)b.bytes, (void *)bufs[req->indx], b.size);
			assert(j == 0);
#endif
		}
		delete(req);
	 }

	 void init_local() override {
	 }
	 void print_perf() override {
         }
};

thread_local test_ep::thread_info test_ep::info = {0};

INIT_VMODULES(CACHE_VMODULES);
int main(int argc, char** argv) {
   //        InithomedsLogging(0, CACHE_VMODULES);
   std::vector<std::string> dev_names;
   bool create = ((argc > 1) && (!strcmp(argv[1], "-c")));

   for (auto i : boost::irange(create ? 2 : 1, argc)) {
      dev_names.emplace_back(argv[i]);
   }

   spdlog::set_pattern("[%D %H:%M:%S.%f] [%l] [%t] %v");
   spdlog::set_level(log_level::info);
   logger_ = spdlog::stdout_color_mt("example");

   /* create iomgr */
   iomgr::ioMgr iomgr(2, MAX_THREADS);

   /* Create/Load the devices */
   LOGINFO("Creating devices.");
   dev_mgr = new homestore::DeviceManager(Volume::new_vdev_found,
                                          0,
                                          &iomgr,
                                          virtual_dev_process_completions);
   try {
      dev_mgr->add_devices(dev_names);
   } catch (std::exception &e) {
      LOG(INFO) << "Exception info " << e.what();
      exit(1);
   }

<<<<<<< HEAD
=======
	vol->init_perf_cntrs();	
	
	/* send an event */
	uint64_t temp = 1;
	(void) write(ep.ev_fd, &temp, sizeof(uint64_t));

>>>>>>> 06b4bd73

   /* create endpoint */
   iomgr.start();
   test_ep ep(&iomgr);

   /* create dataset */
   auto devs = dev_mgr->get_all_devices();
   LOGINFO("Creating dataset.");
   for (auto i = 0u; i < MAX_BUF; i++) {
      //		bufs[i] = new uint8_t[8192*1000]();
      if (auto ec = posix_memalign((void**)&bufs[i], page_size, 8192 * BUF_SIZE))
         throw std::system_error(std::error_code(ec, std::generic_category()));
      uint8_t *bufp = bufs[i];
      for (auto j = 0u; j < (8192 * BUF_SIZE/8); j++) {
         memset(bufp, i + j + 1 , 8);
         bufp = bufp + 8;
      }
   }

   LOGINFO("Initializing performance counters.");
   vol->init_perf_cntrs();

   /* send an event */
   LOGINFO("Sending write event.");
   uint64_t temp = 1;
   int ret {0};
   do { ret = write(ep.ev_fd, &temp, sizeof(uint64_t));
   } while (0 > ret && EWOULDBLOCK == errno);

   LOGINFO("Waiting for writes to finish.");
   while(atomic_load(&write_cnt) < MAX_BUF) ;

   uint64_t time_us = get_elapsed_time(write_startTime);
   printf("write counters..........\n");
   printf("total writes %lu\n", atomic_load(&write_cnt));
   printf("total time spent %lu us\n", time_us);
   printf("total time spend per io %lu us\n", time_us/atomic_load(&write_cnt));
   printf("iops %lu\n",(atomic_load(&write_cnt) * 1000 * 1000)/time_us);

   LOGINFO("Waiting for reads to finish.");
   while(is_read && atomic_load(&read_cnt) < MAX_READ) {
   }

   time_us = get_elapsed_time(read_startTime);
   printf("read counters..........\n");
   printf("total reads %lu\n", atomic_load(&read_cnt));
   printf("total time spent %lu us\n", time_us);
   if (read_cnt)
      printf("total time spend per io %lu us\n", time_us/read_cnt);
   printf("iops %lu \n", (read_cnt * 1000 * 1000)/time_us);
   printf("additional counters.........\n");	
   vol->print_perf_cntrs();
   iomgr.print_perf_cntrs();
   LOGINFO("Complete");
}<|MERGE_RESOLUTION|>--- conflicted
+++ resolved
@@ -67,137 +67,135 @@
 
 uint64_t get_elapsed_time(homeio::Clock::time_point startTime) 
 {
-	std::chrono::nanoseconds ns = std::chrono::duration_cast
-					< std::chrono::nanoseconds >(homeio::Clock::now() - startTime);
-	return ns.count() / 1000; 
+   std::chrono::nanoseconds ns = std::chrono::duration_cast
+       < std::chrono::nanoseconds >(homeio::Clock::now() - startTime);
+   return ns.count() / 1000;
 }
 
 
 std::atomic<size_t> outstanding_ios(0);
 class test_ep : iomgr::EndPoint {
-	 struct req:volume_req {
-		int indx;
-	 };
-public:
-	 int ev_fd;
-	 struct thread_info {
-	 	int outstanding_ios_per_thread;
-	 };
-
-	static thread_local thread_info info;
-	void process_ev_common(int fd, void *cookie, int event) {
-		uint64_t temp;
-		(void) read(ev_fd, &temp, sizeof(uint64_t));
-		process_ev_impl(fd, cookie, event);
-	}
-	
-	void process_ev_impl(int fd, void *cookie, int event) {
-		iomgr->process_done(fd, event);
-		if ((atomic_load(&outstanding_ios) + MAX_CNT_THREAD) < MAX_OUTSTANDING_IOs) {
-			/* raise an event */
-			iomgr->fd_reschedule(fd, event);
-		}
-		size_t cnt = 0;
-		while (atomic_load(&outstanding_ios) < MAX_OUTSTANDING_IOs && 
-						cnt < MAX_CNT_THREAD) {
-			size_t temp;
-			outstanding_ios++;
-			if((temp = write_cnt.fetch_add(1, std::memory_order_relaxed)) < MAX_BUF) {
-				if (temp == 1) {
-					write_startTime = homeio::Clock::now();
-				}
-				writefunc(temp);
-			} else if (is_read && 
-					(temp = read_cnt.fetch_add(1, std::memory_order_relaxed)) < MAX_READ) {
-				if (temp == 1) {
-					read_startTime = homeio::Clock::now();
-				}
-				readfunc(temp);
-			}
-			cnt++;
-			assert(outstanding_ios != SIZE_MAX);
-		}
-	 }
-	 
-	test_ep(iomgr::ioMgr *iomgr):iomgr::EndPoint(iomgr) {
-		/* create a event fd */
-		ev_fd = eventfd(0, EFD_NONBLOCK);
-		iomgr->add_fd(ev_fd, std::bind(&test_ep::process_ev_common, this, 
-				std::placeholders::_1, std::placeholders::_2, std::placeholders::_3), EPOLLIN, 9, NULL);
-	
-		iomgr->add_ep(this);
-		/* Create a volume */
-		uint64_t size = MAX_VOL_SIZE;
-                LOGINFO("Creating volume of size: {}", size);
-		vol = new homestore::Volume(dev_mgr, size, 
-					std::bind(&test_ep::process_completions, this, 
-					std::placeholders::_1, std::placeholders::_2));
-                LOGINFO("Created volume of size: {}", size);
-	 }
-
-	 void writefunc(int cnt) {
-//		struct req *req = (struct req *)malloc(sizeof(struct req));
-		 struct req *req = new struct req();
-		req->is_read = false;
-		 if (is_random_write) {
-			 assert(!is_read);
-			 uint64_t random = rand();
-			 uint64_t i = (random % (MAX_BUF));
-			 boost_buf[cnt] = vol->write(i * BUF_SIZE, bufs[i], BUF_SIZE, req);
-			/* store intrusive buffer pointer */
-		 } else {
-			 std::vector<boost::intrusive_ptr< BlkBuffer >> buf_list;
-			 boost_buf[cnt] = vol->write(cnt * BUF_SIZE, bufs[cnt], BUF_SIZE, req);
-		 }
-//		 printf("outstanding ios %lu\n",outstanding_ios.load());
-	 }
-	 
-	void readfunc(int cnt) {
-		 if (!is_read) {
-			 return;
-		 }
-		 assert(is_write);
-//		 struct req *req = (struct req *)malloc(sizeof(struct req));
-		 struct req *req = new struct req();
-		 req->is_read = true;
-		 if (is_random_read) {
-			 uint64_t random = rand();
-			 uint64_t i = random % MAX_BUF;
-			 req->indx = i;
-			 vol->read(i * BUF_SIZE, BUF_SIZE, req);
-		 } else {
-			 req->indx = cnt;
-			 vol->read(cnt * BUF_SIZE, BUF_SIZE, req);
-		 }
-	 }
-
-	 void process_completions(int status, volume_req *vol_req) {
-		assert(status == 0);
-		struct req * req = static_cast< struct req* >(vol_req);
-		/* raise an event */
-		uint64_t temp = 1;
-		outstanding_ios--;
-		assert(outstanding_ios != SIZE_MAX);
-		uint64_t size = write(ev_fd, &temp, sizeof(uint64_t));
-		if (size != sizeof(uint64_t)) {
-			assert(0);
-		}
-		if (req->is_read) {
-			/* memcmp */
+   struct req:volume_req {
+      int indx;
+   };
+ public:
+   int const ev_fd;
+   struct thread_info {
+      int outstanding_ios_per_thread;
+   };
+
+   static thread_local thread_info info;
+   void process_ev_common(int fd, void *cookie, int event) {
+      uint64_t temp;
+      (void) read(ev_fd, &temp, sizeof(uint64_t));
+
+      iomgr->process_done(fd, event);
+      if ((atomic_load(&outstanding_ios) + MAX_CNT_THREAD) < MAX_OUTSTANDING_IOs) {
+         /* raise an event */
+         iomgr->fd_reschedule(fd, event);
+      }
+
+      size_t cnt = 0;
+      while (atomic_load(&outstanding_ios) < MAX_OUTSTANDING_IOs && cnt < MAX_CNT_THREAD) {
+         size_t temp;
+         ++outstanding_ios;
+         if((temp = write_cnt.fetch_add(1, std::memory_order_relaxed)) < MAX_BUF) {
+            if (temp == 1) {
+               write_startTime = homeio::Clock::now();
+            }
+            writefunc(temp);
+         } else if (is_read &&
+                    (temp = read_cnt.fetch_add(1, std::memory_order_relaxed)) < MAX_READ) {
+            if (temp == 1) {
+               read_startTime = homeio::Clock::now();
+            }
+            readfunc(temp);
+         }
+         ++cnt;
+         assert(outstanding_ios != SIZE_MAX);
+      }
+   }
+
+   test_ep(iomgr::ioMgr *iomgr) :
+       iomgr::EndPoint(iomgr),
+       ev_fd(eventfd(0, EFD_NONBLOCK))
+   {
+      iomgr->add_fd(ev_fd,
+                    [this] (auto fd, auto cookie, auto event) { process_ev_common(fd, cookie, event); },
+                    EPOLLIN,
+                    9,
+                    NULL);
+
+      iomgr->add_ep(this);
+
+      /* Create a volume */
+      vol = new homestore::Volume(dev_mgr,
+                                  MAX_VOL_SIZE, 
+                                  [this] (auto status, auto vol_req) { process_completions(status, vol_req); });
+      LOGINFO("Created volume of size: {}", MAX_VOL_SIZE);
+   }
+
+   void writefunc(int const cnt) {
+      struct req *req = new struct req();
+      req->is_read = false;
+      if (is_random_write) {
+         assert(!is_read);
+         uint64_t random = rand();
+         uint64_t i = (random % (MAX_BUF));
+         boost_buf[cnt] = vol->write(i * BUF_SIZE, bufs[i], BUF_SIZE, req);
+         /* store intrusive buffer pointer */
+      } else {
+         std::vector<boost::intrusive_ptr< BlkBuffer >> buf_list;
+         boost_buf[cnt] = vol->write(cnt * BUF_SIZE, bufs[cnt], BUF_SIZE, req);
+      }
+   }
+
+   void readfunc(int const cnt) {
+      if (!is_read) {
+         return;
+      }
+      assert(is_write);
+      //		 struct req *req = (struct req *)malloc(sizeof(struct req));
+      struct req *req = new struct req();
+      req->is_read = true;
+      if (is_random_read) {
+         uint64_t random = rand();
+         uint64_t i = random % MAX_BUF;
+         req->indx = i;
+         vol->read(i * BUF_SIZE, BUF_SIZE, req);
+      } else {
+         req->indx = cnt;
+         vol->read(cnt * BUF_SIZE, BUF_SIZE, req);
+      }
+   }
+
+   void process_completions(int status, volume_req *vol_req) {
+      assert(status == 0);
+      struct req * req = static_cast< struct req* >(vol_req);
+      /* raise an event */
+      uint64_t temp = 1;
+      outstanding_ios--;
+      assert(outstanding_ios != SIZE_MAX);
+      uint64_t size = write(ev_fd, &temp, sizeof(uint64_t));
+      if (size != sizeof(uint64_t)) {
+         assert(0);
+      }
+      if (req->is_read) {
+         /* memcmp */
 #ifndef NDEBUG
-			homeds::blob b  = req->read_buf_list[0]->at_offset(0);	
-			assert(b.size == BUF_SIZE * 8192);
-			int j = memcmp((void *)b.bytes, (void *)bufs[req->indx], b.size);
-			assert(j == 0);
+         homeds::blob b  = req->read_buf_list[0]->at_offset(0);	
+         assert(b.size == BUF_SIZE * 8192);
+         int j = memcmp((void *)b.bytes, (void *)bufs[req->indx], b.size);
+         assert(j == 0);
 #endif
-		}
-		delete(req);
-	 }
-
-	 void init_local() override {
-	 }
-	 void print_perf() override {
-         }
+      }
+      delete(req);
+   }
+
+   void init_local() override {
+   }
+   void print_perf() override {
+   }
 };
 
 thread_local test_ep::thread_info test_ep::info = {0};
@@ -212,6 +210,7 @@
       dev_names.emplace_back(argv[i]);
    }
 
+   spdlog::set_async_mode(4096, spdlog::async_overflow_policy::block_retry, nullptr, std::chrono::seconds(2));
    spdlog::set_pattern("[%D %H:%M:%S.%f] [%l] [%t] %v");
    spdlog::set_level(log_level::info);
    logger_ = spdlog::stdout_color_mt("example");
@@ -232,16 +231,6 @@
       exit(1);
    }
 
-<<<<<<< HEAD
-=======
-	vol->init_perf_cntrs();	
-	
-	/* send an event */
-	uint64_t temp = 1;
-	(void) write(ep.ev_fd, &temp, sizeof(uint64_t));
-
->>>>>>> 06b4bd73
-
    /* create endpoint */
    iomgr.start();
    test_ep ep(&iomgr);
@@ -264,11 +253,8 @@
    vol->init_perf_cntrs();
 
    /* send an event */
-   LOGINFO("Sending write event.");
    uint64_t temp = 1;
-   int ret {0};
-   do { ret = write(ep.ev_fd, &temp, sizeof(uint64_t));
-   } while (0 > ret && EWOULDBLOCK == errno);
+   (void) write(ep.ev_fd, &temp, sizeof(uint64_t));
 
    LOGINFO("Waiting for writes to finish.");
    while(atomic_load(&write_cnt) < MAX_BUF) ;
