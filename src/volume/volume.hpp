--- conflicted
+++ resolved
@@ -34,6 +34,9 @@
             m_nblks_to_free(m_nblks_to_free) {}
 };
 
+struct volume_req;
+typedef boost::intrusive_ptr< volume_req > volume_req_ptr;
+
 struct volume_req : blkstore_req< BlkBuffer > {
     uint64_t                      lba;
     int                           nlbas;
@@ -49,27 +52,32 @@
      */
     std::atomic< int >                        num_mapping_update;
     boost::intrusive_ptr< vol_interface_req > parent_req;
-    bool                                      done;
 
-<<<<<<< HEAD
-public:
-=======
 #ifndef NDEBUG
+    bool               done;
     boost::uuids::uuid vol_uuid;
 #endif
->>>>>>> 54490d15
-    volume_req() : is_read(false), num_mapping_update(0), parent_req(nullptr), done(false) {
-#ifndef NDEBUG
-        vol_req_alloc++;
-#endif
-    }
 
+public:
     /* any derived class should have the virtual destructor to prevent
      * memory leak because pointer can be free with the base class.
      */
     virtual ~volume_req() {
 #ifndef NDEBUG
         vol_req_alloc--;
+#endif
+    }
+
+    static volume_req_ptr cast(const boost::intrusive_ptr< blkstore_req< BlkBuffer > >& bs_req) {
+        return boost::static_pointer_cast< volume_req >(bs_req);
+    }
+
+    friend class Volume;
+
+    // Volume req should always be created from Volume::create_vol_req()
+    volume_req() : is_read(false), num_mapping_update(0), parent_req(nullptr), done(false) {
+#ifndef NDEBUG
+        vol_req_alloc++;
 #endif
     }
 };
@@ -112,7 +120,8 @@
 private:
     Volume(const vol_params& params);
     Volume(vol_sb* sb);
-    void check_and_complete_io(boost::intrusive_ptr< vol_interface_req >& req, bool call_completion = true);
+    void check_and_complete_req(const vol_interface_req_ptr& hb_req, const std::error_condition& err,
+                                uint32_t nasync_ios_completed, uint32_t nsync_ios_completed);
 
 public:
     template < typename... Args >
@@ -121,23 +130,23 @@
     }
 
     static homestore::BlkStore< homestore::VdevVarSizeBlkAllocatorPolicy >* m_data_blkstore;
-    static void process_vol_data_completions(boost::intrusive_ptr< blkstore_req< BlkBuffer > > bs_req);
+    static void           process_vol_data_completions(const boost::intrusive_ptr< blkstore_req< BlkBuffer > >& bs_req);
+    static volume_req_ptr create_vol_req(Volume* vol, const vol_interface_req_ptr& hb_req);
 
     ~Volume() { free(m_sb); };
 
     std::error_condition destroy();
-    std::error_condition write(uint64_t lba, uint8_t* buf, uint32_t nblks,
-                               boost::intrusive_ptr< vol_interface_req > req);
-    std::error_condition read(uint64_t lba, int nblks, boost::intrusive_ptr< vol_interface_req > req, bool sync);
+    std::error_condition write(uint64_t lba, uint8_t* buf, uint32_t nblks, const vol_interface_req_ptr& hb_req);
+    std::error_condition read(uint64_t lba, int nblks, const vol_interface_req_ptr& hb_req, bool sync);
 
-    void process_metadata_completions(boost::intrusive_ptr< volume_req > wb_req);
-    void process_data_completions(boost::intrusive_ptr< blkstore_req< BlkBuffer > > bs_req);
+    void process_metadata_completions(const volume_req_ptr& wb_req);
+    void process_data_completions(const boost::intrusive_ptr< blkstore_req< BlkBuffer > >& bs_req);
 
     uint64_t get_elapsed_time(Clock::time_point startTime);
-    void     attach_completion_cb(io_comp_callback& cb);
+    void     attach_completion_cb(const io_comp_callback& cb);
     void     print_tree();
     void     blk_recovery_process_completions(bool success);
-    void     blk_recovery_callback(MappingValue& mv);
+    void     blk_recovery_callback(const MappingValue& mv);
 
     mapping* get_mapping_handle() { return m_map; }
 
@@ -150,18 +159,11 @@
             return m_sb->size / HomeStoreConfig::phys_page_size;
     }
 
-<<<<<<< HEAD
     vol_sb* get_sb() { return m_sb; };
 
     const char* get_name() const { return (m_sb->vol_name); }
     uint64_t    get_page_size() const { return m_sb->page_size; }
     uint64_t    get_size() const { return m_sb->size; }
-=======
-    char *get_name();
-    uint64_t get_page_size();
-    uint64_t get_size();
-    
->>>>>>> 54490d15
 };
 
 #define BLKSTORE_BLK_SIZE_IN_BYTES HomeStoreConfig::phys_page_size
@@ -169,8 +171,8 @@
 #define NUM_BLKS_PER_THREAD_TO_QUERY (QUERY_RANGE_IN_BYTES / BLKSTORE_BLK_SIZE_IN_BYTES)
 
 class BlkAllocBitmapBuilder {
-    typedef std::function< void(MappingValue& mv) > blk_recovery_callback;
-    typedef std::function< void(bool success) >     comp_callback;
+    typedef std::function< void(const MappingValue& mv) > blk_recovery_callback;
+    typedef std::function< void(bool success) >           comp_callback;
 
 private:
     homestore::Volume*    m_vol_handle;
@@ -182,7 +184,7 @@
             m_vol_handle(vol),
             m_blk_recovery_cb(blk_rec_cb),
             m_comp_cb(comp_cb) {}
-    ~BlkAllocBitmapBuilder();
+    ~BlkAllocBitmapBuilder() = default;
 
     // async call to start the multi-threaded work.
     void get_allocated_blks();
