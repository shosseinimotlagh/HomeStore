
//
// Created by Kadayam, Hari on 06/11/17.
//

#include "home_blks.hpp"
#include <mapping/mapping.hpp>
#include <fstream>
#include <atomic>
#include "homeds/utility/useful_defs.hpp"

using namespace std;
using namespace homestore;

std::atomic< int > vol_req_alloc;

#ifndef NDEBUG
/* only for testing */
bool vol_test_enable = false;
#endif

/* TODO: it will be more cleaner once statisitcs is integrated */
std::atomic< int > homestore::req_alloc(0);
std::atomic< int > homestore::req_dealloc(0);
int                btree_buf_alloc;
int                btree_buf_free;
int                btree_buf_make_obj;

VolInterface*                                                    VolInterface::_instance = nullptr;
homestore::BlkStore< homestore::VdevVarSizeBlkAllocatorPolicy >* Volume::m_data_blkstore = nullptr;

Volume::Volume(const vol_params& params) : m_comp_cb(params.io_comp_cb), m_metrics(params.vol_name) {
    m_state = vol_state::UNINITED;
<<<<<<< HEAD
    m_map = new mapping(params.size, params.page_size, (std::bind(&Volume::process_metadata_completions, this,
                                 std::placeholders::_1)));
    int ret = posix_memalign((void **) &m_sb, HomeStoreConfig::align_size, VOL_SB_SIZE); 
    assert(!ret);
=======
    m_map = new mapping(params.size, params.page_size,
                        (std::bind(&Volume::process_metadata_completions, this, std::placeholders::_1)));

    auto ret = posix_memalign((void**)&m_sb, HomeStoreConfig::align_size, VOL_SB_SIZE);
>>>>>>> 50603e61
    assert(m_sb != nullptr);
    m_sb->btree_sb = m_map->get_btree_sb();
    m_sb->state = vol_state::ONLINE;
    m_sb->page_size = params.page_size;
    m_sb->size = params.size;
    m_sb->uuid = params.uuid;
    memcpy(m_sb->vol_name, params.vol_name, VOL_NAME_SIZE);
    HomeBlks::instance()->vol_sb_init(m_sb);
<<<<<<< HEAD
    seq_Id=3;
=======

>>>>>>> 50603e61
    alloc_single_block_in_mem();

    m_data_blkstore = HomeBlks::instance()->get_data_blkstore();
    m_state = vol_state::ONLINE;
}

Volume::Volume(vol_sb* sb) : m_sb(sb), m_metrics(sb->vol_name) {
    m_state = vol_state::UNINITED;
    if (m_sb->state == vol_state::FAILED) {
        m_map = new mapping(m_sb->size, m_sb->page_size,
                            (std::bind(&Volume::process_metadata_completions, this, std::placeholders::_1)));
        m_sb->btree_sb = m_map->get_btree_sb();
        m_state = vol_state::DEGRADED;
        m_sb->state = m_state;
        HomeBlks::instance()->vol_sb_write(m_sb);
    } else {
        m_map = new mapping(m_sb->size, m_sb->page_size, m_sb->btree_sb,
                            (std::bind(&Volume::process_metadata_completions, this, std::placeholders::_1)));
    }
    seq_Id=3;
    alloc_single_block_in_mem();

    m_data_blkstore = HomeBlks::instance()->get_data_blkstore();
<<<<<<< HEAD
    m_state = vol_state::MOUNTING;
    m_vol_ptr = std::shared_ptr<Volume>(this);
=======
    m_state = m_sb->state;
>>>>>>> 50603e61
    vol_scan_alloc_blks();
}

void Volume::attach_completion_cb(io_comp_callback& cb) { m_comp_cb = cb; }

<<<<<<< HEAD
void 
Volume::blk_recovery_process_completions(bool success) {
#if 0
    LOGINFO("block recovery of volume {} completed with {}", get_name(), success ? "success": "failure");
    assert(m_state == vol_state::MOUNTING);
    m_state = m_sb->state;
    m_map->recovery_cmpltd();
    HomeBlks::instance()->vol_scan_cmpltd(m_vol_ptr, m_sb->state);
#endif
}


/* TODO: This part of the code should be moved to mapping layer. Ideally
 * we only need to have a callback for a blkid, offset and end  from the mapping layer
 */
void Volume::blk_recovery_callback(MappingValue& mv) {
#if 0
    assert(m_state == vol_state::MOUNTING);
    auto value_arr = mv.get_blob();

    
    assert(m_state == vol_state::MOUNTING);
    std::vector<std::shared_ptr<MappingInterval>> offset_to_blk_id_list; 
    // MappingValue to MappingIntervals
    mv.get_all(offset_to_blk_id_list);
    // for each mapping interval
    for (auto& interval : offset_to_blk_id_list) {
        BlkId bid = interval->m_value.m_blkid;
        BlkId free_bid(bid.get_blkid_at(interval->m_value.m_blkid_offset * get_page_size(),
                        interval->m_interval_length * get_page_size(),
                        HomeBlks::instance()->get_data_pagesz()));

        m_data_blkstore->alloc_blk(free_bid);
    }
    #endif
}

void 
Volume::vol_scan_alloc_blks() {
    BlkAllocBitmapBuilder* b = new BlkAllocBitmapBuilder(
            this, 
            std::bind(&Volume::blk_recovery_callback, this, std::placeholders::_1), 
            std::bind(&Volume::blk_recovery_process_completions, this, std::placeholders::_1));
    b->get_allocated_blks();
=======
void Volume::vol_scan_alloc_blks() {
    /* TODO: need to add method to scan btree */
    /* This call is asynchronous */
    HomeBlks::instance()->vol_scan_cmpltd(shared_from_this(), m_sb->state);
>>>>>>> 50603e61
}

std::error_condition Volume::destroy() {
    LOGWARN("UnImplemented volume destruction!");
    return std::error_condition();
}

void Volume::process_metadata_completions(boost::intrusive_ptr< volume_req > req) {
    assert(!req->is_read);
    assert(!req->isSyncCall);
<<<<<<< HEAD
    
    for (auto &ptr : req->blkIds_to_free) {
        LOGINFO("Freeing Blk: {} {} {}",ptr.m_blkId.to_string(), ptr.m_blk_offset, ptr.m_nblks_to_free);
        m_data_blkstore->free_blk(ptr.m_blkId, BLOCK_SIZE * ptr.m_blk_offset, BLOCK_SIZE * ptr.m_nblks_to_free);
=======

    for (std::shared_ptr< Free_Blk_Entry > ptr : req->blkids_to_free_due_to_overwrite) {
        LOGTRACE("Blocks to free {}", ptr.get()->to_string());
        m_data_blkstore->free_blk(ptr->blkId, get_page_size() * ptr->blkId_offset,
                                  get_page_size() * ptr->nblks_to_free);
>>>>>>> 50603e61
    }

    req->done = true;
    auto parent_req = req->parent_req;
    assert(parent_req != nullptr);

    if (req->err != no_error) {
        parent_req->err = req->err;
    }

    check_and_complete_io(parent_req);
}

void Volume::process_vol_data_completions(boost::intrusive_ptr< blkstore_req< BlkBuffer > > bs_req) {
    boost::intrusive_ptr< volume_req > req = boost::static_pointer_cast< volume_req >(bs_req);
    req->vol_instance->process_data_completions(bs_req);
}

void Volume::process_data_completions(boost::intrusive_ptr< blkstore_req< BlkBuffer > > bs_req) {
    boost::intrusive_ptr< volume_req > req = boost::static_pointer_cast< volume_req >(bs_req);
    assert(!req->isSyncCall);

    HISTOGRAM_OBSERVE_IF_ELSE(m_metrics, req->is_read, volume_data_read_latency, volume_data_write_latency,
                      get_elapsed_time_us(req->op_start_time));
    if (!req->is_read) {
        if (req->err == no_error) {
<<<<<<< HEAD
            MappingKey key(req->lba, req->nlbas);
            std::array<uint16_t, CS_ARRAY_STACK_SIZE> carr;
            //TODO - put actual checksum here @sounak
            for(auto i =0ul,j= req->lba;j < req->lba+req->nlbas;i++,j++) carr[i] = j%65000;
            ValueEntry ve(req->seqId,req->bid,0,carr);
            MappingValue value(ve);
            m_map->put(req, key,value);
=======
            req->op_start_time = Clock::now();
            m_map->put(req, req->lba, req->nblks, req->bid);
>>>>>>> 50603e61
        } else {
            process_metadata_completions(req);
        }
        return;
    }

    auto parent_req = req->parent_req;
    assert(parent_req != nullptr);
    if (req->err != no_error) {
        parent_req->err = req->err;
    }

    check_and_complete_io(parent_req);
}

<<<<<<< HEAD
void
Volume::init_perf_report() {
}

void
Volume::print_perf_report() {
    std::ofstream ofs ("result.json", std::ofstream::out);
    ofs << PerfMetrics::getInstance()->report() << std::endl;
    ofs.close();
}

std::error_condition
Volume::write(uint64_t lba, uint8_t *buf, uint32_t nlbas,
        boost::intrusive_ptr<vol_interface_req> req) {
=======
std::error_condition Volume::write(uint64_t lba, uint8_t* buf, uint32_t nblks,
                                   boost::intrusive_ptr< vol_interface_req > req) {
>>>>>>> 50603e61
    try {
        assert(m_sb->state == vol_state::ONLINE);
        std::vector< BlkId > bid;
        blk_alloc_hints      hints;

        hints.desired_temp = 0;
        hints.dev_id_hint = -1;

        assert(m_sb->page_size % HomeBlks::instance()->get_data_pagesz() == 0);
        assert((m_sb->page_size * nblks) <= VOL_MAX_IO_SIZE);
        hints.multiplier = (m_sb->page_size / HomeBlks::instance()->get_data_pagesz());

<<<<<<< HEAD
        req->startTime = Clock::now();
        
        assert((m_sb->page_size * nlbas) <= VOL_MAX_IO_SIZE);
        {
            CURRENT_CLOCK(startTime)
                BlkAllocStatus status = m_data_blkstore->alloc_blk(nlbas * m_sb->page_size, hints, bid);
            if (status != BLK_ALLOC_SUCCESS) {
                assert(0);
            }
            PerfMetrics::getInstance()->updateHist(VOL_BLK_ALLOC_H, get_elapsed_time(startTime));
        }

        Clock::time_point startTime = Clock::now();
        boost::intrusive_ptr<homeds::MemVector> mvec(new homeds::MemVector());
        mvec->set(buf, m_sb->page_size * nlbas, 0);
=======
        COUNTER_INCREMENT(m_metrics, volume_write_count, 1);

        req->io_start_time = Clock::now();
        BlkAllocStatus status = m_data_blkstore->alloc_blk(nblks * m_sb->page_size, hints, bid);
        assert(status == BLK_ALLOC_SUCCESS);
        HISTOGRAM_OBSERVE(m_metrics, volume_blkalloc_latency, get_elapsed_time_us(req->io_start_time));

        boost::intrusive_ptr< homeds::MemVector > mvec(new homeds::MemVector());
        mvec->set(buf, m_sb->page_size * nblks, 0);

>>>>>>> 50603e61
        uint32_t offset = 0;
        uint32_t lbas_snt = 0;
        uint32_t i = 0;

        Clock::time_point data_io_start_time = Clock::now();
        req->io_cnt.set(1);
        for (i = 0; i < bid.size(); ++i) {
            std::deque< boost::intrusive_ptr< writeback_req > > req_q;
            req->io_cnt.increment();

            boost::intrusive_ptr< volume_req > child_req(new volume_req());
            child_req->parent_req = req;
            child_req->is_read = false;
            child_req->bid = bid[i];
<<<<<<< HEAD
            child_req->lba = lba + lbas_snt;
            //TODO - actual seqId/lastCommit seq id should be comming from vol interface req
            child_req->seqId = seq_Id.fetch_add(1, memory_order_acquire);
            child_req->lastCommited_seqId=child_req->seqId-3;//keeping last 3 versions of mapping value
            
            child_req->vol_instance = m_vol_ptr;
            assert((bid[i].data_size(HomeBlks::instance()->get_data_pagesz()) % m_sb->page_size) == 0);
            child_req->nlbas =  bid[i].data_size(HomeBlks::instance()->get_data_pagesz()) / m_sb->page_size;
            boost::intrusive_ptr<BlkBuffer> bbuf = m_data_blkstore->write(bid[i], mvec, offset,
                                boost::static_pointer_cast<blkstore_req<BlkBuffer>>(child_req),
                                req_q);
=======
            child_req->lba = lba + blks_snt;
            child_req->vol_instance = shared_from_this();
            child_req->op_start_time = data_io_start_time;

            assert((bid[i].data_size(HomeBlks::instance()->get_data_pagesz()) % m_sb->page_size) == 0);
            child_req->nblks = bid[i].data_size(HomeBlks::instance()->get_data_pagesz()) / m_sb->page_size;

            boost::intrusive_ptr< BlkBuffer > bbuf = m_data_blkstore->write(
                bid[i], mvec, offset, boost::static_pointer_cast< blkstore_req< BlkBuffer > >(child_req), req_q);
>>>>>>> 50603e61
            offset += bid[i].data_size(HomeBlks::instance()->get_data_pagesz());
            lbas_snt += child_req->nlbas;
        }

<<<<<<< HEAD
        assert(lbas_snt == nlbas);
        
        PerfMetrics::getInstance()->updateHist(VOL_WRITE_H, get_elapsed_time(startTime));
        if (req->io_cnt.fetch_sub(1, std::memory_order_acquire) == 1) {
            /* all completions are completed */
            PerfMetrics::getInstance()->updateHist(VOL_IO_WRITE_H, get_elapsed_time(req->startTime));
            m_comp_cb(req);
         }
    } catch (const std::exception &e) {
=======
        HISTOGRAM_OBSERVE(m_metrics, volume_pieces_per_write, bid.size());
        assert(blks_snt == nblks);

        check_and_complete_io(req);
    } catch (const std::exception& e) {
>>>>>>> 50603e61
        assert(0);
        LOGERROR("{}", e.what());
        return std::make_error_condition(std::errc::device_or_resource_busy);
    }
    return no_error;
}

void Volume::check_and_complete_io(boost::intrusive_ptr< vol_interface_req >& req, bool call_completion) {
    if (req->io_cnt.decrement_testz()) {
        HISTOGRAM_OBSERVE_IF_ELSE(m_metrics, req->is_read, volume_read_latency, volume_write_latency,
                          get_elapsed_time_us(req->io_start_time));
        if (req->err != no_error) {
            COUNTER_INCREMENT_IF_ELSE(m_metrics, req->is_read, volume_write_error_count, volume_read_error_count, 1);
        }
        if (call_completion) {
            m_comp_cb(req);
        }
    }
}

<<<<<<< HEAD
std::error_condition
Volume::read(uint64_t lba, int nlbas, boost::intrusive_ptr<vol_interface_req> req, bool sync) {
    try {
        assert(m_sb->state == vol_state::ONLINE);
        Clock::time_point startTime = Clock::now();

        //seqId shoudl be passed from vol interface req and passed to mapping layer
        boost::intrusive_ptr<volume_req> volreq(new volume_req());
        volreq->seqId = seq_Id.fetch_add(1,memory_order_acquire);
        volreq->lastCommited_seqId = volreq->seqId;//read your writes
        MappingKey key(lba,nlbas);
        std::vector<std::pair<MappingKey, MappingValue>> values;
        std::error_condition ret = m_map->get(volreq, key, values);
        
=======
void Volume::print_tree() { m_map->print_tree(); }

#ifndef NDEBUG
void Volume::enable_split_merge_crash_simulation() { m_map->enable_split_merge_crash_simulation(); }
#endif

std::error_condition Volume::read(uint64_t lba, int nblks, boost::intrusive_ptr< vol_interface_req > req, bool sync) {
    try {
        assert(m_sb->state == vol_state::ONLINE);
        std::vector< std::shared_ptr< Lba_Block > > mapping_list;

        COUNTER_INCREMENT(m_metrics, volume_read_count, 1);
        req->io_start_time = Clock::now();

        // Read the mapping lba from mapping layer
        std::error_condition ret = m_map->get(lba, nblks, mapping_list);
>>>>>>> 50603e61
        if (ret && ret == homestore_error::lba_not_exist) {
            COUNTER_INCREMENT(m_metrics, volume_read_error_count, 1);
            return ret;
        }
        HISTOGRAM_OBSERVE(m_metrics, volume_map_read_latency, get_elapsed_time_us(req->io_start_time));

        req->err = ret;
<<<<<<< HEAD
        req->io_cnt = 1;
        req->startTime = Clock::now();
        PerfMetrics::getInstance()->updateHist(VOL_MAP_READ_H, get_elapsed_time(startTime));
        startTime = Clock::now();
#ifndef NDEBUG
        auto cur_lba=lba;
#endif
        for (auto &value: values) {
            if (!(value.second.is_valid())) {
                buf_info info;
                info.buf = m_only_in_mem_buff;
                info.size = m_sb->page_size;
                info.offset = 0;
                req->read_buf_list.push_back(info);
#ifndef NDEBUG
                cur_lba++;
#endif
            } else {
                boost::intrusive_ptr<volume_req> child_req(new volume_req());
                req->io_cnt++;
=======
        req->io_cnt.set(1);
        req->read_buf_list.reserve(mapping_list.size());

        Clock::time_point data_io_start_time = Clock::now();
        for (std::shared_ptr< Lba_Block > bInfo : mapping_list) {
            if (!bInfo->m_blkid_found) {
                uint8_t i = 0;
                while (i < bInfo->m_value.m_blkid.get_nblks()) {
                    req->read_buf_list.emplace_back(m_sb->get_page_size(), 0, m_only_in_mem_buff);
                    i++;
                }
            } else {
                LOGTRACE("Volume - Sending read to blkbuffer - {},{},{}->{}", bInfo->m_value.m_blkid.m_id,
                         bInfo->m_interval_length, bInfo->m_value.m_blkid_offset, bInfo->m_value.m_blkid.to_string());

                boost::intrusive_ptr< volume_req > child_req(new volume_req());
                req->io_cnt.increment();
>>>>>>> 50603e61
                child_req->is_read = true;
                child_req->parent_req = req;
                child_req->vol_instance = shared_from_this();
                child_req->isSyncCall = sync;
<<<<<<< HEAD

                assert(value.second.get_array().get_total_elements() == 1);
                ValueEntry ve;
                (value.second.get_array()).get(0,ve,false);

#ifndef NDEBUG
                //TODO - at this point, ve has checksum array to verify against later @sounak
                for(auto i=0ul;i<value.first.get_n_lba();i++,cur_lba++) assert(ve.get_checksum_at(i)==cur_lba%65000);
#endif
                boost::intrusive_ptr<BlkBuffer> bbuf = 
                    m_data_blkstore->read(ve.get_blkId(),
                            m_sb->page_size * ve.get_blk_offset(),
                            m_sb->page_size * value.first.get_n_lba(),
                            boost::static_pointer_cast<blkstore_req<BlkBuffer>>(
                                child_req));
                buf_info info;
                info.buf = bbuf;
                info.size = m_sb->page_size * value.first.get_n_lba() ;
                info.offset = m_sb->page_size * ve.get_blk_offset() ;
                req->read_buf_list.push_back(info);
            }
        }
=======
                child_req->op_start_time = data_io_start_time;
>>>>>>> 50603e61

                boost::intrusive_ptr< BlkBuffer > bbuf =
                    m_data_blkstore->read(bInfo->m_value.m_blkid, m_sb->page_size * bInfo->m_value.m_blkid_offset,
                                          m_sb->page_size * bInfo->m_interval_length,
                                          boost::static_pointer_cast< blkstore_req< BlkBuffer > >(child_req));

                req->read_buf_list.emplace_back(m_sb->get_page_size() * bInfo->m_interval_length,      /* size */
                                                m_sb->get_page_size() * bInfo->m_value.m_blkid_offset, /* offset */
                                                bbuf /* Buffer */);
            }
        }

        check_and_complete_io(req, !sync);
    } catch (const std::exception& e) {
        assert(0);
        LOGERROR("{}", e.what());
        return std::make_error_condition(std::errc::device_or_resource_busy);
    }
    return no_error;
}

/* Just create single block in memory, not on physical device and not in cache */
void Volume::alloc_single_block_in_mem() {
    BlkId* out_blkid = new BlkId(0);
    // Create an object for the buffer
    m_only_in_mem_buff = BlkBuffer::make_object();
    m_only_in_mem_buff->set_key(*out_blkid);

    // Create a new block of memory for the blocks requested and set the memvec pointer to that
    uint8_t* ptr;
    uint32_t size = m_sb->page_size;
    ptr = (uint8_t*)malloc(size);
    if (ptr == nullptr) {
        throw std::bad_alloc();
    }
    memset(ptr, 0, size);
    boost::intrusive_ptr< homeds::MemVector > mvec(new homeds::MemVector());
    mvec->set(ptr, size, 0);
    m_only_in_mem_buff->set_memvec(mvec, 0, size);
<<<<<<< HEAD
}

BlkAllocBitmapBuilder::~BlkAllocBitmapBuilder() {

}

//
// Say we have t threads in pool
// round = 0;
// T1: Range Query [64MB*0, 64MB*1),
// T2: Range Query [64MB*1 ~ 64MB*2),
// ...
// Tt: Range Query [64MB*(t-1) ~ 64MB*t]
//
// When T[i] finishes, it should do Range Query to :
// [64MB*(0+round), 64MB*(1+round)];
//
// When last thread in previous round finishes (need a in-memory bitmap to indicate
// whether this is the last thread completing its task in current round):
// round++;
//
// Repeat until "Range Query" returns false (nothing more left to query);
//
void
BlkAllocBitmapBuilder::do_work() {
    
#if 0    
    mapping* mp = m_vol_handle->get_mapping_handle();
    MappingBtreeDeclType* bt = mp->get_bt_handle();

    uint64_t max_lba = m_vol_handle->get_last_lba() + 1; 

    uint64_t start_lba = 0, end_lba = 0;

    std::vector<ThreadPool::TaskFuture<void>>   v;
    while (end_lba < max_lba) {
        // if high watermark is hit, wait for a while so that we do not consuming too 
        // much memory pushing new tasks. This is helpful when volume size is extreamly large.
        if (get_thread_pool().high_watermark()) {
            std::this_thread::yield();
            continue;
        }

        start_lba = end_lba;
        end_lba = std::min((unsigned long long)max_lba, end_lba + NUM_BLKS_PER_THREAD_TO_QUERY);

        v.push_back(submit_job([this, start_lba, end_lba, bt]() {
            MappingKey start_key(start_lba), end_key(end_lba);
            auto search_range = BtreeSearchRange(start_key, true, end_key, false);
            BtreeQueryRequest    qreq(search_range);
            std::vector<std::pair<MappingKey, MappingValue>>   values;
            bool has_more = false;
            do {
                has_more = bt->query(qreq, values);
                // for each Mapping Value 
                for (auto& v : values) {
                    // callback to caller with this MappingValue
                    m_blk_recovery_cb(v.second);
                }
                values.clear();
            } while (has_more);
        } ));
    }

    for (auto& x : v) {
        x.get();
    }

    // return completed with success to the caller 
    m_comp_cb(true);
    #endif
    delete(this);
}

void BlkAllocBitmapBuilder::get_allocated_blks() {
/* TODO: will enable it once bug in matrix is fixed */
#if 0
    std::vector<ThreadPool::TaskFuture<void>>   task_result;
    task_result.push_back(submit_job([=](){
                do_work();
                }));
#endif

    do_work();
    // if needed, we can return task_result[0] to caller, which for now seems not necessary;
    return;
=======
>>>>>>> 50603e61
}<|MERGE_RESOLUTION|>--- conflicted
+++ resolved
@@ -31,18 +31,13 @@
 
 Volume::Volume(const vol_params& params) : m_comp_cb(params.io_comp_cb), m_metrics(params.vol_name) {
     m_state = vol_state::UNINITED;
-<<<<<<< HEAD
-    m_map = new mapping(params.size, params.page_size, (std::bind(&Volume::process_metadata_completions, this,
-                                 std::placeholders::_1)));
-    int ret = posix_memalign((void **) &m_sb, HomeStoreConfig::align_size, VOL_SB_SIZE); 
-    assert(!ret);
-=======
     m_map = new mapping(params.size, params.page_size,
                         (std::bind(&Volume::process_metadata_completions, this, std::placeholders::_1)));
 
     auto ret = posix_memalign((void**)&m_sb, HomeStoreConfig::align_size, VOL_SB_SIZE);
->>>>>>> 50603e61
+    assert(!ret);
     assert(m_sb != nullptr);
+
     m_sb->btree_sb = m_map->get_btree_sb();
     m_sb->state = vol_state::ONLINE;
     m_sb->page_size = params.page_size;
@@ -50,11 +45,8 @@
     m_sb->uuid = params.uuid;
     memcpy(m_sb->vol_name, params.vol_name, VOL_NAME_SIZE);
     HomeBlks::instance()->vol_sb_init(m_sb);
-<<<<<<< HEAD
-    seq_Id=3;
-=======
-
->>>>>>> 50603e61
+
+    seq_Id = 3;
     alloc_single_block_in_mem();
 
     m_data_blkstore = HomeBlks::instance()->get_data_blkstore();
@@ -74,24 +66,19 @@
         m_map = new mapping(m_sb->size, m_sb->page_size, m_sb->btree_sb,
                             (std::bind(&Volume::process_metadata_completions, this, std::placeholders::_1)));
     }
-    seq_Id=3;
+    seq_Id = 3;
     alloc_single_block_in_mem();
 
     m_data_blkstore = HomeBlks::instance()->get_data_blkstore();
-<<<<<<< HEAD
     m_state = vol_state::MOUNTING;
-    m_vol_ptr = std::shared_ptr<Volume>(this);
-=======
     m_state = m_sb->state;
->>>>>>> 50603e61
+
     vol_scan_alloc_blks();
 }
 
 void Volume::attach_completion_cb(io_comp_callback& cb) { m_comp_cb = cb; }
 
-<<<<<<< HEAD
-void 
-Volume::blk_recovery_process_completions(bool success) {
+void Volume::blk_recovery_process_completions(bool success) {
 #if 0
     LOGINFO("block recovery of volume {} completed with {}", get_name(), success ? "success": "failure");
     assert(m_state == vol_state::MOUNTING);
@@ -100,7 +87,6 @@
     HomeBlks::instance()->vol_scan_cmpltd(m_vol_ptr, m_sb->state);
 #endif
 }
-
 
 /* TODO: This part of the code should be moved to mapping layer. Ideally
  * we only need to have a callback for a blkid, offset and end  from the mapping layer
@@ -124,22 +110,14 @@
 
         m_data_blkstore->alloc_blk(free_bid);
     }
-    #endif
-}
-
-void 
-Volume::vol_scan_alloc_blks() {
-    BlkAllocBitmapBuilder* b = new BlkAllocBitmapBuilder(
-            this, 
-            std::bind(&Volume::blk_recovery_callback, this, std::placeholders::_1), 
-            std::bind(&Volume::blk_recovery_process_completions, this, std::placeholders::_1));
+#endif
+}
+
+void Volume::vol_scan_alloc_blks() {
+    BlkAllocBitmapBuilder* b =
+        new BlkAllocBitmapBuilder(this, std::bind(&Volume::blk_recovery_callback, this, std::placeholders::_1),
+                                  std::bind(&Volume::blk_recovery_process_completions, this, std::placeholders::_1));
     b->get_allocated_blks();
-=======
-void Volume::vol_scan_alloc_blks() {
-    /* TODO: need to add method to scan btree */
-    /* This call is asynchronous */
-    HomeBlks::instance()->vol_scan_cmpltd(shared_from_this(), m_sb->state);
->>>>>>> 50603e61
 }
 
 std::error_condition Volume::destroy() {
@@ -150,18 +128,11 @@
 void Volume::process_metadata_completions(boost::intrusive_ptr< volume_req > req) {
     assert(!req->is_read);
     assert(!req->isSyncCall);
-<<<<<<< HEAD
-    
-    for (auto &ptr : req->blkIds_to_free) {
-        LOGINFO("Freeing Blk: {} {} {}",ptr.m_blkId.to_string(), ptr.m_blk_offset, ptr.m_nblks_to_free);
-        m_data_blkstore->free_blk(ptr.m_blkId, BLOCK_SIZE * ptr.m_blk_offset, BLOCK_SIZE * ptr.m_nblks_to_free);
-=======
-
-    for (std::shared_ptr< Free_Blk_Entry > ptr : req->blkids_to_free_due_to_overwrite) {
-        LOGTRACE("Blocks to free {}", ptr.get()->to_string());
-        m_data_blkstore->free_blk(ptr->blkId, get_page_size() * ptr->blkId_offset,
-                                  get_page_size() * ptr->nblks_to_free);
->>>>>>> 50603e61
+
+    for (auto& ptr : req->blkIds_to_free) {
+        LOGINFO("Freeing Blk: {} {} {}", ptr.m_blkId.to_string(), ptr.m_blk_offset, ptr.m_nblks_to_free);
+        m_data_blkstore->free_blk(ptr.m_blkId, get_page_size() * ptr.m_blk_offset,
+                                  get_page_size() * ptr.m_nblks_to_free);
     }
 
     req->done = true;
@@ -185,21 +156,17 @@
     assert(!req->isSyncCall);
 
     HISTOGRAM_OBSERVE_IF_ELSE(m_metrics, req->is_read, volume_data_read_latency, volume_data_write_latency,
-                      get_elapsed_time_us(req->op_start_time));
+                              get_elapsed_time_us(req->op_start_time));
     if (!req->is_read) {
         if (req->err == no_error) {
-<<<<<<< HEAD
-            MappingKey key(req->lba, req->nlbas);
-            std::array<uint16_t, CS_ARRAY_STACK_SIZE> carr;
-            //TODO - put actual checksum here @sounak
-            for(auto i =0ul,j= req->lba;j < req->lba+req->nlbas;i++,j++) carr[i] = j%65000;
-            ValueEntry ve(req->seqId,req->bid,0,carr);
+            MappingKey                                  key(req->lba, req->nlbas);
+            std::array< uint16_t, CS_ARRAY_STACK_SIZE > carr;
+            // TODO - put actual checksum here @sounak
+            for (auto i = 0ul, j = req->lba; j < req->lba + req->nlbas; i++, j++)
+                carr[i] = j % 65000;
+            ValueEntry   ve(req->seqId, req->bid, 0, carr);
             MappingValue value(ve);
-            m_map->put(req, key,value);
-=======
-            req->op_start_time = Clock::now();
-            m_map->put(req, req->lba, req->nblks, req->bid);
->>>>>>> 50603e61
+            m_map->put(req, key, value);
         } else {
             process_metadata_completions(req);
         }
@@ -215,25 +182,8 @@
     check_and_complete_io(parent_req);
 }
 
-<<<<<<< HEAD
-void
-Volume::init_perf_report() {
-}
-
-void
-Volume::print_perf_report() {
-    std::ofstream ofs ("result.json", std::ofstream::out);
-    ofs << PerfMetrics::getInstance()->report() << std::endl;
-    ofs.close();
-}
-
-std::error_condition
-Volume::write(uint64_t lba, uint8_t *buf, uint32_t nlbas,
-        boost::intrusive_ptr<vol_interface_req> req) {
-=======
 std::error_condition Volume::write(uint64_t lba, uint8_t* buf, uint32_t nblks,
                                    boost::intrusive_ptr< vol_interface_req > req) {
->>>>>>> 50603e61
     try {
         assert(m_sb->state == vol_state::ONLINE);
         std::vector< BlkId > bid;
@@ -246,23 +196,8 @@
         assert((m_sb->page_size * nblks) <= VOL_MAX_IO_SIZE);
         hints.multiplier = (m_sb->page_size / HomeBlks::instance()->get_data_pagesz());
 
-<<<<<<< HEAD
-        req->startTime = Clock::now();
-        
         assert((m_sb->page_size * nlbas) <= VOL_MAX_IO_SIZE);
-        {
-            CURRENT_CLOCK(startTime)
-                BlkAllocStatus status = m_data_blkstore->alloc_blk(nlbas * m_sb->page_size, hints, bid);
-            if (status != BLK_ALLOC_SUCCESS) {
-                assert(0);
-            }
-            PerfMetrics::getInstance()->updateHist(VOL_BLK_ALLOC_H, get_elapsed_time(startTime));
-        }
-
-        Clock::time_point startTime = Clock::now();
-        boost::intrusive_ptr<homeds::MemVector> mvec(new homeds::MemVector());
-        mvec->set(buf, m_sb->page_size * nlbas, 0);
-=======
+
         COUNTER_INCREMENT(m_metrics, volume_write_count, 1);
 
         req->io_start_time = Clock::now();
@@ -273,7 +208,6 @@
         boost::intrusive_ptr< homeds::MemVector > mvec(new homeds::MemVector());
         mvec->set(buf, m_sb->page_size * nblks, 0);
 
->>>>>>> 50603e61
         uint32_t offset = 0;
         uint32_t lbas_snt = 0;
         uint32_t i = 0;
@@ -288,20 +222,11 @@
             child_req->parent_req = req;
             child_req->is_read = false;
             child_req->bid = bid[i];
-<<<<<<< HEAD
-            child_req->lba = lba + lbas_snt;
-            //TODO - actual seqId/lastCommit seq id should be comming from vol interface req
+            child_req->lba = lba + blks_snt;
+            // TODO - actual seqId/lastCommit seq id should be comming from vol interface req
             child_req->seqId = seq_Id.fetch_add(1, memory_order_acquire);
-            child_req->lastCommited_seqId=child_req->seqId-3;//keeping last 3 versions of mapping value
-            
-            child_req->vol_instance = m_vol_ptr;
-            assert((bid[i].data_size(HomeBlks::instance()->get_data_pagesz()) % m_sb->page_size) == 0);
-            child_req->nlbas =  bid[i].data_size(HomeBlks::instance()->get_data_pagesz()) / m_sb->page_size;
-            boost::intrusive_ptr<BlkBuffer> bbuf = m_data_blkstore->write(bid[i], mvec, offset,
-                                boost::static_pointer_cast<blkstore_req<BlkBuffer>>(child_req),
-                                req_q);
-=======
-            child_req->lba = lba + blks_snt;
+            child_req->lastCommited_seqId = child_req->seqId - 3; // keeping last 3 versions of mapping value
+
             child_req->vol_instance = shared_from_this();
             child_req->op_start_time = data_io_start_time;
 
@@ -310,28 +235,16 @@
 
             boost::intrusive_ptr< BlkBuffer > bbuf = m_data_blkstore->write(
                 bid[i], mvec, offset, boost::static_pointer_cast< blkstore_req< BlkBuffer > >(child_req), req_q);
->>>>>>> 50603e61
+
             offset += bid[i].data_size(HomeBlks::instance()->get_data_pagesz());
             lbas_snt += child_req->nlbas;
         }
 
-<<<<<<< HEAD
+        HISTOGRAM_OBSERVE(m_metrics, volume_pieces_per_write, bid.size());
         assert(lbas_snt == nlbas);
-        
-        PerfMetrics::getInstance()->updateHist(VOL_WRITE_H, get_elapsed_time(startTime));
-        if (req->io_cnt.fetch_sub(1, std::memory_order_acquire) == 1) {
-            /* all completions are completed */
-            PerfMetrics::getInstance()->updateHist(VOL_IO_WRITE_H, get_elapsed_time(req->startTime));
-            m_comp_cb(req);
-         }
-    } catch (const std::exception &e) {
-=======
-        HISTOGRAM_OBSERVE(m_metrics, volume_pieces_per_write, bid.size());
-        assert(blks_snt == nblks);
 
         check_and_complete_io(req);
     } catch (const std::exception& e) {
->>>>>>> 50603e61
         assert(0);
         LOGERROR("{}", e.what());
         return std::make_error_condition(std::errc::device_or_resource_busy);
@@ -342,7 +255,7 @@
 void Volume::check_and_complete_io(boost::intrusive_ptr< vol_interface_req >& req, bool call_completion) {
     if (req->io_cnt.decrement_testz()) {
         HISTOGRAM_OBSERVE_IF_ELSE(m_metrics, req->is_read, volume_read_latency, volume_write_latency,
-                          get_elapsed_time_us(req->io_start_time));
+                                  get_elapsed_time_us(req->io_start_time));
         if (req->err != no_error) {
             COUNTER_INCREMENT_IF_ELSE(m_metrics, req->is_read, volume_write_error_count, volume_read_error_count, 1);
         }
@@ -352,39 +265,26 @@
     }
 }
 
-<<<<<<< HEAD
-std::error_condition
-Volume::read(uint64_t lba, int nlbas, boost::intrusive_ptr<vol_interface_req> req, bool sync) {
+void Volume::print_tree() { m_map->print_tree(); }
+
+#ifndef NDEBUG
+void Volume::enable_split_merge_crash_simulation() { m_map->enable_split_merge_crash_simulation(); }
+#endif
+
+std::error_condition Volume::read(uint64_t lba, int nlbas, boost::intrusive_ptr< vol_interface_req > req, bool sync) {
     try {
         assert(m_sb->state == vol_state::ONLINE);
-        Clock::time_point startTime = Clock::now();
-
-        //seqId shoudl be passed from vol interface req and passed to mapping layer
-        boost::intrusive_ptr<volume_req> volreq(new volume_req());
-        volreq->seqId = seq_Id.fetch_add(1,memory_order_acquire);
-        volreq->lastCommited_seqId = volreq->seqId;//read your writes
-        MappingKey key(lba,nlbas);
-        std::vector<std::pair<MappingKey, MappingValue>> values;
-        std::error_condition ret = m_map->get(volreq, key, values);
-        
-=======
-void Volume::print_tree() { m_map->print_tree(); }
-
-#ifndef NDEBUG
-void Volume::enable_split_merge_crash_simulation() { m_map->enable_split_merge_crash_simulation(); }
-#endif
-
-std::error_condition Volume::read(uint64_t lba, int nblks, boost::intrusive_ptr< vol_interface_req > req, bool sync) {
-    try {
-        assert(m_sb->state == vol_state::ONLINE);
-        std::vector< std::shared_ptr< Lba_Block > > mapping_list;
-
-        COUNTER_INCREMENT(m_metrics, volume_read_count, 1);
         req->io_start_time = Clock::now();
 
-        // Read the mapping lba from mapping layer
-        std::error_condition ret = m_map->get(lba, nblks, mapping_list);
->>>>>>> 50603e61
+        // seqId shoudl be passed from vol interface req and passed to mapping layer
+        boost::intrusive_ptr< volume_req > volreq(new volume_req());
+        volreq->seqId = seq_Id.fetch_add(1, memory_order_acq_rel);
+        volreq->lastCommited_seqId = volreq->seqId; // read your writes
+
+        MappingKey                                           key(lba, nlbas);
+        std::vector< std::pair< MappingKey, MappingValue > > values;
+        std::error_condition                                 ret = m_map->get(volreq, key, values);
+
         if (ret && ret == homestore_error::lba_not_exist) {
             COUNTER_INCREMENT(m_metrics, volume_read_error_count, 1);
             return ret;
@@ -392,15 +292,15 @@
         HISTOGRAM_OBSERVE(m_metrics, volume_map_read_latency, get_elapsed_time_us(req->io_start_time));
 
         req->err = ret;
-<<<<<<< HEAD
-        req->io_cnt = 1;
-        req->startTime = Clock::now();
-        PerfMetrics::getInstance()->updateHist(VOL_MAP_READ_H, get_elapsed_time(startTime));
-        startTime = Clock::now();
+        req->io_cnt.set(1);
+        req->read_buf_list.reserve(values.size());
+
+        Clock::time_point data_io_start_time = Clock::now();
+
 #ifndef NDEBUG
-        auto cur_lba=lba;
-#endif
-        for (auto &value: values) {
+        auto cur_lba = lba;
+#endif
+        for (auto& value : values) {
             if (!(value.second.is_valid())) {
                 buf_info info;
                 info.buf = m_only_in_mem_buff;
@@ -411,65 +311,29 @@
                 cur_lba++;
 #endif
             } else {
-                boost::intrusive_ptr<volume_req> child_req(new volume_req());
-                req->io_cnt++;
-=======
-        req->io_cnt.set(1);
-        req->read_buf_list.reserve(mapping_list.size());
-
-        Clock::time_point data_io_start_time = Clock::now();
-        for (std::shared_ptr< Lba_Block > bInfo : mapping_list) {
-            if (!bInfo->m_blkid_found) {
-                uint8_t i = 0;
-                while (i < bInfo->m_value.m_blkid.get_nblks()) {
-                    req->read_buf_list.emplace_back(m_sb->get_page_size(), 0, m_only_in_mem_buff);
-                    i++;
-                }
-            } else {
-                LOGTRACE("Volume - Sending read to blkbuffer - {},{},{}->{}", bInfo->m_value.m_blkid.m_id,
-                         bInfo->m_interval_length, bInfo->m_value.m_blkid_offset, bInfo->m_value.m_blkid.to_string());
-
                 boost::intrusive_ptr< volume_req > child_req(new volume_req());
                 req->io_cnt.increment();
->>>>>>> 50603e61
                 child_req->is_read = true;
                 child_req->parent_req = req;
                 child_req->vol_instance = shared_from_this();
                 child_req->isSyncCall = sync;
-<<<<<<< HEAD
+                child_req->op_start_time = data_io_start_time;
 
                 assert(value.second.get_array().get_total_elements() == 1);
                 ValueEntry ve;
-                (value.second.get_array()).get(0,ve,false);
+                (value.second.get_array()).get(0, ve, false);
 
 #ifndef NDEBUG
-                //TODO - at this point, ve has checksum array to verify against later @sounak
-                for(auto i=0ul;i<value.first.get_n_lba();i++,cur_lba++) assert(ve.get_checksum_at(i)==cur_lba%65000);
-#endif
-                boost::intrusive_ptr<BlkBuffer> bbuf = 
-                    m_data_blkstore->read(ve.get_blkId(),
-                            m_sb->page_size * ve.get_blk_offset(),
-                            m_sb->page_size * value.first.get_n_lba(),
-                            boost::static_pointer_cast<blkstore_req<BlkBuffer>>(
-                                child_req));
-                buf_info info;
-                info.buf = bbuf;
-                info.size = m_sb->page_size * value.first.get_n_lba() ;
-                info.offset = m_sb->page_size * ve.get_blk_offset() ;
-                req->read_buf_list.push_back(info);
-            }
-        }
-=======
-                child_req->op_start_time = data_io_start_time;
->>>>>>> 50603e61
-
-                boost::intrusive_ptr< BlkBuffer > bbuf =
-                    m_data_blkstore->read(bInfo->m_value.m_blkid, m_sb->page_size * bInfo->m_value.m_blkid_offset,
-                                          m_sb->page_size * bInfo->m_interval_length,
-                                          boost::static_pointer_cast< blkstore_req< BlkBuffer > >(child_req));
-
-                req->read_buf_list.emplace_back(m_sb->get_page_size() * bInfo->m_interval_length,      /* size */
-                                                m_sb->get_page_size() * bInfo->m_value.m_blkid_offset, /* offset */
+                // TODO - at this point, ve has checksum array to verify against later @sounak
+                for (auto i = 0ul; i < value.first.get_n_lba(); i++, cur_lba++)
+                    assert(ve.get_checksum_at(i) == cur_lba % 65000);
+#endif
+                boost::intrusive_ptr< BlkBuffer > bbuf = m_data_blkstore->read(
+                    ve.get_blkId(), m_sb->page_size * ve.get_blk_offset(), m_sb->page_size * value.first.get_n_lba(),
+                    boost::static_pointer_cast< blkstore_req< BlkBuffer > >(child_req));
+
+                req->read_buf_list.emplace_back(m_sb->get_page_size() * value.first.get_n_lba(), /* size */
+                                                m_sb->get_page_size() * ve.get_blk_offset(),     /* offset */
                                                 bbuf /* Buffer */);
             }
         }
@@ -501,12 +365,9 @@
     boost::intrusive_ptr< homeds::MemVector > mvec(new homeds::MemVector());
     mvec->set(ptr, size, 0);
     m_only_in_mem_buff->set_memvec(mvec, 0, size);
-<<<<<<< HEAD
-}
-
-BlkAllocBitmapBuilder::~BlkAllocBitmapBuilder() {
-
-}
+}
+
+BlkAllocBitmapBuilder::~BlkAllocBitmapBuilder() {}
 
 //
 // Say we have t threads in pool
@@ -525,9 +386,8 @@
 //
 // Repeat until "Range Query" returns false (nothing more left to query);
 //
-void
-BlkAllocBitmapBuilder::do_work() {
-    
+void BlkAllocBitmapBuilder::do_work() {
+
 #if 0    
     mapping* mp = m_vol_handle->get_mapping_handle();
     MappingBtreeDeclType* bt = mp->get_bt_handle();
@@ -572,8 +432,8 @@
 
     // return completed with success to the caller 
     m_comp_cb(true);
-    #endif
-    delete(this);
+#endif
+    delete (this);
 }
 
 void BlkAllocBitmapBuilder::get_allocated_blks() {
@@ -588,6 +448,4 @@
     do_work();
     // if needed, we can return task_result[0] to caller, which for now seems not necessary;
     return;
-=======
->>>>>>> 50603e61
 }