
//
// Created by Kadayam, Hari on 06/11/17.
//

#include "home_blks.hpp"
#include <mapping/mapping.hpp>
#include <fstream>
#include <atomic>
#include "homeds/utility/useful_defs.hpp"

using namespace std;
using namespace homestore;

#ifndef NDEBUG
/* only for testing */
bool vol_test_enable = false;
#endif

SDS_LOGGING_DECL(volume)

namespace homestore {
void intrusive_ptr_add_ref(homestore::BlkBuffer* buf) {
    intrusive_ptr_add_ref((homestore::WriteBackCacheBuffer< BlkId >*)buf);
}

void intrusive_ptr_release(homestore::BlkBuffer* buf) {
    intrusive_ptr_release((homestore::WriteBackCacheBuffer< BlkId >*)buf);
}
} // namespace homestore

VolInterface*                                                    VolInterface::_instance = nullptr;
homestore::BlkStore< homestore::VdevVarSizeBlkAllocatorPolicy >* Volume::m_data_blkstore = nullptr;

Volume::Volume(const vol_params& params) :
        m_comp_cb(params.io_comp_cb),
        m_metrics(params.vol_name),
        m_vol_name(params.vol_name) {
    m_state = vol_state::UNINITED;
    m_map = new mapping(params.size, params.page_size, params.vol_name,
                        std::bind(&Volume::process_metadata_completions, this, std::placeholders::_1),
                        std::bind(&Volume::process_free_blk_callback, this, std::placeholders::_1),
                        std::bind(&Volume::pending_read_blk_cb, this, std::placeholders::_1));

    m_sb = new vol_mem_sb();
    auto ret = posix_memalign((void**)&(m_sb->ondisk_sb), HomeStoreConfig::align_size, VOL_SB_SIZE);
    assert(!ret);
    assert(m_sb != nullptr);

    m_sb->ondisk_sb->btree_sb = m_map->get_btree_sb();
    m_sb->ondisk_sb->state = vol_state::ONLINE;
    m_sb->ondisk_sb->page_size = params.page_size;
    m_sb->ondisk_sb->size = params.size;
    m_sb->ondisk_sb->uuid = params.uuid;
    memcpy(m_sb->ondisk_sb->vol_name, params.vol_name, VOL_NAME_SIZE);
    HomeBlks::instance()->vol_sb_init(m_sb);

    seq_Id = 3;
    alloc_single_block_in_mem();

    m_data_blkstore = HomeBlks::instance()->get_data_blkstore();
    m_state = vol_state::ONLINE;
    m_read_blk_tracker = std::make_unique< Blk_Read_Tracker >(
        params.vol_name, std::bind(&Volume::process_free_blk_callback, this, std::placeholders::_1));
}

Volume::Volume(vol_mem_sb* sb) : m_sb(sb), m_metrics(sb->ondisk_sb->vol_name), m_vol_name(sb->ondisk_sb->vol_name) {
    m_state = vol_state::UNINITED;
    if (m_sb->ondisk_sb->state == vol_state::FAILED) {
        m_map = new mapping(m_sb->ondisk_sb->size, m_sb->ondisk_sb->page_size, m_sb->ondisk_sb->vol_name,
                            std::bind(&Volume::process_metadata_completions, this, std::placeholders::_1),
                            std::bind(&Volume::process_free_blk_callback, this, std::placeholders::_1),
                            std::bind(&Volume::pending_read_blk_cb, this, std::placeholders::_1));
        m_sb->ondisk_sb->btree_sb = m_map->get_btree_sb();
        m_sb->ondisk_sb->state = vol_state::DEGRADED;
        HomeBlks::instance()->vol_sb_write(m_sb);
    } else {
        m_map = new mapping(m_sb->ondisk_sb->size, m_sb->ondisk_sb->page_size, m_sb->ondisk_sb->vol_name,
                            m_sb->ondisk_sb->btree_sb,
                            std::bind(&Volume::process_metadata_completions, this, std::placeholders::_1),
                            std::bind(&Volume::alloc_blk_callback, this, std::placeholders::_1, std::placeholders::_2,
                                      std::placeholders::_3),
                            std::bind(&Volume::process_free_blk_callback, this, std::placeholders::_1),
                            std::bind(&Volume::pending_read_blk_cb, this, std::placeholders::_1));
    }
    assert(m_sb->ondisk_sb->state == OFFLINE || m_sb->ondisk_sb->state == DEGRADED || m_sb->ondisk_sb->state == ONLINE);
    seq_Id = 3;
    m_state = vol_state::MOUNTING;
    alloc_single_block_in_mem();

    m_data_blkstore = HomeBlks::instance()->get_data_blkstore();
    m_read_blk_tracker = std::make_unique< Blk_Read_Tracker >(
        sb->ondisk_sb->vol_name, std::bind(&Volume::process_free_blk_callback, this, std::placeholders::_1));
    recovery_start();
}

/* it should be called during recovery */
void Volume::recovery_start() { vol_scan_alloc_blks(); }

uint64_t Volume::get_metadata_used_size() { return m_map->get_used_size(); }

//
// No need to do it in multi-threading since blkstore.free_blk is in-mem operation.
//
// void Volume::process_free_blk_callback(BlkId& blk_id, uint64_t size_offset, uint64_t nblks_to_free) {
void Volume::process_free_blk_callback(Free_Blk_Entry fbe) {
    VOL_LOG(DEBUG, volume, , "Freeing blks cb - bid: {}, offset: {}, nblks: {}, get_pagesz: {}",
<<<<<<< HEAD
            fbe.m_blkId.to_string(), fbe.blk_offset(), fbe.blks_to_free(), get_page_size());
=======
            fbe.m_blkId.to_string(), fbe.m_blk_offset, fbe.m_nblks_to_free, get_page_size());
>>>>>>> 61e58002

    uint64_t size = HomeBlks::instance()->get_data_pagesz() * fbe.m_nblks_to_free;
    m_data_blkstore->free_blk(fbe.m_blkId, HomeBlks::instance()->get_data_pagesz() * fbe.m_blk_offset,
                              HomeBlks::instance()->get_data_pagesz() * fbe.m_nblks_to_free);
    m_used_size.fetch_sub(size, std::memory_order_relaxed);
}

/* when read happens on mapping btree, under read lock we mark blk so it does not get removed by concurrent writes */
void Volume::pending_read_blk_cb(BlkId& bid) { m_read_blk_tracker->insert(bid); }

#ifndef NDEBUG
void Volume::verify_pending_blks() { assert(m_read_blk_tracker->get_size() == 0); }
#endif

/* convertes kvs to free blk entries*/
void Volume::get_free_blk_entries(std::vector< std::pair< MappingKey, MappingValue > >& kvs,
                                  std::vector< Free_Blk_Entry >&                        fbes) {
    auto it = kvs.begin();
    while (it != kvs.end()) {
        std::pair< MappingKey, MappingValue >& kv = *it;
        if (!kv.second.is_valid()) {
            ++it;
            continue;
        }
        ValueEntry ve;
        (kv.second.get_array()).get(0, ve, false);
        uint8_t blk_offset = 0, nblks = 0;
        blk_offset = ve.get_blk_offset();
        nblks = (m_sb->ondisk_sb->size / HomeBlks::instance()->get_data_pagesz()) * ve.get_nlba();
        fbes.push_back(Free_Blk_Entry(ve.get_blkId(), blk_offset, nblks));
        ++it;
    }
}

/* Removes blkid from free blk entries*/
bool Volume::remove_free_blk_entry(std::vector< Free_Blk_Entry >& fbes, std::pair< MappingKey, MappingValue >& kv) {
    ValueEntry ve;
    (kv.second.get_array()).get(0, ve, false);
    auto bid = ve.get_blkId();
    auto it = fbes.begin();
    while (it != fbes.end()) {
        Free_Blk_Entry& fbe = *it;
        if (BlkId::compare(fbe.m_blkId, bid) == 0 && ve.get_blk_offset() == fbe.m_blk_offset) {
            fbes.erase(it);
            return true;
        }
        ++it;
    }
    return false;
}

boost::uuids::uuid Volume::get_uuid() { return (get_sb()->ondisk_sb->uuid); }

vol_state Volume::get_state() { return m_state; }

void Volume::set_state(vol_state state, bool persist) {
    m_state = state;
    if (persist) {
        m_sb->lock();
        m_sb->ondisk_sb->state = state;
        m_sb->unlock();
        HomeBlks::instance()->vol_sb_write(get_sb());
    }
}

void Volume::attach_completion_cb(const io_comp_callback& cb) { m_comp_cb = cb; }

void Volume::blk_recovery_process_completions(bool success) {
    VOL_LOG(INFO, volume, , "block recovery of volume completed with {}", (success ? "success" : "failure"));
    assert(m_state == vol_state::MOUNTING);
    m_state = m_sb->ondisk_sb->state;
    m_map->recovery_cmpltd();
    HomeBlks::instance()->vol_scan_cmpltd(shared_from_this(), m_sb->ondisk_sb->state, success);
}

/* TODO: This part of the code should be moved to mapping layer. Ideally
 * we only need to have a callback for a blkid, offset and end  from the mapping layer
 */
void Volume::alloc_blk_callback(struct BlkId bid, size_t offset_size, size_t size) {
    assert(m_state == vol_state::MOUNTING);
    BlkId free_bid(bid.get_blkid_at(offset_size, size, HomeBlks::instance()->get_data_pagesz()));
    m_data_blkstore->alloc_blk(free_bid);
    m_used_size.fetch_add(size, std::memory_order_relaxed);
}

void Volume::vol_scan_alloc_blks() {
    std::vector< ThreadPool::TaskFuture< void > > task_result;
    task_result.push_back(submit_job([this]() { this->get_allocated_blks(); }));
    return;
}

Volume::~Volume() {
    VOL_LOG(INFO, , , "Destroying volume");
    if (get_state() != DESTROYING) {
        delete m_map;
        delete (m_sb);
    } else {
        //
        // 1. Traverse mapping btree in post order:
        //    1.a for leaf node, get key/value and call m_data_blkstore.free_blk to free the block;
        //    1.b for non-leaf node, call btree_store_t::free_node which is in Btree::free();
        // 2. Delete in-memory m_map and m_data_blkstore;
        // 3. Clean on-disk volume super block related data
        //
        // destroy is a sync call.
        VOL_LOG(INFO, , , "Vol destroy frees {} used blks", m_used_size.load());
        m_map->destroy();

        // all blks should have been freed
        VOL_ASSERT_CMP(LOGMSG, m_used_size.load(), ==, 0, , "All blks expected to be freed");

        HomeBlks::instance()->vol_sb_remove(get_sb());
        delete m_map;
        delete (m_sb);
        auto system_cap = HomeBlks::instance()->get_system_capacity();
<<<<<<< HEAD
        VOL_LOG(INFO, volume, , "volume is destroyed. New system capacity is {}", system_cap.to_string());
=======
        VOL_LOG(INFO, volume, , "volume {} is destroyed. New system capacity is {}", m_vol_name,
                system_cap.to_string());
>>>>>>> 61e58002
    }
}

void Volume::process_metadata_completions(const volume_req_ptr& vreq) {
    assert(!vreq->is_read);
    assert(!vreq->isSyncCall);

#ifndef NDEBUG
    vreq->done = true;
#endif

    COUNTER_DECREMENT(m_metrics, volume_outstanding_metadata_write_count, 1);
    auto& parent_req = vreq->parent_req;
    assert(parent_req != nullptr);

    VOL_LOG(TRACE, volume, parent_req, "metadata_complete: status={}", vreq->err.message());
    HISTOGRAM_OBSERVE(m_metrics, volume_map_write_latency, get_elapsed_time_us(vreq->op_start_time));

<<<<<<< HEAD
    if (vreq->err == no_error) {
        for (auto& ptr : vreq->blkIds_to_free) {
            VOL_LOG(DEBUG, volume, vreq->parent_req, "Freeing Blk: {} {} {}", ptr.m_blkId.to_string(), ptr.blk_offset(),
                    ptr.blks_to_free());
            uint64_t free_size = HomeBlks::instance()->get_data_pagesz() * ptr.m_nblks_to_free;
            m_data_blkstore->free_blk(ptr.m_blkId, HomeBlks::instance()->get_data_pagesz() * ptr.m_blk_offset,
                                      free_size);
            m_used_size.fetch_sub(free_size, std::memory_order_relaxed);
        }
    }

    check_and_complete_req(parent_req, vreq->err, true /* call_completion_cb */);
=======
    check_and_complete_req(parent_req, vreq->err, true /* call_completion_cb */, &(vreq->blkIds_to_free));
>>>>>>> 61e58002
#ifndef NDEBUG
    {
        std::unique_lock< std::mutex > mtx(m_req_mtx);
        auto                           it = m_req_map.find(vreq->reqId);
        assert(it != m_req_map.end());
        m_req_map.erase(it);
    }
#endif
}

void Volume::process_vol_data_completions(const boost::intrusive_ptr< blkstore_req< BlkBuffer > >& bs_req) {
    volume_req::cast(bs_req)->vol_instance->process_data_completions(bs_req);
}

volume_req_ptr Volume::create_vol_req(Volume* vol, const vol_interface_req_ptr& hb_req) {
    volume_req_ptr vreq = volume_req::make_request();
    vreq->parent_req = hb_req;
    vreq->is_read = hb_req->is_read;
    vreq->vol_instance = vol->shared_from_this();

    hb_req->outstanding_io_cnt.increment(1);
    return vreq;
}

void Volume::process_data_completions(const boost::intrusive_ptr< blkstore_req< BlkBuffer > >& bs_req) {
    auto  vreq = volume_req::cast(bs_req);
    auto& parent_req = vreq->parent_req;

    assert(parent_req != nullptr);
    assert(!vreq->isSyncCall);

    VOL_LOG(TRACE, volume, parent_req, "data op complete: status={}", vreq->err.message());

    std::vector< Free_Blk_Entry > fbes;
    if (vreq->is_read) {
        fbes.push_back(Free_Blk_Entry(vreq->bid, vreq->read_buf_offset, vreq->read_size));
        // for write flow, we havent marked anything till meta completion, so nothing to do
    }

    // Shortcut to error completion
    if (vreq->err) {
        if (!vreq->is_read) {
            COUNTER_DECREMENT(m_metrics, volume_outstanding_data_write_count, 1);
        } else {
            COUNTER_DECREMENT(m_metrics, volume_outstanding_data_read_count, 1);
        }
#ifndef NDEBUG
        {
            std::unique_lock< std::mutex > mtx(m_req_mtx);
            auto                           it = m_req_map.find(vreq->reqId);
            assert(it != m_req_map.end());
            m_req_map.erase(it);
        }
#endif
        return check_and_complete_req(parent_req, vreq->err, true /* call_completion_cb */,
                                      &fbes /* empty for write flow*/);
    }

    HISTOGRAM_OBSERVE_IF_ELSE(m_metrics, vreq->is_read, volume_data_read_latency, volume_data_write_latency,
                              get_elapsed_time_us(vreq->op_start_time));
    if (!vreq->is_read) {
        assert(vreq->nlbas < 256 && vreq->bid.get_nblks() < 256);

        MappingKey                                  key(vreq->lba, vreq->nlbas);
        std::array< uint16_t, CS_ARRAY_STACK_SIZE > carr;
        uint64_t                                    offset = 0;

        for (int i = 0; i < vreq->nlbas; i++) {
            carr[i] = crc16_t10dif(init_crc_16, vreq->bbuf->at_offset(offset).bytes, get_page_size());
            offset += get_page_size();
        }

        vreq->op_start_time = Clock::now();
        ValueEntry   ve(vreq->seqId, vreq->bid, 0, vreq->nlbas, carr);
        MappingValue value(ve);
#ifndef NDEBUG
        vreq->vol_uuid = m_sb->ondisk_sb->uuid;
        VOL_LOG(DEBUG, volume, vreq->parent_req, "Mapping.PUT, vol_uuid:{}, Key:{}, Value:{}",
                boost::uuids::to_string(vreq->vol_uuid), key.to_string(), value.to_string());
#endif
        COUNTER_DECREMENT(m_metrics, volume_outstanding_data_write_count, 1);
        COUNTER_INCREMENT(m_metrics, volume_outstanding_metadata_write_count, 1);
        m_map->put(vreq, key, value);
    } else {
        std::array< uint16_t, CS_ARRAY_STACK_SIZE > carr;
        uint64_t                                    offset = 0;
        for (int i = 0; i < vreq->nlbas; i++) {
            carr[i] =
                crc16_t10dif(init_crc_16, vreq->bbuf->at_offset(vreq->read_buf_offset + offset).bytes, get_page_size());
            offset += get_page_size();

<<<<<<< HEAD
            VOL_RELEASE_ASSERT_CMP(vreq->checksum[i], ==, carr[i], vreq->parent_req,
=======
            VOL_RELEASE_ASSERT_CMP(EQ, vreq->checksum[i], carr[i], vreq->parent_req,
>>>>>>> 61e58002
                                   "Checksum mismatch and blks from cache {}",
                                   vreq->is_blk_from_cache(vreq->read_buf_offset + offset));
        }
        COUNTER_DECREMENT(m_metrics, volume_outstanding_data_read_count, 1);
        check_and_complete_req(parent_req, no_error, true /* call_completion_cb */, &fbes);
#ifndef NDEBUG
        {
            std::unique_lock< std::mutex > mtx(m_req_mtx);
            auto                           it = m_req_map.find(vreq->reqId);
            assert(it != m_req_map.end());
            m_req_map.erase(it);
        }
#endif
    }
}

std::error_condition Volume::write(uint64_t lba, uint8_t* buf, uint32_t nlbas, const vol_interface_req_ptr& hb_req) {
    assert(m_sb->ondisk_sb->page_size % HomeBlks::instance()->get_data_pagesz() == 0);
    assert((m_sb->ondisk_sb->page_size * nlbas) <= VOL_MAX_IO_SIZE);

    if (is_offline()) {
        return std::make_error_condition(std::errc::no_such_device);
    }

    std::vector< BlkId > bid;
    blk_alloc_hints      hints;
    hints.desired_temp = 0;
    hints.dev_id_hint = -1;
    hints.multiplier = (m_sb->ondisk_sb->page_size / HomeBlks::instance()->get_data_pagesz());

    // TODO: @hkadayam Remove the init() call and fix the tests to always use fresh vol_interface_req on every call
    hb_req->init();
    hb_req->io_start_time = Clock::now();
    hb_req->is_read = false;

    VOL_LOG(TRACE, volume, hb_req, "write: lba={}, nlbas={}, buf={}", lba, nlbas, (void*)buf);
    try {
        BlkAllocStatus status = m_data_blkstore->alloc_blk(nlbas * m_sb->ondisk_sb->page_size, hints, bid);
        if (status != BLK_ALLOC_SUCCESS) {
            LOGERROR("failing IO as it is out of disk space");
            check_and_complete_req(hb_req, std::make_error_condition(std::errc::no_space_on_device), false);
            return std::errc::no_space_on_device;
        }
        assert(status == BLK_ALLOC_SUCCESS);
        HISTOGRAM_OBSERVE(m_metrics, volume_blkalloc_latency, get_elapsed_time_ns(hb_req->io_start_time));
        COUNTER_INCREMENT(m_metrics, volume_write_count, 1);
    } catch (const std::exception& e) {
        VOL_LOG_ASSERT(0, hb_req, "Exception: {}", e.what())
        check_and_complete_req(hb_req, std::make_error_condition(std::errc::device_or_resource_busy), false);
        return hb_req->err;
    }

    m_used_size.fetch_add(nlbas * m_sb->ondisk_sb->page_size, std::memory_order_relaxed);
    boost::intrusive_ptr< homeds::MemVector > mvec(new homeds::MemVector());
    mvec->set(buf, m_sb->ondisk_sb->page_size * nlbas, 0);

    uint32_t offset = 0;
    uint32_t lbas_snt = 0;
    uint32_t i = 0;

    Clock::time_point data_io_start_time = Clock::now();
    auto              sid = seq_Id.fetch_add(1, memory_order_seq_cst);

    // An outside cover to ensure that all vol reqs are issued before any one vol request completion triggering
    // vol_interface_req completion.
    hb_req->outstanding_io_cnt.set(1);

    try {
        for (i = 0; i < bid.size(); ++i) {
            std::deque< writeback_req_ptr > req_q;

            volume_req_ptr vreq = Volume::create_vol_req(this, hb_req);
            vreq->bid = bid[i];
            vreq->lba = lba + lbas_snt;
            // TODO - actual seqId/lastCommit seq id should be from vol interface req
            vreq->seqId = INVALID_SEQ_ID;           // GET_IO_SEQ_ID(sid);
            vreq->lastCommited_seqId = vreq->seqId; // keeping only latest version always
            vreq->op_start_time = data_io_start_time;
            vreq->reqId = ++m_req_id;

            assert((bid[i].data_size(HomeBlks::instance()->get_data_pagesz()) % m_sb->ondisk_sb->page_size) == 0);
            vreq->nlbas = bid[i].data_size(HomeBlks::instance()->get_data_pagesz()) / m_sb->ondisk_sb->page_size;

            VOL_LOG(TRACE, volume, vreq->parent_req, "alloc_blk: bid: {}, offset: {}, nblks: {}", bid[i].to_string(),
                    bid[i].data_size(HomeBlks::instance()->get_data_pagesz()), vreq->nlbas);
            COUNTER_INCREMENT(m_metrics, volume_outstanding_data_write_count, 1);

#ifndef NDEBUG
            {
                std::unique_lock< std::mutex > mtx(m_req_mtx);
                m_req_map.emplace(std::make_pair(vreq->reqId, vreq));
            }
#endif

            boost::intrusive_ptr< BlkBuffer > bbuf = m_data_blkstore->write(
                bid[i], mvec, offset, boost::static_pointer_cast< blkstore_req< BlkBuffer > >(vreq), req_q);

            offset += bid[i].data_size(HomeBlks::instance()->get_data_pagesz());
            lbas_snt += vreq->nlbas;
        }

        HISTOGRAM_OBSERVE(m_metrics, volume_pieces_per_write, bid.size());
        check_and_complete_req(hb_req, no_error, true /* call_completion_cb */);
        assert(lbas_snt == nlbas);
    } catch (const std::exception& e) {
        VOL_LOG_ASSERT(0, hb_req, "Exception: {}", e.what())
        check_and_complete_req(hb_req, std::make_error_condition(std::errc::io_error), false);
        return hb_req->err;
    }

    auto wr_size = m_sb->ondisk_sb->page_size * nlbas;
    HISTOGRAM_OBSERVE(m_metrics, volume_write_size_distribution, wr_size);
    COUNTER_INCREMENT(m_metrics, volume_write_size_total, wr_size);

    return no_error;
}

/* This methods check if we can complete the req and if we can do so. This is the exit point of all async volume
 * read/write operations. All read/writes must call this if it is sync or async.
 *
 * If all ios for request is completed or any one io is errored out, it will call completion if its an async completion
 *
 * Parameters are:
 * 1) hb_req: Request which is to be checked and completed
 * 2) Error: Any IO error condition. Note if there is an error, the request is immediately completed.
 * 3) call_completion_cb: Should we call the inbuilt completion as part of the complete_io
 */
void Volume::check_and_complete_req(const vol_interface_req_ptr& hb_req, const std::error_condition& err,
                                    bool call_completion, std::vector< Free_Blk_Entry >* fbes) {
    // If there is error and request is not completed yet, we need to complete it now.
<<<<<<< HEAD
    VOL_LOG(TRACE, volume, hb_req, "complete_io: status={}, call_completion={}, outstanding_io_cnt={}", err.message(),
            call_completion, hb_req->outstanding_io_cnt.get());
=======
    VOL_LOG(TRACE, volume, hb_req, "complete_io: err={}, call_completion={}, outstanding_io_cnt={}", err.message(),
            call_completion, hb_req->outstanding_io_cnt.get());

    m_read_blk_tracker->safe_remove_blks(hb_req->is_read, fbes, err);
>>>>>>> 61e58002

    if (err) {
        // NOTE: We do not decrement the outstanding_io_cnt here, so that if there is any partial success,
        // the else if part does not get executed. This way we avoid an atomic operation on success cases.
        if (hb_req->set_error(err)) {
            // Was not completed earlier, so complete the io
            COUNTER_INCREMENT_IF_ELSE(m_metrics, hb_req->is_read, volume_write_error_count, volume_read_error_count, 1);
            if (call_completion) {
                m_comp_cb(hb_req);
            }
            uint64_t cnt = m_err_cnt.fetch_add(1, std::memory_order_relaxed);
            VOL_LOG(ERROR, , hb_req, "Vol operation error {}", err.message());
        } else {
            VOL_LOG(WARN, , hb_req, "Receiving completion on already completed request id={}", hb_req->request_id);
        }
    } else {
        if (hb_req->outstanding_io_cnt.decrement_testz(1)) {
            HISTOGRAM_OBSERVE_IF_ELSE(m_metrics, hb_req->is_read, volume_read_latency, volume_write_latency,
                                      get_elapsed_time_us(hb_req->io_start_time));
            if (get_elapsed_time_ms(hb_req->io_start_time) > 5000) {
                VOL_LOG(WARN, , hb_req, "vol req took time {}", get_elapsed_time_ms(hb_req->io_start_time));
            }
            if (call_completion) {
                VOL_LOG(TRACE, volume, hb_req, "IO DONE");
                m_comp_cb(hb_req);
            }
        }
    }
}

void Volume::print_tree() { m_map->print_tree(); }

#if 0
std::error_condition Volume::read_metadata(const vol_req_ptr& vreq) {
    MappingKey                                           key(vreq->lba, vreq->nlbas);
    std::vector< std::pair< MappingKey, MappingValue > > kvs;

#ifndef NDEBUG
    vreq->vol_uuid = m_sb->ondisk_sb->uuid;
    VOL_LOG(DEBUG, volume, vreq->parent_req, "Mapping.GET vol_uuid:{} ,key:{} last_seqId: {}",
        boost::uuids::to_string(vreq->vol_uuid), key.to_string(), vreq->lastCommited_seqId);
#endif

    auto err = m_map->get(vreq, key, kvs);
    if (err) {
        if (err != homestore_error::lba_not_exist) {
            COUNTER_INCREMENT(m_metrics, volume_read_error_count, 1);
        }
        check_and_complete_req(hb_req, err, false /* call_completion_cb */);
        return err;
    }
    HISTOGRAM_OBSERVE(m_metrics, volume_map_read_latency, get_elapsed_time_us(vreq->parant_req->io_start_time));

    return no_error;
}
#endif

std::error_condition Volume::read(uint64_t lba, int nlbas, const vol_interface_req_ptr& hb_req, bool sync) {
    if (is_offline()) {
        return std::make_error_condition(std::errc::no_such_device);
    }

    std::vector< Free_Blk_Entry > fbes; // used to clean up in case of error(for async) and in case of sync call

    try {
        assert(m_sb->ondisk_sb->state == vol_state::ONLINE);
        hb_req->init();
        hb_req->io_start_time = Clock::now();
        hb_req->is_read = true;

        VOL_LOG(TRACE, volume, hb_req, "read: lba={}, nlbas={}, sync={}", lba, nlbas, sync);

        // seqId shoudl be passed from vol interface req and passed to mapping layer
        auto sid = seq_Id.fetch_add(1, memory_order_seq_cst);

        volume_req_ptr vreq = Volume::create_vol_req(this, hb_req);
        vreq->request_id = hb_req->request_id;
        vreq->lba = lba;
        vreq->nlbas = nlbas;
        vreq->seqId = INVALID_SEQ_ID;           // GET_IO_SEQ_ID(sid);
        vreq->lastCommited_seqId = vreq->seqId; // read only latest value

        std::vector< std::pair< MappingKey, MappingValue > > kvs;

#ifndef NDEBUG
        vreq->vol_uuid = m_sb->ondisk_sb->uuid;
        VOL_LOG(DEBUG, volume, vreq->parent_req, "Mapping.GET vol_uuid:{}, last_seqId: {}",
                boost::uuids::to_string(vreq->vol_uuid), vreq->lastCommited_seqId);
#endif

        COUNTER_INCREMENT(m_metrics, volume_read_count, 1);
        COUNTER_INCREMENT(m_metrics, volume_outstanding_metadata_read_count, 1);
        auto err = m_map->get(vreq, kvs);
        COUNTER_DECREMENT(m_metrics, volume_outstanding_metadata_read_count, 1);

        get_free_blk_entries(kvs, fbes);

        if (err) {
            if (err != homestore_error::lba_not_exist) {
                COUNTER_INCREMENT(m_metrics, volume_read_error_count, 1);
            }
            check_and_complete_req(hb_req, err, false /* call_completion_cb */, &fbes);
            return err;
        }
        HISTOGRAM_OBSERVE(m_metrics, volume_map_read_latency, get_elapsed_time_us(hb_req->io_start_time));
        Clock::time_point data_io_start_time = Clock::now();

        hb_req->read_buf_list.reserve(kvs.size());
#ifndef NDEBUG
        auto cur_lba = lba;
#endif
        for (auto& kv : kvs) {
            if (!(kv.second.is_valid())) {
                hb_req->read_buf_list.emplace_back(m_sb->ondisk_sb->get_page_size(), 0, m_only_in_mem_buff);
#ifndef NDEBUG
                cur_lba++;
#endif
            } else {
                volume_req_ptr child_vreq = Volume::create_vol_req(this, hb_req);
                child_vreq->lba = kv.first.start();
                child_vreq->nlbas = kv.first.get_n_lba();
                child_vreq->is_read = true;
                child_vreq->isSyncCall = sync;
                child_vreq->op_start_time = data_io_start_time;
                child_vreq->reqId = ++m_req_id;

                assert(kv.second.get_array().get_total_elements() == 1);
                ValueEntry ve;
                (kv.second.get_array()).get(0, ve, false);

                /* Get checksum also */
                for (auto i = 0ul; i < kv.first.get_n_lba(); i++) {
                    child_vreq->checksum[i] = ve.get_checksum_at(i);
                }

                auto sz = get_page_size() * kv.first.get_n_lba();
                auto offset = HomeBlks::instance()->get_data_pagesz() * ve.get_blk_offset();
                child_vreq->read_buf_offset = offset;
                child_vreq->bid = ve.get_blkId();
                child_vreq->read_size = sz;
                COUNTER_INCREMENT(m_metrics, volume_outstanding_data_read_count, 1);
#ifndef NDEBUG
                {
                    if (!sync) {
                        std::unique_lock< std::mutex > mtx(m_req_mtx);
                        m_req_map.emplace(std::make_pair(child_vreq->reqId, child_vreq));
                    }
                }
#endif
                boost::intrusive_ptr< BlkBuffer > bbuf = m_data_blkstore->read(
                    ve.get_blkId(), offset, sz, boost::static_pointer_cast< blkstore_req< BlkBuffer > >(child_vreq));

                // TODO: @hkadayam There is a potential for race of read_buf_list getting emplaced after completion
                hb_req->read_buf_list.emplace_back(sz, offset, bbuf);
                if (sync) {
                    COUNTER_DECREMENT(m_metrics, volume_outstanding_data_read_count, 1);
                    std::array< uint16_t, CS_ARRAY_STACK_SIZE > carr;
                    uint64_t                                    offset = 0;
                    for (int i = 0; i < child_vreq->nlbas; i++) {
                        carr[i] = crc16_t10dif(init_crc_16,
                                               child_vreq->bbuf->at_offset(child_vreq->read_buf_offset + offset).bytes,
                                               get_page_size());
                        offset += get_page_size();
<<<<<<< HEAD
                        VOL_RELEASE_ASSERT_CMP(child_vreq->checksum[i], ==, carr[i], child_vreq->parent_req,
=======
                        VOL_RELEASE_ASSERT_CMP(EQ, child_vreq->checksum[i], carr[i], child_vreq->parent_req,
>>>>>>> 61e58002
                                               "Checksum mismatch");
                    }
                } else { // for async call, clean up is done in process completion
                    remove_free_blk_entry(fbes, kv);
                }
            }
        }
        auto rd_size = m_sb->ondisk_sb->page_size * nlbas;
        HISTOGRAM_OBSERVE(m_metrics, volume_read_size_distribution, rd_size);
        COUNTER_INCREMENT(m_metrics, volume_read_size_total, rd_size);

#ifndef NDEBUG
        if (sync)
            assert(fbes.size() == kvs.size());
        else
            assert(fbes.size() == 0);
#endif
        // Atleast 1 metadata io is completed.
        check_and_complete_req(hb_req, no_error, !sync /* call_completion_cb */, &fbes);
    } catch (const std::exception& e) {
        VOL_LOG_ASSERT(0, hb_req, "Exception: {}", e.what())
        check_and_complete_req(hb_req, std::make_error_condition(std::errc::device_or_resource_busy), false, &fbes);
        return hb_req->err;
    }
    return no_error;
}

/* Just create single block in memory, not on physical device and not in cache */
void Volume::alloc_single_block_in_mem() {
    BlkId out_blkid(0);
    // Create an object for the buffer
    m_only_in_mem_buff = BlkBuffer::make_object();
    m_only_in_mem_buff->set_key(out_blkid);

    // Create a new block of memory for the blocks requested and set the memvec pointer to that
    uint8_t* ptr;
    uint32_t size = m_sb->ondisk_sb->page_size;
    ptr = (uint8_t*)malloc(size);
    if (ptr == nullptr) {
        throw std::bad_alloc();
    }
    memset(ptr, 0, size);

    boost::intrusive_ptr< homeds::MemVector > mvec(new homeds::MemVector());
    mvec->set(ptr, size, 0);
    m_only_in_mem_buff->set_memvec(mvec, 0, size);
}

//
// Say we have t threads in pool
// round = 0;
// T1: Range Query [64MB*0, 64MB*1),
// T2: Range Query [64MB*1 ~ 64MB*2),
// ...
// Tt: Range Query [64MB*(t-1) ~ 64MB*t]
//
// When T[i] finishes, it should do Range Query to :
// [64MB*(0+round), 64MB*(1+round)];
//
// When last thread in previous round finishes (need a in-memory bitmap to indicate
// whether this is the last thread completing its task in current round):
// round++;
//
// Repeat until "Range Query" returns false (nothing more left to query);
//
void Volume::get_allocated_blks() {

    mapping* mp = get_mapping_handle();

    uint64_t max_lba = get_last_lba() + 1;

    uint64_t start_lba = 0, end_lba = 0;

    std::vector< ThreadPool::TaskFuture< void > > v;

    bool success = true;
    while (end_lba < max_lba) {
        // if high watermark is hit, wait for a while so that we do not consuming too
        // much memory pushing new tasks. This is helpful when volume size is extreamly large.
        if (get_thread_pool().high_watermark()) {
            std::this_thread::yield();
            continue;
        }

        start_lba = end_lba;
        end_lba = std::min((unsigned long long)max_lba, end_lba + NUM_BLKS_PER_THREAD_TO_QUERY);

        v.push_back(submit_job([this, start_lba, end_lba, mp]() {
            if (mp->sweep_alloc_blks(start_lba, end_lba)) {
                this->set_recovery_error();
            }
        }));
    }

    for (auto& x : v) {
        x.get();
    }

    // return completed with success to the caller
    blk_recovery_process_completions(!m_recovery_error);
}

void Volume::set_recovery_error() {
    /* XXX: does it need to be atomic variable. Don't think so as we can only set it to false in thread pool */
    m_recovery_error = true;
}

bool Volume::is_offline() { return (m_state == DESTROYING || m_state == FAILED || m_state == OFFLINE); }<|MERGE_RESOLUTION|>--- conflicted
+++ resolved
@@ -105,11 +105,7 @@
 // void Volume::process_free_blk_callback(BlkId& blk_id, uint64_t size_offset, uint64_t nblks_to_free) {
 void Volume::process_free_blk_callback(Free_Blk_Entry fbe) {
     VOL_LOG(DEBUG, volume, , "Freeing blks cb - bid: {}, offset: {}, nblks: {}, get_pagesz: {}",
-<<<<<<< HEAD
             fbe.m_blkId.to_string(), fbe.blk_offset(), fbe.blks_to_free(), get_page_size());
-=======
-            fbe.m_blkId.to_string(), fbe.m_blk_offset, fbe.m_nblks_to_free, get_page_size());
->>>>>>> 61e58002
 
     uint64_t size = HomeBlks::instance()->get_data_pagesz() * fbe.m_nblks_to_free;
     m_data_blkstore->free_blk(fbe.m_blkId, HomeBlks::instance()->get_data_pagesz() * fbe.m_blk_offset,
@@ -225,12 +221,7 @@
         delete m_map;
         delete (m_sb);
         auto system_cap = HomeBlks::instance()->get_system_capacity();
-<<<<<<< HEAD
         VOL_LOG(INFO, volume, , "volume is destroyed. New system capacity is {}", system_cap.to_string());
-=======
-        VOL_LOG(INFO, volume, , "volume {} is destroyed. New system capacity is {}", m_vol_name,
-                system_cap.to_string());
->>>>>>> 61e58002
     }
 }
 
@@ -249,29 +240,13 @@
     VOL_LOG(TRACE, volume, parent_req, "metadata_complete: status={}", vreq->err.message());
     HISTOGRAM_OBSERVE(m_metrics, volume_map_write_latency, get_elapsed_time_us(vreq->op_start_time));
 
-<<<<<<< HEAD
-    if (vreq->err == no_error) {
-        for (auto& ptr : vreq->blkIds_to_free) {
-            VOL_LOG(DEBUG, volume, vreq->parent_req, "Freeing Blk: {} {} {}", ptr.m_blkId.to_string(), ptr.blk_offset(),
-                    ptr.blks_to_free());
-            uint64_t free_size = HomeBlks::instance()->get_data_pagesz() * ptr.m_nblks_to_free;
-            m_data_blkstore->free_blk(ptr.m_blkId, HomeBlks::instance()->get_data_pagesz() * ptr.m_blk_offset,
-                                      free_size);
-            m_used_size.fetch_sub(free_size, std::memory_order_relaxed);
-        }
-    }
-
-    check_and_complete_req(parent_req, vreq->err, true /* call_completion_cb */);
-=======
     check_and_complete_req(parent_req, vreq->err, true /* call_completion_cb */, &(vreq->blkIds_to_free));
->>>>>>> 61e58002
-#ifndef NDEBUG
-    {
-        std::unique_lock< std::mutex > mtx(m_req_mtx);
-        auto                           it = m_req_map.find(vreq->reqId);
-        assert(it != m_req_map.end());
-        m_req_map.erase(it);
-    }
+#ifndef NDEBUG {
+    std::unique_lock< std::mutex > mtx(m_req_mtx);
+    auto                           it = m_req_map.find(vreq->reqId);
+    assert(it != m_req_map.end());
+    m_req_map.erase(it);
+}
 #endif
 }
 
@@ -356,11 +331,7 @@
                 crc16_t10dif(init_crc_16, vreq->bbuf->at_offset(vreq->read_buf_offset + offset).bytes, get_page_size());
             offset += get_page_size();
 
-<<<<<<< HEAD
             VOL_RELEASE_ASSERT_CMP(vreq->checksum[i], ==, carr[i], vreq->parent_req,
-=======
-            VOL_RELEASE_ASSERT_CMP(EQ, vreq->checksum[i], carr[i], vreq->parent_req,
->>>>>>> 61e58002
                                    "Checksum mismatch and blks from cache {}",
                                    vreq->is_blk_from_cache(vreq->read_buf_offset + offset));
         }
@@ -491,15 +462,10 @@
 void Volume::check_and_complete_req(const vol_interface_req_ptr& hb_req, const std::error_condition& err,
                                     bool call_completion, std::vector< Free_Blk_Entry >* fbes) {
     // If there is error and request is not completed yet, we need to complete it now.
-<<<<<<< HEAD
     VOL_LOG(TRACE, volume, hb_req, "complete_io: status={}, call_completion={}, outstanding_io_cnt={}", err.message(),
             call_completion, hb_req->outstanding_io_cnt.get());
-=======
-    VOL_LOG(TRACE, volume, hb_req, "complete_io: err={}, call_completion={}, outstanding_io_cnt={}", err.message(),
-            call_completion, hb_req->outstanding_io_cnt.get());
 
     m_read_blk_tracker->safe_remove_blks(hb_req->is_read, fbes, err);
->>>>>>> 61e58002
 
     if (err) {
         // NOTE: We do not decrement the outstanding_io_cnt here, so that if there is any partial success,
@@ -663,11 +629,7 @@
                                                child_vreq->bbuf->at_offset(child_vreq->read_buf_offset + offset).bytes,
                                                get_page_size());
                         offset += get_page_size();
-<<<<<<< HEAD
                         VOL_RELEASE_ASSERT_CMP(child_vreq->checksum[i], ==, carr[i], child_vreq->parent_req,
-=======
-                        VOL_RELEASE_ASSERT_CMP(EQ, child_vreq->checksum[i], carr[i], child_vreq->parent_req,
->>>>>>> 61e58002
                                                "Checksum mismatch");
                     }
                 } else { // for async call, clean up is done in process completion
