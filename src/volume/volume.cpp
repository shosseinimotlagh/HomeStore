--- conflicted
+++ resolved
@@ -163,7 +163,6 @@
     boost::intrusive_ptr< volume_req > req = boost::static_pointer_cast< volume_req >(bs_req);
     if (!req->is_read) {
         return;
-<<<<<<< HEAD
     }
     for (unsigned int i = 0; i < req->read_buf_list.size(); i++) {
         if (req->read_buf_list[i].buf == only_in_mem_buff) {
@@ -173,25 +172,6 @@
     }
     io_read_time.fetch_add(get_elapsed_time(req->startTime), memory_order_relaxed);
     comp_cb(req);
-=======
-   }
-	
-   if (!req->is_read) {
-	Clock::time_point startTime = Clock::now();
-    	map->put(req->lba, req->nblks, req->bid);
-	map_time += get_elapsed_time(startTime);
-   	io_write_time.fetch_add(get_elapsed_time(req->startTime), memory_order_relaxed);
-   } else { 
-       total_read_finish_ios++;
-       LOGINFO("Volume-read-finish:{}", total_read_finish_ios);
-	req->read_cnt--;
-	if (req->read_cnt != 0) {
-		return;
-	}
-   	io_read_time.fetch_add(get_elapsed_time(req->startTime), memory_order_relaxed);
-   }
-   comp_cb(req);
->>>>>>> f5ba5b95
 }
 
 void
@@ -258,14 +238,11 @@
     homeds::blob b = {buf, (uint32_t)(BLOCK_SIZE * nblks)};
 
     Clock::time_point startTime = Clock::now();
-<<<<<<< HEAD
+
     std::deque<boost::intrusive_ptr<writeback_req>> req_q;
     boost::intrusive_ptr< BlkBuffer > bbuf = blk_store->write(bid, b, 
                                  boost::static_pointer_cast<blkstore_req<BlkBuffer>>(req), req_q);
-=======
-    boost::intrusive_ptr< BlkBuffer > bbuf = blk_store->write(bid, b, req);
-    LOGDEBUG("Written lba - bid -> {} - {}",lba,bid.to_string());
->>>>>>> f5ba5b95
+
     /* TODO: should check the write status */
     write_time.fetch_add(get_elapsed_time(startTime), memory_order_relaxed);
     //  LOG(INFO) << "Written on " << bid.to_string() << " for 8192 bytes";
@@ -283,7 +260,6 @@
     std::vector< struct lba_BlkId_mapping > mappingList;
     req->startTime = Clock::now();
     Clock::time_point startTime = Clock::now();
-<<<<<<< HEAD
 
     std::error_condition ret = map->get(lba, nblks, mappingList);
     req->err = ret;
@@ -292,21 +268,14 @@
         process_data_completions(req); 
         return 0;
     }
-=======
-    req->read_cnt = 0;
-    
-    map->get(lba, nblks, mappingList);
-    /* TODO: map is also going to be async once persistent bree comes.
-     * This check will be removed later. 
-     */
->>>>>>> f5ba5b95
+
 
     read_cnt.fetch_add(1, memory_order_relaxed);
     map_read_time.fetch_add(get_elapsed_time(startTime), memory_order_relaxed);
 
     req->lba = lba;
     req->nblks = nblks;
-<<<<<<< HEAD
+
     req->blkstore_read_cnt = 1;
 
     startTime = Clock::now();
@@ -330,23 +299,7 @@
             info.size = bInfo.blkId.get_nblks() * BLOCK_SIZE;
             info.offset = bInfo.blkId.get_id() - bbuf->get_key().get_id();
             req->read_buf_list.push_back(info);
-=======
-    req->is_read = true;
-    req->read_cnt =  mappingList.size();
-    
-    LOGINFO("Read mapping layer finished with readcnt:{}:{}:{}",read_cnt,lba, nblks);
-    startTime = Clock::now();
-    for (auto bInfo: mappingList) {
-        if(!bInfo.blkid_found){
-            //TODO - Possible bug, mkae it atomic
-            req->read_buf_list.push_back(only_in_mem_buff);
-            req->read_cnt--;
-        }else {
-            boost::intrusive_ptr<BlkBuffer> bbuf = blk_store->read(bInfo.blkId, 0, BLOCK_SIZE * bInfo.blkId.get_nblks(),
-                                                                   req);
-            total_read_sent_ios++;
-            LOGINFO("Volume-read-sent:{}", total_read_sent_ios);
->>>>>>> f5ba5b95
+
         }
     }
 
