
//
// Created by Kadayam, Hari on 06/11/17.
//

#include "volume.hpp"
#include <device/blkbuffer.hpp>

using namespace std;
using namespace homestore;

#define MAX_CACHE_SIZE     16 * 1024ul * 1024ul * 1024ul /* it has to be a multiple of 16k */
#define BLOCK_SIZE       8 * 1024

<<<<<<< HEAD

Cache< BlkId > * Volume::glob_cache = NULL;
=======
Cache< BlkId > *Volume::glob_cache = NULL;
>>>>>>> ef517652

uint64_t 
homestore::Volume::get_elapsed_time(Clock::time_point startTime) {
	std::chrono::nanoseconds ns = std::chrono::duration_cast
					< std::chrono::nanoseconds >(Clock::now() - startTime);
	return ns.count() / 1000;
}

AbstractVirtualDev *
homestore::Volume::new_vdev_found(DeviceManager *dev_mgr, homestore::vdev_info_block *vb) {
    LOG(INFO) << "New virtual device found id = " << vb->vdev_id << " size = " << vb->size;

    /* TODO: enable it after testing */
#if 0
    homestore::Volume *volume = new homestore::Volume(dev_mgr, vb);
    return volume->blk_store->get_vdev();
#endif
    return NULL;
}

homestore::Volume::Volume(homestore::DeviceManager *dev_mgr, uint64_t size) {
    size = size;
    fLI::FLAGS_minloglevel=3;
    if (Volume::glob_cache == NULL) {
        Volume::glob_cache = new homestore::Cache< BlkId >(MAX_CACHE_SIZE, BLOCK_SIZE);
        cout << "cache created\n";
    }
    blk_store = new homestore::BlkStore< homestore::VdevVarSizeBlkAllocatorPolicy >(dev_mgr, Volume::glob_cache, size,
                                                                                    WRITETHRU_CACHE, 0);
    map = new mapping(size);
}

homestore::Volume::Volume(DeviceManager *dev_mgr, homestore::vdev_info_block *vb) {
    size = vb->size;
    if (Volume::glob_cache == NULL) {
        Volume::glob_cache = new homestore::Cache< BlkId >(MAX_CACHE_SIZE, BLOCK_SIZE);
        cout << "cache created\n";
    }
    blk_store = new homestore::BlkStore< homestore::VdevVarSizeBlkAllocatorPolicy >(dev_mgr, Volume::glob_cache,
                                                                                    vb, WRITETHRU_CACHE);
    map = new mapping(size);
}

<<<<<<< HEAD
void
homestore::Volume::init_perf_cntrs() {
    write_cnt = 0;
    alloc_blk_time = 0;
    write_time = 0;
    map_time = 0;
    blk_store->init_perf_cnts();
}

void
homestore::Volume::print_perf_cntrs() {
    printf("total writes %lu \n", write_cnt);
    printf("avg time taken in alloc_blk %lu us\n", alloc_blk_time/write_cnt);
    printf("avg time taken in write %lu us\n", write_time/write_cnt);
    printf("avg time taken in map %lu us\n", map_time/write_cnt);
    blk_store->print_perf_cnts();
}

int 
=======
int
>>>>>>> ef517652
homestore::Volume::write(uint64_t lba, uint8_t *buf, uint32_t nblks) {
    homestore::BlkId bid;
    homestore::blk_alloc_hints hints;
    hints.desired_temp = 0;
    hints.dev_id_hint = -1;

    write_cnt++;
    {
    	Clock::time_point startTime = Clock::now();
    	blk_store->alloc_blk(nblks, hints, &bid);
    	alloc_blk_time += get_elapsed_time(startTime);
    }

    LOG(INFO) << "Requested nblks: " << (uint32_t) nblks << " Allocation info: " << bid.to_string();

    homeds::blob b = {buf, BLOCK_SIZE * nblks};

    {
    	Clock::time_point startTime = Clock::now();
  	boost::intrusive_ptr< BlkBuffer > bbuf = blk_store->write(bid, b);
	write_time += get_elapsed_time(startTime);
    }
   // cout << "written\n";
    {
	Clock::time_point startTime = Clock::now();
    	map->put(lba, nblks, bid);
	map_time += get_elapsed_time(startTime);
    }
    LOG(INFO) << "Written on " << bid.to_string() << " for 8192 bytes";
    return 0;
}

int
homestore::Volume::read(uint64_t lba, int nblks, std::vector< boost::intrusive_ptr< BlkBuffer >> &buf_list) {

    /* TODO: pass a pointer */
    std::vector< struct BlkId > blkIdList;
    boost::intrusive_ptr< BlkBuffer > bbuf;
//	cout << "value in read";
//	cout << lba;
//	cout << "number of blocks";
//	cout << nblks;
    if (map->get(lba, nblks, blkIdList)) {
        ASSERT(0);
    }

    for (auto bInfo: blkIdList) {
        //	LOG(INFO) << "Read from " << bInfo.to_string() << " for 8192 bytes";
        bbuf = blk_store->read(bInfo, 0, BLOCK_SIZE * bInfo.get_nblks());
        buf_list.push_back(bbuf);
        /* TODO: we need to copy it in the buffer */
    }
    return 0;
}<|MERGE_RESOLUTION|>--- conflicted
+++ resolved
@@ -12,13 +12,7 @@
 #define MAX_CACHE_SIZE     16 * 1024ul * 1024ul * 1024ul /* it has to be a multiple of 16k */
 #define BLOCK_SIZE       8 * 1024
 
-<<<<<<< HEAD
-
 Cache< BlkId > * Volume::glob_cache = NULL;
-=======
-Cache< BlkId > *Volume::glob_cache = NULL;
->>>>>>> ef517652
-
 uint64_t 
 homestore::Volume::get_elapsed_time(Clock::time_point startTime) {
 	std::chrono::nanoseconds ns = std::chrono::duration_cast
@@ -61,7 +55,7 @@
     map = new mapping(size);
 }
 
-<<<<<<< HEAD
+
 void
 homestore::Volume::init_perf_cntrs() {
     write_cnt = 0;
@@ -81,9 +75,6 @@
 }
 
 int 
-=======
-int
->>>>>>> ef517652
 homestore::Volume::write(uint64_t lba, uint8_t *buf, uint32_t nblks) {
     homestore::BlkId bid;
     homestore::blk_alloc_hints hints;
