--- conflicted
+++ resolved
@@ -15,11 +15,8 @@
 #include <fcntl.h>
 #include <sys/ioctl.h>
 #include <linux/fs.h>
-<<<<<<< HEAD
 #include "main/test_setup/simple_hs_setup.hpp"
-=======
 #include <boost/filesystem.hpp>
->>>>>>> 683c3d41
 extern "C" {
 #include <fcntl.h>
 #include <sys/epoll.h>
@@ -72,62 +69,24 @@
 
 uint64_t req_cnt = 0;
 uint64_t req_free_cnt = 0;
-<<<<<<< HEAD
-class IOTest : public ::testing::Test {
-    struct req : vol_interface_req {
-        ssize_t  size;
-        off_t    offset;
-=======
 class IOTest :  public ::testing::Test {
     // req is tagged along as cookie in vol hb req
     struct req  {
         ssize_t size;
         off_t offset;
->>>>>>> 683c3d41
         uint64_t lba;
         uint32_t nblks;
         int      fd;
         bool     is_read;
         uint64_t cur_vol;
-<<<<<<< HEAD
         req() { req_cnt++; }
         virtual ~req() { req_free_cnt++; }
-=======
-        req() {
-            req_cnt++;
-        }
-        virtual ~req() {
-            req_free_cnt++;
-        }   
->>>>>>> 683c3d41
     };
 
     struct vol_info_t {
         boost::uuids::uuid uuid;
     };
 protected:
-<<<<<<< HEAD
-    std::shared_ptr< iomgr::ioMgr > iomgr_obj;
-    bool                            init;
-    std::vector< VolumePtr >        vol;
-    std::vector< homeds::Bitset* >  m_vol_bm;
-    std::vector< uint64_t >         max_vol_blks;
-    std::atomic< uint64_t >         vol_cnt;
-    test_ep*                        ep;
-    int                             ev_fd;
-    std::condition_variable         m_cv;
-    std::mutex                      m_mutex;
-    uint64_t                        cur_vol;
-    Clock::time_point               start_time;
-    Clock::time_point               end_time;
-    std::vector< dev_info >         device_info;
-    uint64_t                        max_vol_size;
-    std::atomic< int >              rdy_state;
-    bool                            is_abort;
-    bool                            preload_done;
-    Clock::time_point               print_startTime;
-
-=======
     std::shared_ptr<iomgr::ioMgr> iomgr_obj;
     bool init;
     std::vector<VolumePtr> vol;
@@ -148,7 +107,6 @@
     bool preload_done;
     Clock::time_point print_startTime;
     std::vector< std::shared_ptr<vol_info_t> > vol_info;
->>>>>>> 683c3d41
 public:
     IOTest() : vol(max_vols), m_vol_bm(max_vols), max_vol_blks(max_vols), device_info(0), is_abort(false) {
         vol_cnt = 0;
@@ -342,13 +300,8 @@
          * write to a file after ios are completed.
          */
         assert(buf != nullptr);
-<<<<<<< HEAD
-
-        boost::intrusive_ptr< req > req(new struct req());
-=======
        
         req* req = new struct req();
->>>>>>> 683c3d41
         req->lba = lba;
         req->nblks = nblks;
         req->size = size;
@@ -392,13 +345,8 @@
     }
 
     void read_vol(uint32_t cur, uint64_t lba, uint64_t nblks) {
-<<<<<<< HEAD
-        uint64_t                    size = nblks * VolInterface::get_instance()->get_page_size(vol[cur]);
-        boost::intrusive_ptr< req > req(new struct req());
-=======
         uint64_t size = nblks * VolInterface::get_instance()->get_page_size(vol[cur]);
         req* req = new struct req();
->>>>>>> 683c3d41
         req->lba = lba;
         req->nblks = nblks;
         req->is_read = true;
@@ -419,14 +367,8 @@
 
     void process_completions(const vol_interface_req_ptr& vol_req) {
         /* raise an event */
-<<<<<<< HEAD
-        boost::intrusive_ptr< req > req = boost::static_pointer_cast< struct req >(vol_req);
-        static uint64_t             print_time = 30;
-        uint64_t                    temp = 1;
-=======
         static uint64_t print_time = 30;
         uint64_t temp = 1;
->>>>>>> 683c3d41
         --outstanding_ios;
         auto elapsed_time = get_elapsed_time(print_startTime);
         if (elapsed_time > print_time) {
