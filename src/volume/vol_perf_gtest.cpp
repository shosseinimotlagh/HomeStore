#include <gtest/gtest.h>
#include <sds_logging/logging.h>
#include <sds_options/options.h>
#include <metrics/metrics.hpp>
#include <main/vol_interface.hpp>
#include <iomgr/iomgr.hpp>
#include <boost/uuid/uuid_generators.hpp>
#include <boost/uuid/uuid_io.hpp>
#include <fstream>
#include <iostream>
#include <string>
#include <homeds/bitmap/bitset.hpp>
#include <atomic>
#include <string>
#include <utility/thread_buffer.hpp>
#include <fcntl.h>
#include <sys/ioctl.h>
#include <linux/fs.h>
#include "main/test_setup/simple_hs_setup.hpp"
#include <boost/filesystem.hpp>
extern "C" {
#include <fcntl.h>
#include <sys/epoll.h>
#include <sys/eventfd.h>
#include <sys/timeb.h>
}

using namespace homestore;

THREAD_BUFFER_INIT;
SDS_LOGGING_INIT(HOMESTORE_LOG_MODS)

#if 0
/************************** GLOBAL VARIABLES ***********************/

<<<<<<< HEAD
uint64_t preload_writes = 100000000; // with 4k write it is 400 G insertion
=======
#define PRELOAD_WRITES 100000000 // with 4k write it is 400 G insertion
>>>>>>> d3f244ab

uint64_t max_disk_capacity;
#define MAX_DEVICES 2
std::vector< std::string > dev_names;
<<<<<<< HEAD
std::string names[4] = {"/tmp/perf_file1", "/tmp/perf_file2", "/tmp/perf_file3", "/tmp/perf_file4"};

uint64_t max_vols = 1;
uint64_t run_time;
uint64_t num_threads;
uint64_t queue_depth;
uint32_t read_p;
uint32_t io_size;
bool is_file = false;
bool ref_cnt = false;
constexpr auto Ki = 1024ull;
constexpr auto Mi = Ki * Ki;
constexpr auto Gi = Ki * Mi;
constexpr uint64_t max_io_size = 1 * Mi;
uint64_t max_outstanding_ios;
uint64_t match_cnt = 0;
uint64_t cache_size = 0;
std::atomic< uint64_t > write_cnt(0);
std::atomic< uint64_t > read_cnt(0);
std::atomic< uint64_t > read_err_cnt(0);
std::atomic< size_t > outstanding_ios(0);
bool disk_init = true;
=======
std::string                names[4] = {"/tmp/perf_file1", "/tmp/perf_file2", "/tmp/perf_file3", "/tmp/perf_file4"};

uint64_t           max_vols = 1;
uint64_t           run_time;
uint64_t           num_threads;
uint64_t           queue_depth;
uint32_t           read_p;
uint32_t           io_size;
bool               is_file = false;
bool               ref_cnt = false;
constexpr auto     Ki = 1024ull;
constexpr auto     Mi = Ki * Ki;
constexpr auto     Gi = Ki * Mi;
constexpr uint64_t max_io_size = 1 * Mi;
uint64_t           max_outstanding_ios;
uint64_t           match_cnt = 0;

>>>>>>> d3f244ab
using log_level = spdlog::level::level_enum;
SDS_LOGGING_INIT(HOMESTORE_LOG_MODS)

/**************** Common class created for all tests ***************/

class test_ep : public iomgr::EndPoint {
public:
    test_ep(std::shared_ptr< iomgr::ioMgr > iomgr) : iomgr::EndPoint(iomgr) {}
    void init_local() override {}
    void shutdown_local() override {}
    void print_perf() override {}
};

uint64_t req_cnt = 0;
uint64_t req_free_cnt = 0;
class IOTest : public ::testing::Test {
<<<<<<< HEAD
    struct req : vol_interface_req {
=======
    // req is tagged along as cookie in vol hb req
    struct req {
>>>>>>> d3f244ab
        ssize_t size;
        off_t offset;
        uint64_t lba;
        uint32_t nblks;
        int      fd;
        bool     is_read;
        uint64_t cur_vol;
        req() { req_cnt++; }
        virtual ~req() { req_free_cnt++; }
    };
<<<<<<< HEAD
=======

    struct vol_info_t {
        boost::uuids::uuid uuid;
    };
>>>>>>> d3f244ab

protected:
    std::shared_ptr< iomgr::ioMgr > iomgr_obj;
    bool init;
    std::vector< VolumePtr > vol;
    std::vector< homeds::Bitset* > m_vol_bm;
    std::vector< uint64_t > max_vol_blks;
    std::atomic< uint64_t > vol_cnt;
    test_ep* ep;
    int ev_fd;
    std::condition_variable m_cv;
    std::mutex m_mutex;
    uint64_t cur_vol;
    Clock::time_point start_time;
    Clock::time_point end_time;
    std::vector< dev_info > device_info;
    uint64_t max_vol_size;
    std::atomic< int > rdy_state;
    bool is_abort;
    bool preload_done;
    Clock::time_point print_startTime;
    std::vector< std::shared_ptr< vol_info_t > > vol_info;

public:
    IOTest() : vol(max_vols), m_vol_bm(max_vols), max_vol_blks(max_vols), device_info(0), is_abort(false) {
        vol_cnt = 0;
        cur_vol = 0;
        max_vol_size = 0;
        print_startTime = Clock::now();
        preload_done = false;
    }

    void print() {}
<<<<<<< HEAD
=======

    void remove_journal_files() {
        // Remove journal folders
        for (auto i = 0u; i < vol_info.size(); i++) {
            std::string name = boost::lexical_cast< std::string >(vol_info[i]->uuid);
            boost::filesystem::remove_all(name);
            LOGINFO("Removed journal dir: {}", name);
            remove(name.c_str());
        }
    }
>>>>>>> d3f244ab

    void remove_files() {
        remove_journal_files();
        vol_info.clear();

        remove("/tmp/perf_file1");
        remove("/tmp/perf_file2");
        remove("/tmp/perf_file3");
        remove("tmp/perf_file4");
    }

    void start_homestore() {
        /* start homestore */
        for (uint32_t i = 0; i < dev_names.size(); i++) {
            dev_info temp_info;
            temp_info.dev_names = dev_names[i];
            device_info.push_back(temp_info);
        }
        /* Don't populate the whole disks. Only 80 % of it */
        max_vol_size = (80 * max_disk_capacity) / (100 * max_vols);

        iomgr_obj = std::make_shared< iomgr::ioMgr >(2, num_threads);
        init_params params;
        params.flag = homestore::io_flag::DIRECT_IO;
        params.min_virtual_page_size = 4096;
        params.cache_size = cache_size * 1024 * 1024 * 1024ul;
        params.disk_init = init;
        params.devices = device_info;
        params.is_file = is_file ? true : false;
        params.iomgr = iomgr_obj;
        params.init_done_cb = std::bind(&IOTest::init_done_cb, this, std::placeholders::_1, std::placeholders::_2);
        params.vol_mounted_cb = std::bind(&IOTest::vol_mounted_cb, this, std::placeholders::_1, std::placeholders::_2);
        params.vol_state_change_cb = std::bind(&IOTest::vol_state_change_cb, this, std::placeholders::_1,
                                               std::placeholders::_2, std::placeholders::_3);
        params.vol_found_cb = std::bind(&IOTest::vol_found_cb, this, std::placeholders::_1);
        boost::uuids::string_generator gen;
        params.system_uuid = gen("01970496-0262-11e9-8eb2-f2801f1b9fd1");
        VolInterface::init(params);
    }

    bool vol_found_cb(boost::uuids::uuid uuid) {
        assert(!init);
        return true;
    }

    void vol_mounted_cb(const VolumePtr& vol_obj, vol_state state) {
        assert(!init);
        int cnt = vol_cnt.fetch_add(1, std::memory_order_relaxed);
        vol_init(cnt, vol_obj);
        auto cb = [this](boost::intrusive_ptr< vol_interface_req > vol_req) { process_completions(vol_req); };
        VolInterface::get_instance()->attach_vol_completion_cb(vol_obj, cb);
    }

    void vol_init(int cnt, const VolumePtr& vol_obj) {
        std::shared_ptr< vol_info_t > info = std::make_shared< vol_info_t >();
        info->uuid = VolInterface::get_instance()->get_uuid(vol_obj);

        vol[cnt] = vol_obj;
        max_vol_blks[cnt] = VolInterface::get_instance()->get_vol_capacity(vol_obj).initial_total_size /
            VolInterface::get_instance()->get_page_size(vol_obj);
        m_vol_bm[cnt] = new homeds::Bitset(max_vol_blks[cnt]);
        assert(VolInterface::get_instance()->get_vol_capacity(vol_obj).initial_total_size == max_vol_size);

<<<<<<< HEAD
    void vol_state_change_cb(const VolumePtr& vol, vol_state old_state, vol_state new_state) { assert(0); }
=======
        std::unique_lock< std::mutex > lk(m_mutex);
        vol_info.push_back(info);
    }
>>>>>>> d3f244ab

    void vol_state_change_cb(const VolumePtr& vol, vol_state old_state, vol_state new_state) { assert(0); }

    void create_volume() {

        /* Create a volume */
        for (uint32_t i = 0; i < max_vols; i++) {
            vol_params params;
            params.page_size = 4096;
            params.size = max_vol_size;
            params.io_comp_cb = ([this](const vol_interface_req_ptr& vol_req) { process_completions(vol_req); });
            params.uuid = boost::uuids::random_generator()();
            std::string name = "/tmp/vol" + std::to_string(i);
            memcpy(params.vol_name, name.c_str(), (name.length() + 1));

            auto vol_obj = VolInterface::get_instance()->create_volume(params);
            LOGINFO("Created volume of size: {}", max_vol_size);

            /* open a corresponding file */
            vol_init(vol_cnt, vol_obj);
            ++vol_cnt;
        }
    }

    void init_done_cb(std::error_condition err, const out_params& params) {
        /* create volume */
        rdy_state = 1;
        if (init) {
            create_volume();
        } else {
            assert(vol_cnt == max_vols);
            LOGINFO("init completed");
        }
        ev_fd = eventfd(0, EFD_NONBLOCK);

        iomgr_obj->add_fd(
            ev_fd, [this](auto fd, auto cookie, auto event) { process_ev_common(fd, cookie, event); }, EPOLLIN, 9,
            nullptr);
        ep = new test_ep(iomgr_obj);
        iomgr_obj->add_ep(ep);
        iomgr_obj->start();
        outstanding_ios = 0;
        uint64_t              temp = 1;
        [[maybe_unused]] auto wsize = write(ev_fd, &temp, sizeof(uint64_t));
        return;
    }

    void process_ev_common(int fd, void* cookie, int event) {
<<<<<<< HEAD
        uint64_t temp;
=======
        uint64_t              temp;
>>>>>>> d3f244ab
        [[maybe_unused]] auto rsize = read(ev_fd, &temp, sizeof(uint64_t));

        iomgr_obj->process_done(fd, event);
        if (outstanding_ios.load() < max_outstanding_ios && get_elapsed_time(start_time) < run_time) {
            /* raise an event */
            iomgr_obj->fd_reschedule(fd, event);
        }

<<<<<<< HEAD
        if (!preload_done && write_cnt < preload_writes) {
=======
        if (!write_cnt) { LOGINFO("preload started"); }
        if (!preload_done && read_p > 50 && write_cnt < PRELOAD_WRITES) {
>>>>>>> d3f244ab
            while (outstanding_ios < max_outstanding_ios) {
                random_write();
            }
            return;
        } else if (!preload_done) {
            preload_done = true;
            start_time = Clock::now();
            LOGINFO("io started");
            write_cnt = 1;
            read_cnt = 1;
        }
<<<<<<< HEAD
        if (write_cnt == 1 && !preload_done) {
            LOGINFO("preload started");
        }
=======
>>>>>>> d3f244ab

        while (outstanding_ios < max_outstanding_ios) {
            {
                std::unique_lock< std::mutex > lk(m_mutex);
                if (!rdy_state) { return; }
            }

            if (((read_cnt * 100) / (write_cnt + read_cnt)) < read_p) {
                random_read();
            } else {
                random_write();
            }
        }
    }

    void random_write() {
        /* XXX: does it really matter if it is atomic or not */
        int      cur = ++cur_vol % max_vols;
        uint64_t lba = 0;
        uint64_t nblks = 0;
        if (!io_size) {
            uint64_t max_blks = max_io_size / VolInterface::get_instance()->get_page_size(vol[cur]);
            nblks = rand() % max_blks;
            if (nblks == 0) {
                nblks = 1;
            }
        } else {
            nblks = (io_size * 1024) / (VolInterface::get_instance()->get_page_size(vol[cur]));
        }
        lba = rand() % (max_vol_blks[cur % max_vols] - nblks);
        m_vol_bm[cur]->set_bits(lba, nblks);
        uint8_t* buf = nullptr;
        uint64_t size = nblks * VolInterface::get_instance()->get_page_size(vol[cur]);
<<<<<<< HEAD
        auto ret = posix_memalign((void**)&buf, 4096, size);
        if (ret) {
            assert(0);
        }
=======
        auto     ret = posix_memalign((void**)&buf, 4096, size);
        if (ret) { assert(0); }
>>>>>>> d3f244ab
        /* buf will be owned by homestore after sending the IO. so we need to allocate buf1 which will be used to
         * write to a file after ios are completed.
         */
        assert(buf != nullptr);

<<<<<<< HEAD
        boost::intrusive_ptr< req > req(new struct req());
=======
        req* req = new struct req();
>>>>>>> d3f244ab
        req->lba = lba;
        req->nblks = nblks;
        req->size = size;
        req->offset = lba * VolInterface::get_instance()->get_page_size(vol[cur]);
        req->is_read = false;
        req->cur_vol = cur;
        ++outstanding_ios;
        ++write_cnt;
        auto vreq = VolInterface::get_instance()->create_vol_hb_req();
        vreq->cookie = req;
        auto ret_io = VolInterface::get_instance()->write(vol[cur], lba, buf, nblks, vreq);
        if (ret_io != no_error) {
            assert(0);
            free(buf);
            outstanding_ios--;
            LOGINFO("write io failure");
            m_vol_bm[cur]->reset_bits(lba, nblks);
        }
        LOGDEBUG("Wrote {} {} ", lba, nblks);
    }

    void random_read() {
        /* XXX: does it really matter if it is atomic or not */
        int      cur = ++cur_vol % max_vols;
        uint64_t lba = 0;
        uint32_t nblks = 0;
        if (!io_size) {
            uint64_t max_blks = max_io_size / VolInterface::get_instance()->get_page_size(vol[cur]);
            nblks = rand() % max_blks;
            if (nblks == 0) {
                nblks = 1;
            }
        } else {
            nblks = (io_size * 1024) / (VolInterface::get_instance()->get_page_size(vol[cur]));
        }
        lba = rand() % (max_vol_blks[cur % max_vols] - nblks);
        auto b = m_vol_bm[cur]->get_next_contiguous_n_reset_bits(lba, nblks);
        if (b.nbits == 0) { return; }

        lba = b.start_bit;
        read_vol(cur, lba, nblks);
        LOGDEBUG("Read {} {} ", lba, nblks);
    }

    void read_vol(uint32_t cur, uint64_t lba, uint64_t nblks) {
        uint64_t size = nblks * VolInterface::get_instance()->get_page_size(vol[cur]);
<<<<<<< HEAD
        boost::intrusive_ptr< req > req(new struct req());
=======
        req* req = new struct req();
>>>>>>> d3f244ab
        req->lba = lba;
        req->nblks = nblks;
        req->is_read = true;
        req->size = size;
        req->offset = lba * VolInterface::get_instance()->get_page_size(vol[cur]);
        req->cur_vol = cur;
        outstanding_ios++;
        read_cnt++;
        auto vreq = VolInterface::get_instance()->create_vol_hb_req();
        vreq->cookie = req;
        auto ret_io = VolInterface::get_instance()->read(vol[cur], lba, nblks, vreq);
        if (ret_io != no_error) {
            outstanding_ios--;
            read_err_cnt++;
            LOGINFO("read io failure");
        }
    }

    void process_completions(const vol_interface_req_ptr& vol_req) {
        /* raise an event */
<<<<<<< HEAD
        boost::intrusive_ptr< req > req = boost::static_pointer_cast< struct req >(vol_req);
=======
>>>>>>> d3f244ab
        static uint64_t print_time = 30;
        uint64_t temp = 1;
        --outstanding_ios;
        auto elapsed_time = get_elapsed_time(print_startTime);
        if (elapsed_time > print_time) {
            auto temp_write = write_cnt.load();
            auto temp_read = read_cnt.load();
            LOGINFO("write ios cmpled {}", temp_write);
            LOGINFO("read ios cmpled {}", temp_read);
            print_startTime = Clock::now();
        }

        LOGTRACE("IO DONE, req_id={}, outstanding_ios={}", vol_req->request_id, outstanding_ios.load());
        if (write_cnt.load() % 100000 == 0 && ref_cnt) {
            sisl::ObjCounterRegistry::foreach ([](const std::string& name, int64_t created, int64_t alive) {
                LOGINFO("ObjLife {}: created={} alive={}", name, created, alive);
            });
        }
        if (preload_done && get_elapsed_time(start_time) > run_time) {
            LOGINFO("ios cmpled {}. waiting for outstanding ios to be completed", write_cnt.load());
            if (is_abort) { abort(); }
            std::unique_lock< std::mutex > lk(m_mutex);
            rdy_state = 0;
            if (outstanding_ios.load() == 0) {
                end_time = Clock::now();
                notify_cmpl();
            }
        } else {
            [[maybe_unused]] auto rsize = read(ev_fd, &temp, sizeof(uint64_t));
            uint64_t              size = write(ev_fd, &temp, sizeof(uint64_t));
            if (size != sizeof(uint64_t)) { assert(0); }
        }
        req* cookie = (req*)(vol_req->cookie);
        delete cookie;
    }

    uint64_t get_elapsed_time(Clock::time_point start_time) {
        std::chrono::seconds sec = std::chrono::duration_cast< std::chrono::seconds >(Clock::now() - start_time);
        return sec.count();
    }

    void notify_cmpl() { m_cv.notify_all(); }

    void wait_cmpl() {
        std::unique_lock< std::mutex > lk(m_mutex);
        m_cv.wait(lk);
    }
};

/************************** Test cases ****************************/

/*********** Below Tests init the systems. Should exit with clean shutdown *************/

TEST_F(IOTest, normal_random_io_test) {
    /* fork a new process */
    this->init = disk_init;
    /* child process */
    this->start_homestore();
    this->wait_cmpl();
    LOGINFO("Metrics for this run: {}", sisl::MetricsFarm::getInstance().get_result_in_json().dump(4));
    LOGINFO("write_cnt {}", write_cnt);
    LOGINFO("read_cnt {}", read_cnt);
    uint64_t time_dur = (std::chrono::duration_cast< std::chrono::seconds >(end_time - start_time)).count();
    LOGINFO("total time {} seconds", time_dur);
    LOGINFO("total ios {}", (write_cnt + read_cnt));
    LOGINFO("iops {}", ((write_cnt + read_cnt) / time_dur));
}
#endif

/************************* CLI options ***************************/

SDS_OPTION_GROUP(perf_test_volume,
                 (run_time, "", "run_time", "run time for io", ::cxxopts::value< uint32_t >()->default_value("30"),
                  "seconds"),
                 (num_threads, "", "num_threads", "num threads for io",
                  ::cxxopts::value< uint32_t >()->default_value("8"), "number"),
                 (queue_depth, "", "queue_depth", "io queue depth per thread",
                  ::cxxopts::value< uint32_t >()->default_value("1024"), "number"),
                 (read_percent, "", "read_percent", "read in percentage",
                  ::cxxopts::value< uint32_t >()->default_value("50"), "percentage"),
                 (device_list, "", "device_list", "List of device paths",
                  ::cxxopts::value< std::vector< std::string > >(), "path [...]"),
<<<<<<< HEAD
                 (io_size, "", "io_size", "size of io in KB", ::cxxopts::value< uint32_t >()->default_value("64"),
=======
                 (io_size, "", "io_size", "size of io in KB", ::cxxopts::value< uint32_t >()->default_value("0"),
>>>>>>> d3f244ab
                  "size of io in KB"),
                 (cache_size, "", "cache_size", "size of cache in GB",
                  ::cxxopts::value< uint32_t >()->default_value("4"), "size of cache in GB"),
                 (is_file, "", "is_file", "is_it file", ::cxxopts::value< uint32_t >()->default_value("0"),
                  "is it file"),
<<<<<<< HEAD
                 (init, "", "init", "init", ::cxxopts::value< uint32_t >()->default_value("1"), 
                  "init"), 
                 (preload_writes, "", "preload_writes", "preload_writes", ::cxxopts::value< uint32_t >()->default_value("100000000"), 
                  "preload_writes"), 
=======
>>>>>>> d3f244ab
                 (ref_cnt, "", "ref_count", "display object life counters",
                  ::cxxopts::value< uint32_t >()->default_value("0"), "display object life counters"))
#define ENABLED_OPTIONS logging, home_blks, perf_test_volume
SDS_OPTIONS_ENABLE(ENABLED_OPTIONS)

/* it will go away once shutdown is implemented correctly */

extern "C" __attribute__((no_sanitize_address)) const char* __asan_default_options() { return "detect_leaks=0"; }

/************************** MAIN ********************************/

/* We can run this target either by using default options which run the normal io tests or by setting different options.
 * Format is
 *   1. ./perf_test_volume --gtest_filter=*random* --run_time=120 --num_threads=16 --queue_depth 8
 *                         --device_list=file1 --device_list=file2 --io_size=8
 */
int main(int argc, char* argv[]) {
    srand(time(0));
    //::testing::GTEST_FLAG(filter) = "*normal_random*";
    // testing::InitGoogleTest(&argc, argv);
    SDS_OPTIONS_LOAD(argc, argv, ENABLED_OPTIONS)
    sds_logging::SetLogger("perf_test_volume");
    spdlog::set_pattern("[%D %T.%f%z] [%^%l%$] [%t] %v");

<<<<<<< HEAD
    run_time = SDS_OPTIONS["run_time"].as< uint32_t >();
    num_threads = SDS_OPTIONS["num_threads"].as< uint32_t >();
    queue_depth = SDS_OPTIONS["queue_depth"].as< uint32_t >();
    max_outstanding_ios = num_threads * queue_depth;
    read_p = SDS_OPTIONS["read_percent"].as< uint32_t >();
    io_size = SDS_OPTIONS["io_size"].as< uint32_t >();
    if (SDS_OPTIONS.count("device_list")) {
        dev_names = SDS_OPTIONS["device_list"].as< std::vector< std::string > >();
    }
    cache_size = SDS_OPTIONS["cache_size"].as< uint32_t >();
    preload_writes = SDS_OPTIONS["preload_writes"].as< uint32_t >();
    is_file = SDS_OPTIONS["is_file"].as< uint32_t >();
    ref_cnt = SDS_OPTIONS["ref_count"].as< uint32_t >();
    disk_init = SDS_OPTIONS["init"].as< uint32_t >() ? true : false;


    if (dev_names.size() == 0) {
        LOGINFO("creating files");
        for (uint32_t i = 0; i < MAX_DEVICES; i++) {
            if (disk_init) {
                std::ofstream ofs(names[i].c_str(), std::ios::binary | std::ios::out);
                ofs.seekp(10 * Gi - 1);
                ofs.write("", 1);
                ofs.close();
            }
            dev_names.push_back(names[i]);
        }
        is_file = 1;
    }

    for (uint32_t i = 0; i < dev_names.size(); ++i) {
        auto fd = open(dev_names[0].c_str(), O_RDWR);
=======
    simple_store_cfg cfg;
    cfg.m_run_time_ms = SDS_OPTIONS["run_time"].as< uint32_t >() * 1000;
    cfg.m_nthreads = SDS_OPTIONS["num_threads"].as< uint32_t >();
    cfg.m_qdepth = SDS_OPTIONS["queue_depth"].as< uint32_t >();
    cfg.m_read_pct = SDS_OPTIONS["read_percent"].as< uint32_t >();
    if (SDS_OPTIONS.count("device_list")) {
        cfg.m_devs = SDS_OPTIONS["device_list"].as< std::vector< std::string > >();
    }
    cfg.m_cache_size = SDS_OPTIONS["cache_size"].as< uint32_t >();
    cfg.m_cache_size *= 1024 * 1024 * 1024;
    cfg.m_is_file = SDS_OPTIONS["is_file"].as< uint32_t >();

    SimpleTestStore test_store(cfg);
    test_store.start_homestore();
    test_store.kickstart_io();
    test_store.wait_for_io_done();
    LOGINFO("Metrics: {}", sisl::MetricsFarm::getInstance().get_result_in_json().dump(2));
    test_store.shutdown();
    /*for (uint32_t i = 0; i < dev_names.size(); ++i) {
        auto   fd = open(dev_names[0].c_str(), O_RDWR);
>>>>>>> d3f244ab
        size_t devsize = 0;
        if (!is_file) {
            if (ioctl(fd, BLKGETSIZE64, &devsize) < 0) {
                LOGINFO("couldn't get size");
                assert(0);
                abort();
            }
        } else {
            struct stat buf;
            if (fstat(fd, &buf) < 0) {
                assert(0);
                throw std::system_error(errno, std::system_category(), "error while getting size of the device");
            }
            devsize = buf.st_size;
        }
        max_disk_capacity += devsize;
    }*/

    // return RUN_ALL_TESTS();
}<|MERGE_RESOLUTION|>--- conflicted
+++ resolved
@@ -33,16 +33,12 @@
 #if 0
 /************************** GLOBAL VARIABLES ***********************/
 
-<<<<<<< HEAD
+
 uint64_t preload_writes = 100000000; // with 4k write it is 400 G insertion
-=======
-#define PRELOAD_WRITES 100000000 // with 4k write it is 400 G insertion
->>>>>>> d3f244ab
 
 uint64_t max_disk_capacity;
 #define MAX_DEVICES 2
 std::vector< std::string > dev_names;
-<<<<<<< HEAD
 std::string names[4] = {"/tmp/perf_file1", "/tmp/perf_file2", "/tmp/perf_file3", "/tmp/perf_file4"};
 
 uint64_t max_vols = 1;
@@ -65,25 +61,6 @@
 std::atomic< uint64_t > read_err_cnt(0);
 std::atomic< size_t > outstanding_ios(0);
 bool disk_init = true;
-=======
-std::string                names[4] = {"/tmp/perf_file1", "/tmp/perf_file2", "/tmp/perf_file3", "/tmp/perf_file4"};
-
-uint64_t           max_vols = 1;
-uint64_t           run_time;
-uint64_t           num_threads;
-uint64_t           queue_depth;
-uint32_t           read_p;
-uint32_t           io_size;
-bool               is_file = false;
-bool               ref_cnt = false;
-constexpr auto     Ki = 1024ull;
-constexpr auto     Mi = Ki * Ki;
-constexpr auto     Gi = Ki * Mi;
-constexpr uint64_t max_io_size = 1 * Mi;
-uint64_t           max_outstanding_ios;
-uint64_t           match_cnt = 0;
-
->>>>>>> d3f244ab
 using log_level = spdlog::level::level_enum;
 SDS_LOGGING_INIT(HOMESTORE_LOG_MODS)
 
@@ -100,12 +77,8 @@
 uint64_t req_cnt = 0;
 uint64_t req_free_cnt = 0;
 class IOTest : public ::testing::Test {
-<<<<<<< HEAD
-    struct req : vol_interface_req {
-=======
     // req is tagged along as cookie in vol hb req
     struct req {
->>>>>>> d3f244ab
         ssize_t size;
         off_t offset;
         uint64_t lba;
@@ -116,13 +89,10 @@
         req() { req_cnt++; }
         virtual ~req() { req_free_cnt++; }
     };
-<<<<<<< HEAD
-=======
 
     struct vol_info_t {
         boost::uuids::uuid uuid;
     };
->>>>>>> d3f244ab
 
 protected:
     std::shared_ptr< iomgr::ioMgr > iomgr_obj;
@@ -156,8 +126,6 @@
     }
 
     void print() {}
-<<<<<<< HEAD
-=======
 
     void remove_journal_files() {
         // Remove journal folders
@@ -168,7 +136,6 @@
             remove(name.c_str());
         }
     }
->>>>>>> d3f244ab
 
     void remove_files() {
         remove_journal_files();
@@ -232,15 +199,10 @@
         m_vol_bm[cnt] = new homeds::Bitset(max_vol_blks[cnt]);
         assert(VolInterface::get_instance()->get_vol_capacity(vol_obj).initial_total_size == max_vol_size);
 
-<<<<<<< HEAD
-    void vol_state_change_cb(const VolumePtr& vol, vol_state old_state, vol_state new_state) { assert(0); }
-=======
+    void vol_state_change_cb(const VolumePtr& vol, vol_state old_state, vol_state new_state) {
         std::unique_lock< std::mutex > lk(m_mutex);
         vol_info.push_back(info);
     }
->>>>>>> d3f244ab
-
-    void vol_state_change_cb(const VolumePtr& vol, vol_state old_state, vol_state new_state) { assert(0); }
 
     void create_volume() {
 
@@ -287,11 +249,7 @@
     }
 
     void process_ev_common(int fd, void* cookie, int event) {
-<<<<<<< HEAD
         uint64_t temp;
-=======
-        uint64_t              temp;
->>>>>>> d3f244ab
         [[maybe_unused]] auto rsize = read(ev_fd, &temp, sizeof(uint64_t));
 
         iomgr_obj->process_done(fd, event);
@@ -300,12 +258,7 @@
             iomgr_obj->fd_reschedule(fd, event);
         }
 
-<<<<<<< HEAD
         if (!preload_done && write_cnt < preload_writes) {
-=======
-        if (!write_cnt) { LOGINFO("preload started"); }
-        if (!preload_done && read_p > 50 && write_cnt < PRELOAD_WRITES) {
->>>>>>> d3f244ab
             while (outstanding_ios < max_outstanding_ios) {
                 random_write();
             }
@@ -317,12 +270,9 @@
             write_cnt = 1;
             read_cnt = 1;
         }
-<<<<<<< HEAD
         if (write_cnt == 1 && !preload_done) {
             LOGINFO("preload started");
         }
-=======
->>>>>>> d3f244ab
 
         while (outstanding_ios < max_outstanding_ios) {
             {
@@ -356,25 +306,15 @@
         m_vol_bm[cur]->set_bits(lba, nblks);
         uint8_t* buf = nullptr;
         uint64_t size = nblks * VolInterface::get_instance()->get_page_size(vol[cur]);
-<<<<<<< HEAD
         auto ret = posix_memalign((void**)&buf, 4096, size);
         if (ret) {
             assert(0);
         }
-=======
-        auto     ret = posix_memalign((void**)&buf, 4096, size);
-        if (ret) { assert(0); }
->>>>>>> d3f244ab
         /* buf will be owned by homestore after sending the IO. so we need to allocate buf1 which will be used to
          * write to a file after ios are completed.
          */
         assert(buf != nullptr);
-
-<<<<<<< HEAD
         boost::intrusive_ptr< req > req(new struct req());
-=======
-        req* req = new struct req();
->>>>>>> d3f244ab
         req->lba = lba;
         req->nblks = nblks;
         req->size = size;
@@ -421,11 +361,7 @@
 
     void read_vol(uint32_t cur, uint64_t lba, uint64_t nblks) {
         uint64_t size = nblks * VolInterface::get_instance()->get_page_size(vol[cur]);
-<<<<<<< HEAD
         boost::intrusive_ptr< req > req(new struct req());
-=======
-        req* req = new struct req();
->>>>>>> d3f244ab
         req->lba = lba;
         req->nblks = nblks;
         req->is_read = true;
@@ -446,10 +382,7 @@
 
     void process_completions(const vol_interface_req_ptr& vol_req) {
         /* raise an event */
-<<<<<<< HEAD
         boost::intrusive_ptr< req > req = boost::static_pointer_cast< struct req >(vol_req);
-=======
->>>>>>> d3f244ab
         static uint64_t print_time = 30;
         uint64_t temp = 1;
         --outstanding_ios;
@@ -532,23 +465,16 @@
                   ::cxxopts::value< uint32_t >()->default_value("50"), "percentage"),
                  (device_list, "", "device_list", "List of device paths",
                   ::cxxopts::value< std::vector< std::string > >(), "path [...]"),
-<<<<<<< HEAD
                  (io_size, "", "io_size", "size of io in KB", ::cxxopts::value< uint32_t >()->default_value("64"),
-=======
-                 (io_size, "", "io_size", "size of io in KB", ::cxxopts::value< uint32_t >()->default_value("0"),
->>>>>>> d3f244ab
                   "size of io in KB"),
                  (cache_size, "", "cache_size", "size of cache in GB",
                   ::cxxopts::value< uint32_t >()->default_value("4"), "size of cache in GB"),
                  (is_file, "", "is_file", "is_it file", ::cxxopts::value< uint32_t >()->default_value("0"),
                   "is it file"),
-<<<<<<< HEAD
                  (init, "", "init", "init", ::cxxopts::value< uint32_t >()->default_value("1"), 
                   "init"), 
                  (preload_writes, "", "preload_writes", "preload_writes", ::cxxopts::value< uint32_t >()->default_value("100000000"), 
                   "preload_writes"), 
-=======
->>>>>>> d3f244ab
                  (ref_cnt, "", "ref_count", "display object life counters",
                   ::cxxopts::value< uint32_t >()->default_value("0"), "display object life counters"))
 #define ENABLED_OPTIONS logging, home_blks, perf_test_volume
@@ -573,20 +499,6 @@
     sds_logging::SetLogger("perf_test_volume");
     spdlog::set_pattern("[%D %T.%f%z] [%^%l%$] [%t] %v");
 
-<<<<<<< HEAD
-    run_time = SDS_OPTIONS["run_time"].as< uint32_t >();
-    num_threads = SDS_OPTIONS["num_threads"].as< uint32_t >();
-    queue_depth = SDS_OPTIONS["queue_depth"].as< uint32_t >();
-    max_outstanding_ios = num_threads * queue_depth;
-    read_p = SDS_OPTIONS["read_percent"].as< uint32_t >();
-    io_size = SDS_OPTIONS["io_size"].as< uint32_t >();
-    if (SDS_OPTIONS.count("device_list")) {
-        dev_names = SDS_OPTIONS["device_list"].as< std::vector< std::string > >();
-    }
-    cache_size = SDS_OPTIONS["cache_size"].as< uint32_t >();
-    preload_writes = SDS_OPTIONS["preload_writes"].as< uint32_t >();
-    is_file = SDS_OPTIONS["is_file"].as< uint32_t >();
-    ref_cnt = SDS_OPTIONS["ref_count"].as< uint32_t >();
     disk_init = SDS_OPTIONS["init"].as< uint32_t >() ? true : false;
 
 
@@ -606,7 +518,6 @@
 
     for (uint32_t i = 0; i < dev_names.size(); ++i) {
         auto fd = open(dev_names[0].c_str(), O_RDWR);
-=======
     simple_store_cfg cfg;
     cfg.m_run_time_ms = SDS_OPTIONS["run_time"].as< uint32_t >() * 1000;
     cfg.m_nthreads = SDS_OPTIONS["num_threads"].as< uint32_t >();
@@ -627,7 +538,6 @@
     test_store.shutdown();
     /*for (uint32_t i = 0; i < dev_names.size(); ++i) {
         auto   fd = open(dev_names[0].c_str(), O_RDWR);
->>>>>>> d3f244ab
         size_t devsize = 0;
         if (!is_file) {
             if (ioctl(fd, BLKGETSIZE64, &devsize) < 0) {
