--- conflicted
+++ resolved
@@ -80,7 +80,7 @@
     m_data_pagesz = m_cfg.min_virtual_page_size;
 
     nlohmann::json json;
-<<<<<<< HEAD
+
     json["phys_page_size"]          = HomeStoreConfig::phys_page_size;
     json["atomic_phys_page_size"]   = HomeStoreConfig::atomic_phys_page_size;
     json["align_size"]              = HomeStoreConfig::align_size;
@@ -89,16 +89,7 @@
     json["cache_size"]              = m_cfg.cache_size;
     json["system_uuid"]             = boost::lexical_cast<std::string>(m_cfg.system_uuid);
     json["is_file"]                 = m_cfg.is_file;
-=======
-    json["phys_page_size"] = HomeStoreConfig::phys_page_size;
-    json["atomic_phys_page_size"] = HomeStoreConfig::atomic_phys_page_size;
-    json["align_size"] = HomeStoreConfig::align_size;
-    json["min_io_size"] = HomeStoreConfig::min_io_size;
-    json["open_flag"] = HomeStoreConfig::open_flag;
-    json["cache_size"] = m_cfg.cache_size;
-    json["system_uuid"] = boost::lexical_cast< std::string >(m_cfg.system_uuid);
-    json["is_file"] = m_cfg.is_file;
->>>>>>> cfc55845
+  
     for (auto& device : m_cfg.devices) {
         json["devices"].emplace_back(device.dev_names);
     }
@@ -137,12 +128,7 @@
         HomeStoreConfig::phys_page_size = 4096;
         HomeStoreConfig::align_size = 4096;
 #ifndef NDEBUG
-<<<<<<< HEAD
         HomeStoreConfig::atomic_phys_page_size = 512;
-=======
-        /* TODO: i am going to change it to 512 once it is passed in homestore nightly */
-        HomeStoreConfig::atomic_phys_page_size = 4096;
->>>>>>> cfc55845
 #else
         HomeStoreConfig::atomic_phys_page_size = 4096;
 #endif
@@ -926,7 +912,6 @@
         cfg.server_port = SDS_OPTIONS["hb_stats_port"].as< int32_t >();
         cfg.read_write_timeout_secs = 10;
 
-<<<<<<< HEAD
         m_http_server = std::unique_ptr< sisl::HttpServer >(new sisl::HttpServer(cfg, {{
                 handler_info("/api/v1/version", HomeBlks::get_version, (void *)this),
                 handler_info("/api/v1/getMetrics", HomeBlks::get_metrics, (void *)this),
@@ -937,19 +922,7 @@
                 handler_info("/api/v1/dumpStackTrace", HomeBlks::dump_stack_trace, (void *)this),
                 handler_info("/api/v1/verifyHS", HomeBlks::verify_hs, (void *)this),
         }}));
-=======
-        m_http_server = std::unique_ptr< sisl::HttpServer >(
-            new sisl::HttpServer(cfg,
-                                 {{
-                                     handler_info("/api/v1/version", HomeBlks::get_version, (void*)this),
-                                     handler_info("/api/v1/getMetrics", HomeBlks::get_metrics, (void*)this),
-                                     handler_info("/api/v1/getObjLife", HomeBlks::get_obj_life, (void*)this),
-                                     handler_info("/metrics", HomeBlks::get_prometheus_metrics, (void*)this),
-                                     handler_info("/api/v1/getLogLevel", HomeBlks::get_log_level, (void*)this),
-                                     handler_info("/api/v1/setLogLevel", HomeBlks::set_log_level, (void*)this),
-                                     handler_info("/api/v1/dumpStackTrace", HomeBlks::dump_stack_trace, (void*)this),
-                                 }}));
->>>>>>> cfc55845
+
         m_http_server->start();
 
         /* scan volumes */
