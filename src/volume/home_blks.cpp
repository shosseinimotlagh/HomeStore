--- conflicted
+++ resolved
@@ -85,10 +85,7 @@
     }
 
     nlohmann::json json;
-<<<<<<< HEAD
-=======
-
->>>>>>> d3f244ab
+
     json["phys_page_size"] = HomeStoreConfig::phys_page_size;
     json["atomic_phys_page_size"] = HomeStoreConfig::atomic_phys_page_size;
     json["align_size"] = HomeStoreConfig::align_size;
@@ -97,10 +94,7 @@
     json["cache_size"] = m_cfg.cache_size;
     json["system_uuid"] = boost::lexical_cast< std::string >(m_cfg.system_uuid);
     json["is_file"] = m_cfg.is_file;
-<<<<<<< HEAD
-=======
-
->>>>>>> d3f244ab
+
     for (auto& device : m_cfg.devices) {
         json["devices"].emplace_back(device.dev_names);
     }
@@ -121,13 +115,8 @@
     m_cache = new Cache< BlkId >(m_cfg.cache_size, HomeStoreConfig::atomic_phys_page_size);
 
     /* create device manager */
-<<<<<<< HEAD
-    m_dev_mgr = new homestore::DeviceManager(new_vdev_found, sizeof(sb_blkstore_blob), m_cfg.iomgr,
-                                             virtual_dev_process_completions, m_cfg.is_file, m_cfg.system_uuid,
-=======
     m_dev_mgr = new homestore::DeviceManager(new_vdev_found, sizeof(sb_blkstore_blob), virtual_dev_process_completions,
                                              m_cfg.is_file, m_cfg.system_uuid,
->>>>>>> d3f244ab
                                              std::bind(&HomeBlks::process_vdev_error, this, std::placeholders::_1));
 
     /* start thread */
@@ -179,11 +168,8 @@
     return cap;
 }
 
-<<<<<<< HEAD
-=======
 vol_interface_req_ptr HomeBlks::create_vol_hb_req() { return Volume::create_vol_hb_req(); }
 
->>>>>>> d3f244ab
 std::error_condition HomeBlks::write(const VolumePtr& vol, uint64_t lba, uint8_t* buf, uint32_t nblks,
                                      const vol_interface_req_ptr& req) {
     assert(m_rdy);
@@ -217,23 +203,14 @@
 }
 
 VolumePtr HomeBlks::create_volume(const vol_params& params) {
-<<<<<<< HEAD
-
-=======
->>>>>>> d3f244ab
     if (m_cfg.is_read_only) {
         assert(0);
         LOGERROR("can not create vol on read only boot");
         return nullptr;
     }
-
-<<<<<<< HEAD
     if (!m_rdy || is_shutdown()) {
         return nullptr;
     }
-=======
-    if (!m_rdy || is_shutdown()) { return nullptr; }
->>>>>>> d3f244ab
 
     if (params.page_size != get_data_pagesz()) {
         LOGERROR("{} page size is not supported", params.page_size);
@@ -317,7 +294,6 @@
             if (sb == m_last_vol_sb) { m_last_vol_sb = prev_sb; }
         } else {
             // no prev_sb, this is the first sb being removed.
-<<<<<<< HEAD
             // we need to update m_homeblks_sb to sb->nextblkid;
             assert(m_homeblks_sb);
             // if there is next sb, sb->next_blkid will be invalid interal blkid, which is good;
@@ -325,13 +301,6 @@
             if (sb == m_last_vol_sb) {
                 m_last_vol_sb = nullptr;
             }
-=======
-            // we need to update m_cfg_sb to sb->nextblkid;
-            assert(m_cfg_sb);
-            // if there is next sb, sb->next_blkid will be invalid interal blkid, which is good;
-            m_cfg_sb->vol_list_head.set(sb->ondisk_sb->next_blkid);
-            if (sb == m_last_vol_sb) { m_last_vol_sb = nullptr; }
->>>>>>> d3f244ab
         }
 
         // updating the next super block
@@ -351,19 +320,11 @@
             next_sb->unlock();
             vol_sb_write(next_sb);
         }
-<<<<<<< HEAD
 
         // persist m_homeblks_sb
         m_homeblks_sb->num_vols--;
         homeblks_sb_write();
 
-=======
-
-        // persist m_cfg_sb
-        m_cfg_sb->num_vols--;
-        config_super_block_write();
-
->>>>>>> d3f244ab
         // set the state and remove it from the map
         cur_vol->set_state(DESTROYING);
         m_volume_map.erase(uuid);
@@ -386,13 +347,9 @@
 
     std::lock_guard< std::recursive_mutex > lg(m_vol_lock);
     auto it = m_volume_map.find(uuid);
-<<<<<<< HEAD
     if (m_volume_map.end() != it) {
         return it->second;
     }
-=======
-    if (m_volume_map.end() != it) { return it->second; }
->>>>>>> d3f244ab
     return nullptr;
 }
 
@@ -466,16 +423,10 @@
 
 vol_mem_sb* HomeBlks::vol_sb_read(BlkId bid) {
     bool rewrite = false;
-<<<<<<< HEAD
     if (bid.to_integer() == BlkId::invalid_internal_id())
         return nullptr;
     std::vector< blk_buf_t > bbuf = m_sb_blk_store->read_nmirror(bid, m_cfg.devices.size() - 1);
     blk_buf_t valid_buf = get_valid_buf(bbuf, rewrite);
-=======
-    if (bid.to_integer() == BlkId::invalid_internal_id()) return nullptr;
-    std::vector< boost::intrusive_ptr< BlkBuffer > > bbuf = m_sb_blk_store->read_nmirror(bid, m_cfg.devices.size() - 1);
-    boost::intrusive_ptr< BlkBuffer > valid_buf = get_valid_buf(bbuf, rewrite);
->>>>>>> d3f244ab
 
     vol_mem_sb* sb = new vol_mem_sb;
     int ret = posix_memalign((void**)&(sb->ondisk_sb), HomeStoreConfig::align_size, VOL_SB_SIZE);
@@ -508,11 +459,7 @@
 // 6. Free the vol_sb's blk_id
 //
 void HomeBlks::vol_sb_remove(vol_mem_sb* sb) {
-<<<<<<< HEAD
     VOL_INFO_LOG(sb->ondisk_sb->uuid, " Removing superblock of the volume");
-=======
-    LOGINFO("Removing sb of vol: {}", sb->ondisk_sb->vol_name);
->>>>>>> d3f244ab
     std::lock_guard< std::recursive_mutex > lg(m_vol_lock);
     m_sb_blk_store->free_blk(sb->ondisk_sb->blkid, boost::none, boost::none);
 }
@@ -543,13 +490,8 @@
 
     m_homeblks_sb->gen_cnt++;
     try {
-<<<<<<< HEAD
         mvec.set((uint8_t*)m_homeblks_sb, VOL_SB_SIZE, 0);
         m_sb_blk_store->write(m_homeblks_sb->blkid, mvec);
-=======
-        mvec.set((uint8_t*)m_cfg_sb, VOL_SB_SIZE, 0);
-        m_sb_blk_store->write(m_cfg_sb->blkid, mvec);
->>>>>>> d3f244ab
     } catch (std::exception& e) { throw e; }
 }
 
@@ -646,9 +588,6 @@
     return true;
 }
 
-<<<<<<< HEAD
-data_blkstore_t* HomeBlks::get_data_blkstore() { return m_data_blk_store; }
-=======
 homestore::BlkStore< homestore::VdevVarSizeBlkAllocatorPolicy >* HomeBlks::get_logdev_blkstore() {
     return m_logdev_blk_store;
 }
@@ -656,26 +595,15 @@
 homestore::BlkStore< homestore::VdevVarSizeBlkAllocatorPolicy >* HomeBlks::get_data_blkstore() {
     return m_data_blk_store;
 }
->>>>>>> d3f244ab
 
 metadata_blkstore_t* HomeBlks::get_metadata_blkstore() { return m_metadata_blk_store; }
 
-<<<<<<< HEAD
 blk_buf_t HomeBlks::get_valid_buf(const std::vector< blk_buf_t >& bbuf, bool& rewrite) {
     blk_buf_t valid_buf = nullptr;
     uint32_t gen_cnt = 0;
     boost::uuids::uuid uuid;
     for (uint32_t i = 0; i < bbuf.size(); i++) {
         vol_ondisk_sb* hdr = (vol_ondisk_sb*)(bbuf[i]->at_offset(0).bytes);
-=======
-boost::intrusive_ptr< BlkBuffer > HomeBlks::get_valid_buf(const std::vector< boost::intrusive_ptr< BlkBuffer > >& bbuf,
-                                                          bool& rewrite) {
-    boost::intrusive_ptr< BlkBuffer > valid_buf = nullptr;
-    uint32_t gen_cnt = 0;
-    boost::uuids::uuid uuid;
-    for (uint32_t i = 0; i < bbuf.size(); i++) {
-        vol_sb_header* hdr = (vol_sb_header*)(bbuf[i]->at_offset(0).bytes);
->>>>>>> d3f244ab
 
         if (hdr->magic != VOL_SB_MAGIC || hdr->version != VOL_SB_VERSION) {
             LOGINFO("found superblock with invalid magic and version");
@@ -716,13 +644,9 @@
     m_scan_cnt++;
     int num_vol = 0;
 #ifdef _PRERELEASE
-<<<<<<< HEAD
     if (homestore_flip->test_flip("reboot_abort")) {
         abort();
     }
-=======
-    if (homestore_flip->test_flip("reboot_abort")) { abort(); }
->>>>>>> d3f244ab
 #endif
     try {
         while (blkid.to_integer() != BlkId::invalid_internal_id()) {
@@ -787,18 +711,11 @@
 
             VOL_INFO_LOG(sb->ondisk_sb->uuid, "Found the volume name: {}", sb->ondisk_sb->vol_name);
         }
-
-<<<<<<< HEAD
         assert(num_vol <= m_homeblks_sb->num_vols);
         m_homeblks_sb->num_vols = num_vol;
         if (!m_cfg.is_read_only) {
             homeblks_sb_write();
         }
-=======
-        assert(num_vol <= m_cfg_sb->num_vols);
-        m_cfg_sb->num_vols = num_vol;
-        if (!m_cfg.is_read_only) { config_super_block_write(); }
->>>>>>> d3f244ab
         /* clear the state in virtual devices as appropiate state is set in volume superblocks */
         if (m_vdev_failed) {
             m_data_blk_store->reset_vdev_failed_state();
@@ -871,22 +788,12 @@
         size = ALIGN_SIZE(size, HomeStoreConfig::phys_page_size);
         m_size_avail = size;
         LOGINFO("maximum capacity for data blocks is {}", m_size_avail);
-<<<<<<< HEAD
         m_data_blk_store =
             new data_blkstore_t(m_dev_mgr, m_cache, size, WRITEBACK_CACHE, 0, (char*)&blob, sizeof(blkstore_blob),
                                 m_data_pagesz, "data", Volume::process_vol_data_completions);
     } else {
         m_data_blk_store = new data_blkstore_t(m_dev_mgr, m_cache, vb, WRITEBACK_CACHE, m_data_pagesz, "data",
                                                (vb->failed ? true : false), Volume::process_vol_data_completions);
-=======
-        m_data_blk_store = new BlkStore< VdevVarSizeBlkAllocatorPolicy >(
-            m_dev_mgr, m_cache, size, WRITEBACK_CACHE, 0, (char*)&blob, sizeof(blkstore_blob), m_data_pagesz, "data",
-            Volume::process_vol_data_completions);
-    } else {
-        m_data_blk_store = new BlkStore< VdevVarSizeBlkAllocatorPolicy >(
-            m_dev_mgr, m_cache, vb, WRITEBACK_CACHE, m_data_pagesz, "data", (vb->failed ? true : false),
-            Volume::process_vol_data_completions);
->>>>>>> d3f244ab
         if (vb->failed) {
             m_vdev_failed = true;
             LOGINFO("data block store is in failed state");
@@ -941,13 +848,8 @@
         m_sb_blk_store->update_vb_context(sisl::blob((uint8_t*)&blob, (uint32_t)sizeof(sb_blkstore_blob)));
     } else {
         /* create a blkstore */
-<<<<<<< HEAD
         m_sb_blk_store = new sb_blkstore_t(m_dev_mgr, m_cache, vb, PASS_THRU, HomeStoreConfig::atomic_phys_page_size,
                                            "superblock", false);
-=======
-        m_sb_blk_store = new BlkStore< VdevVarSizeBlkAllocatorPolicy >(
-            m_dev_mgr, m_cache, vb, PASS_THRU, HomeStoreConfig::atomic_phys_page_size, "superblock", false);
->>>>>>> d3f244ab
         if (vb->failed) {
             m_vdev_failed = true;
             LOGINFO("super block store is in failed state");
@@ -961,7 +863,6 @@
                                                  homestore_error::init_failed);
         }
 
-<<<<<<< HEAD
         /* read and build the homeblks super block */
         std::vector< blk_buf_t > bbuf = m_sb_blk_store->read_nmirror(blob->blkid, m_cfg.devices.size() - 1);
         bool rewrite = false;
@@ -974,19 +875,6 @@
         if (!m_cfg.is_read_only) {
             homeblks_sb_write();
         }
-=======
-        /* read and build the config super block */
-        std::vector< boost::intrusive_ptr< BlkBuffer > > bbuf =
-            m_sb_blk_store->read_nmirror(blob->blkid, m_cfg.devices.size() - 1);
-        bool rewrite = false;
-        boost::intrusive_ptr< BlkBuffer > valid_buf = get_valid_buf(bbuf, rewrite);
-        memcpy(m_cfg_sb, valid_buf->at_offset(0).bytes, sizeof(*m_cfg_sb));
-        assert(m_cfg_sb->gen_cnt > 0);
-        assert(m_cfg_sb->blkid.to_integer() == blob->blkid.to_integer());
-        m_cfg_sb->boot_cnt++;
-        /* update the config super block */
-        if (!m_cfg.is_read_only) { config_super_block_write(); }
->>>>>>> d3f244ab
     }
 }
 
@@ -994,13 +882,8 @@
 
 uint64_t HomeBlks::get_boot_cnt() {
 
-<<<<<<< HEAD
     assert(m_homeblks_sb->boot_cnt < UINT16_MAX);
     return (uint16_t)m_homeblks_sb->boot_cnt;
-=======
-    assert(m_cfg_sb->boot_cnt < UINT16_MAX);
-    return (uint16_t)m_cfg_sb->boot_cnt;
->>>>>>> d3f244ab
 }
 
 //
@@ -1027,7 +910,6 @@
         //
         {
             std::lock_guard< std::recursive_mutex > lg(m_vol_lock);
-<<<<<<< HEAD
             if (m_homeblks_sb->test_flag(HOMEBLKS_SB_FLAGS_CLEAN_SHUTDOWN)) {
                 LOGDEBUG("System was shutdown cleanly.");
                 // clear the flag and persist to disk, if we received a new shutdown and completed successfully,
@@ -1036,14 +918,6 @@
                 if (!m_cfg.is_read_only) {
                     homeblks_sb_write();
                 }
-=======
-            if (m_cfg_sb->test_flag(HOMEBLKS_SB_FLAGS_CLEAN_SHUTDOWN)) {
-                LOGDEBUG("System was shutdown cleanly.");
-                // clear the flag and persist to disk, if we received a new shutdown and completed successfully,
-                // the flag should be set again;
-                m_cfg_sb->clear_flag(HOMEBLKS_SB_FLAGS_CLEAN_SHUTDOWN);
-                if (!m_cfg.is_read_only) { config_super_block_write(); }
->>>>>>> d3f244ab
             } else if (!init) {
                 LOGCRITICAL("System experienced sudden panic since last boot!");
             } else {
@@ -1069,10 +943,6 @@
                                      handler_info("/api/v1/dumpStackTrace", HomeBlks::dump_stack_trace, (void*)this),
                                      handler_info("/api/v1/verifyHS", HomeBlks::verify_hs, (void*)this),
                                  }}));
-<<<<<<< HEAD
-=======
-
->>>>>>> d3f244ab
         m_http_server->start();
 
         /* scan volumes */
@@ -1236,12 +1106,7 @@
         while (m_volume_map.size()) {
             for (auto& x : m_volume_map) {
                 if (x.second.use_count() == 1) {
-<<<<<<< HEAD
                     VOL_INFO_LOG(x.first, "ref_count successfully drops to 1. Trigger normal shutdown.");
-=======
-                    LOGINFO("vol: {} ref_count successfully drops to 1. Trigger normal shutdown. ",
-                            x.second->get_name());
->>>>>>> d3f244ab
                     m_volume_map.erase(x.first);
                 }
             }
@@ -1265,11 +1130,7 @@
                     // Force trigger every Volume's destructor when there
                     // is ref_count leak for this volume instance.
                     for (auto& x : m_volume_map) {
-<<<<<<< HEAD
                         VOL_INFO_LOG(x.first, "Force shutdown with ref_count: {}", x.second.use_count());
-=======
-                        LOGERROR("Force Shutdown vol: {}, ref_cnt: {}", x.second->get_name(), x.second.use_count());
->>>>>>> d3f244ab
                         x.second.get()->~Volume();
                     }
 
@@ -1296,19 +1157,12 @@
         // after shutdown is succesfully completed;
 
         // clear the shutdown bit on disk;
-<<<<<<< HEAD
         m_homeblks_sb->set_flag(HOMEBLKS_SB_FLAGS_CLEAN_SHUTDOWN);
         if (!m_cfg.is_read_only) {
             homeblks_sb_write();
         }
         // free the in-memory copy
         free(m_homeblks_sb);
-=======
-        m_cfg_sb->set_flag(HOMEBLKS_SB_FLAGS_CLEAN_SHUTDOWN);
-        if (!m_cfg.is_read_only) { config_super_block_write(); }
-        // free the in-memory copy
-        free(m_cfg_sb);
->>>>>>> d3f244ab
         lg.unlock();
 
         // All of volume's destructors have been called, now release shared resoruces.
@@ -1353,10 +1207,7 @@
     }
 
     LOGINFO("shutting down the homestore");
-<<<<<<< HEAD
     started = true;
-=======
->>>>>>> d3f244ab
 
     m_shutdown = true;
 
@@ -1369,13 +1220,9 @@
     //
     {
         std::unique_lock< std::mutex > lk(m_cv_mtx);
-<<<<<<< HEAD
         if (!m_init_finished.load()) {
             m_cv.wait(lk);
         }
-=======
-        if (!m_init_finished.load()) { m_cv.wait(lk); }
->>>>>>> d3f244ab
     }
 
     // The volume destructor should be triggered automatcially when ref_cnt drops to zero;
