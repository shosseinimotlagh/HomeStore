--- conflicted
+++ resolved
@@ -14,11 +14,8 @@
 #include <homeds/bitmap/bitset.hpp>
 #include <atomic>
 #include <string>
-<<<<<<< HEAD
 #include <utility/thread_buffer.hpp>
 #include <volume/volume.hpp>
-=======
->>>>>>> 6761cc16
 #include <chrono>
 #include <fstream>
 #include <thread>
@@ -70,10 +67,6 @@
 }
 
 void init_done_cb(std::error_condition err, struct out_params params) {
-<<<<<<< HEAD
-=======
-
->>>>>>> 6761cc16
     boost::uuids::uuid uuid;
     if (vol_uuid.length() != 0) {
         uuid = gen(std::string(vol_uuid));
@@ -133,7 +126,6 @@
 /* start homestore */
 void start_homestore() {
     auto config = get_config();
-<<<<<<< HEAD
 
     // set params
     if (fix_tree) {
@@ -143,18 +135,6 @@
         params.flag = homestore::io_flag::READ_ONLY;
         params.is_read_only = true;
     }
-
-=======
-    params.flag = homestore::io_flag::READ_ONLY;
-
-    iomanager.start(1 /* total interfaces */, 2);
-    iomanager.add_drive_interface(
-        std::dynamic_pointer_cast< iomgr::DriveInterface >(std::make_shared< iomgr::AioDriveInterface >()),
-        true /* is_default */);
-
-    std::cout << "Configuration\nio_flag = READ_ONLY\n";
-    std::cout << "min page size=" << config["min_virtual_page_size"] << std::endl;
->>>>>>> 6761cc16
     params.min_virtual_page_size = config["min_virtual_page_size"];
     params.cache_size = config["cache_size"];
     params.disk_attr = disk_attributes();
@@ -162,16 +142,6 @@
     params.disk_attr->disk_align_size = config["align_size"];
     params.disk_attr->atomic_page_size = config["atomic_phys_page_size"];
     params.disk_init = false;
-<<<<<<< HEAD
-=======
-    std::cout << "device(s): ";
-    for (auto& device : config["devices"]) {
-        std::cout << device << " | ";
-        params.devices.emplace_back(dev_info{device});
-    }
-    params.is_read_only = bool();
-    if (params.is_read_only) { std::cout << "\nRead only flag set" << std::endl; }
->>>>>>> 6761cc16
     params.is_file = config["is_file"];
     params.system_uuid = gen(std::string(config["system_uuid"]));
     params.init_done_cb = std::bind(init_done_cb, std::placeholders::_1, std::placeholders::_2);
@@ -233,11 +203,8 @@
     blkid           = SDS_OPTIONS["blkid"].as<uint64_t>();
     print_tree      = SDS_OPTIONS["print_tree"].as<uint32_t>();
     verify_tree     = SDS_OPTIONS["verify_tree"].as<uint32_t>();
-<<<<<<< HEAD
     mark_vol_state  = SDS_OPTIONS["mark_vol_state"].as<uint32_t>();
 
-=======
->>>>>>> 6761cc16
     start_homestore();
     wait_cmpl();
     shutdown();
