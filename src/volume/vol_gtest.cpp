--- conflicted
+++ resolved
@@ -41,8 +41,7 @@
 #define STAGING_VOL_PREFIX "staging"
 #define VOL_PREFIX "/tmp/vol"
 
-<<<<<<< HEAD
-std::array< std::string, 4 > names = {"/tmp/file1", "/tmp/file2", "/tmp/file3", "/tmp/file4"};
+std::array< std::string, 4 > names = {"/tmp/vol_file1", "/tmp/vol_file2", "/tmp/vol_file3", "/tmp/vol_file4"};
 uint64_t                     max_vols = 50;
 uint64_t                     max_num_writes = 100000;
 uint64_t                     run_time;
@@ -57,37 +56,20 @@
 uint64_t                     max_disk_capacity = 10 * Gi;
 std::atomic< uint64_t >      match_cnt = 0;
 std::atomic< uint64_t >      hdr_only_match_cnt = 0;
-=======
-std::array< std::string, 4 > names = {"/tmp/vol_file1", "/tmp/vol_file2", "/tmp/vol_file3", "/tmp/vol_file4"};
-uint64_t max_vols = 50;
-uint64_t max_num_writes = 100000;
-uint64_t run_time;
-uint64_t num_threads;
-bool read_enable = true;
-bool enable_crash_handler = true;
-constexpr auto Ki = 1024ull;
-constexpr auto Mi = Ki * Ki;
-constexpr auto Gi = Ki * Mi;
-uint64_t max_io_size = 1 * Mi;
-uint64_t max_outstanding_ios = 64u;
-uint64_t max_disk_capacity = 10 * Gi;
-std::atomic<uint64_t> match_cnt = 0;
-std::atomic<uint64_t> hdr_only_match_cnt = 0;
->>>>>>> 683c3d41
 using log_level = spdlog::level::level_enum;
-bool     verify_hdr = true;
-bool     verify_data = true;
-bool     read_verify = false;
-uint32_t load_type = 0;
-uint32_t remove_file = 1;
-uint32_t expected_vol_state = 0;
-uint32_t verify_only = 0;
-uint32_t is_abort = 0;
-uint32_t flip_set = 0;
-uint32_t atomic_page_size = 512;
-uint32_t vol_page_size = 4096;
-uint32_t phy_page_size = 4096;
-uint32_t mem_btree_page_size = 4096;
+bool        verify_hdr = true;
+bool        verify_data = true;
+bool        read_verify = false;
+uint32_t    load_type = 0;
+uint32_t    remove_file = 1;
+uint32_t    expected_vol_state = 0;
+uint32_t    verify_only = 0;
+uint32_t    is_abort = 0;
+uint32_t    flip_set = 0;
+uint32_t    atomic_page_size = 512;
+uint32_t    vol_page_size = 4096;
+uint32_t    phy_page_size = 4096;
+uint32_t    mem_btree_page_size = 4096;
 extern bool vol_gtest;
 #define VOL_PAGE_SIZE 4096
 SDS_LOGGING_INIT(HOMESTORE_LOG_MODS)
@@ -96,17 +78,10 @@
 
 uint64_t req_cnt = 0;
 uint64_t req_free_cnt = 0;
-<<<<<<< HEAD
 class IOTest : public ::testing::Test {
-    struct req : vol_interface_req {
+    struct req {
         ssize_t  size;
         off_t    offset;
-=======
-class IOTest :  public ::testing::Test {
-    struct req {
-        ssize_t size;
-        off_t offset;
->>>>>>> 683c3d41
         uint64_t lba;
         uint32_t nblks;
         int      fd;
@@ -124,8 +99,8 @@
         }
     };
     struct vol_info_t {
-<<<<<<< HEAD
         VolumePtr               vol;
+        boost::uuids::uuid      uuid;
         int                     fd;
         std::mutex              vol_mutex;
         homeds::Bitset*         m_vol_bm;
@@ -183,20 +158,6 @@
         iomgr::fd_info*                        m_ev_fdinfo;
         std::shared_ptr< TestTargetInterface > m_iface;
         IOTest*                                m_io_test;
-=======
-       VolumePtr vol;
-       boost::uuids::uuid uuid;
-       int fd;
-       std::mutex vol_mutex;
-       homeds::Bitset *m_vol_bm;
-       uint64_t max_vol_blks;
-       uint64_t cur_checkpoint;
-       std::atomic<uint64_t> start_lba;
-       std::atomic<uint64_t> start_large_lba; 
-       std::atomic<uint64_t> num_io;
-       vol_info_t() : start_lba(0), start_large_lba(0), num_io(0) {}; 
-       ~vol_info_t() {delete m_vol_bm;}
->>>>>>> 683c3d41
     };
 
 protected:
@@ -315,14 +276,14 @@
         params.vol_state_change_cb = std::bind(&IOTest::vol_state_change_cb, this, std::placeholders::_1,
                                                std::placeholders::_2, std::placeholders::_3);
         params.vol_found_cb = std::bind(&IOTest::vol_found_cb, this, std::placeholders::_1);
-       
+
         params.disk_attr = disk_attributes();
         params.disk_attr->physical_page_size = phy_page_size;
         params.disk_attr->disk_align_size = 4096;
         params.disk_attr->atomic_page_size = atomic_page_size;
 #ifndef NDEBUG
         params.mem_btree_page_size = mem_btree_page_size;
-#endif  
+#endif
         boost::uuids::string_generator gen;
         params.system_uuid = gen("01970496-0262-11e9-8eb2-f2801f1b9fd1");
         VolInterface::init(params);
@@ -368,12 +329,8 @@
 
         std::shared_ptr< vol_info_t > info = std::make_shared< vol_info_t >();
         info->vol = vol_obj;
-<<<<<<< HEAD
+        info->uuid = VolInterface::get_instance()->get_uuid(vol_obj);
         info->fd = open(file_name.c_str(), O_RDWR);
-=======
-        info->uuid = VolInterface::get_instance()->get_uuid(vol_obj);
-        info->fd = open(file_name.c_str(), O_RDWR); 
->>>>>>> 683c3d41
         info->max_vol_blks = VolInterface::get_instance()->get_vol_capacity(vol_obj).initial_total_size /
             VolInterface::get_instance()->get_page_size(vol_obj);
         info->m_vol_bm = new homeds::Bitset(info->max_vol_blks);
@@ -394,13 +351,8 @@
     void create_volume() {
         /* Create a volume */
         vol_params params;
-<<<<<<< HEAD
         int        cnt = vol_indx.fetch_add(1, std::memory_order_acquire);
-        params.page_size = VOL_PAGE_SIZE;
-=======
-        int cnt = vol_indx.fetch_add(1, std::memory_order_acquire);
         params.page_size = vol_page_size;
->>>>>>> 683c3d41
         params.size = max_vol_size;
         params.io_comp_cb = std::bind(&IOTest::process_completions, this, std::placeholders::_1);
         params.uuid = boost::uuids::random_generator()();
@@ -445,13 +397,8 @@
             notify_cmpl();
             return;
         }
-<<<<<<< HEAD
-
+        max_io_size = params.max_io_size;
         auto ret = posix_memalign((void**)&init_buf, 4096, max_io_size);
-=======
-        max_io_size = params.max_io_size;
-        auto ret = posix_memalign((void **) &init_buf, 4096, max_io_size);
->>>>>>> 683c3d41
         assert(!ret);
         bzero(init_buf, max_io_size);
         assert(!expected_init_fail);
@@ -753,11 +700,7 @@
 
         memcpy(buf1, buf, size);
 
-<<<<<<< HEAD
-        boost::intrusive_ptr< req > req(new struct req());
-=======
         req* req = new struct req();
->>>>>>> 683c3d41
         req->lba = lba;
         req->nblks = nblks;
         req->size = size;
@@ -780,13 +723,8 @@
 
     void populate_buf(uint8_t* buf, uint64_t size, uint64_t lba, int cur) {
         for (uint64_t write_sz = 0; write_sz < size; write_sz = write_sz + sizeof(uint64_t)) {
-<<<<<<< HEAD
-            if (!(write_sz % VOL_PAGE_SIZE)) {
+            if (!(write_sz % vol_page_size)) {
                 *((uint64_t*)(buf + write_sz)) = lba;
-=======
-            if (!(write_sz % vol_page_size)) {
-                *((uint64_t *)(buf + write_sz)) = lba;
->>>>>>> 683c3d41
                 auto vol = vol_info[cur]->vol;
                 if (vol == nullptr) { return; }
                 if (!((write_sz % VolInterface::get_instance()->get_page_size(vol)))) { ++lba; }
@@ -842,11 +780,7 @@
         auto     ret = posix_memalign((void**)&buf, 4096, size);
         if (ret) { assert(0); }
         assert(buf != nullptr);
-<<<<<<< HEAD
-        boost::intrusive_ptr< req > req(new struct req());
-=======
         req* req = new struct req();
->>>>>>> 683c3d41
         req->lba = lba;
         req->nblks = nblks;
         req->fd = vol_info[cur]->fd;
@@ -865,15 +799,9 @@
         }
     }
 
-<<<<<<< HEAD
-    bool verify(const VolumePtr& vol, boost::intrusive_ptr< req > req, bool can_panic) {
-        int64_t tot_size_read = 0;
-        for (auto& info : req->read_buf_list) {
-=======
     bool verify(const VolumePtr& vol, req* request, const vol_interface_req_ptr& vol_req, bool can_panic) {
         int64_t tot_size_read = 0;
-        for (auto &info : vol_req->read_buf_list) {
->>>>>>> 683c3d41
+        for (auto& info : vol_req->read_buf_list) {
             auto offset = info.offset;
             auto size = info.size;
             auto buf = info.buf;
@@ -888,24 +816,17 @@
                 size_read = vol_page_size;
                 int j = 0;
                 if (verify_data) {
-<<<<<<< HEAD
-                    j = memcmp((void*)b.bytes, (uint8_t*)((uint64_t)req->buf + tot_size_read), size_read);
-=======
-                    j = memcmp((void *) b.bytes, (uint8_t *)((uint64_t)request->buf + tot_size_read), size_read);
->>>>>>> 683c3d41
+                    j = memcmp((void*)b.bytes, (uint8_t*)((uint64_t)request->buf + tot_size_read), size_read);
                     match_cnt++;
                 }
 
                 if (j != 0 && (!verify_data || !verify_done)) {
                     /* we will only verify the header. We write lba number in the header */
-<<<<<<< HEAD
-                    j = memcmp((void*)b.bytes, (uint8_t*)((uint64_t)req->buf + tot_size_read), sizeof(uint64_t));
-=======
-                    j = memcmp((void *) b.bytes, (uint8_t *)((uint64_t)request->buf + tot_size_read), sizeof (uint64_t));
->>>>>>> 683c3d41
+                    j = memcmp((void*)b.bytes, (uint8_t*)((uint64_t)request->buf + tot_size_read), sizeof(uint64_t));
                     if (!j) {
                         /* copy the data */
-                        auto ret = pwrite(vol_info[request->cur_vol]->fd, b.bytes, b.size, tot_size_read + request->offset);
+                        auto ret =
+                            pwrite(vol_info[request->cur_vol]->fd, b.bytes, b.size, tot_size_read + request->offset);
                         assert(ret == b.size);
                     }
                     hdr_only_match_cnt++;
@@ -917,13 +838,8 @@
 #ifndef NDEBUG
                         VolInterface::get_instance()->print_tree(vol);
 #endif
-<<<<<<< HEAD
-                        LOGINFO("lba {} {}", req->lba, req->nblks);
+                        LOGINFO("lba {} {}", request->lba, request->nblks);
                         std::this_thread::sleep_for(std::chrono::seconds(5));
-=======
-                        LOGINFO("lba {} {}", request->lba, request->nblks);
-                        std::this_thread::sleep_for(std::chrono::seconds(5)); 
->>>>>>> 683c3d41
                         sleep(30);
                         assert(0);
                     } else {
@@ -969,39 +885,22 @@
 
     void process_completions(const vol_interface_req_ptr& vol_req) {
         /* raise an event */
-<<<<<<< HEAD
-        boost::intrusive_ptr< req > req = boost::static_pointer_cast< struct req >(vol_req);
-        static uint64_t             print_time = 30;
-        uint64_t                    temp = 1;
-        auto                        elapsed_time = get_elapsed_time(print_startTime);
-
-        /* it validates that we don't have two completions for the same requests */
-        assert(!req->done);
-        req->done = true;
-
-=======
-        req* request = (req*)vol_req->cookie;
+        req*            request = (req*)vol_req->cookie;
         static uint64_t print_time = 30;
-        uint64_t temp = 1;
-        auto elapsed_time = get_elapsed_time(print_startTime);
+        uint64_t        temp = 1;
+        auto            elapsed_time = get_elapsed_time(print_startTime);
 
         /* it validates that we don't have two completions for the same requests */
         assert(!request->done);
         request->done = true;
-        
->>>>>>> 683c3d41
+
         if (elapsed_time > print_time) {
             LOGINFO("write ios cmpled {}", write_cnt.load());
             LOGINFO("read ios cmpled {}", read_cnt.load());
             print_startTime = Clock::now();
         }
-<<<<<<< HEAD
-
-        assert(req->err == no_error || expect_io_error || req->err == std::errc::no_such_device);
-=======
-        
+
         assert(vol_req->err == no_error || expect_io_error || vol_req->err == std::errc::no_such_device);
->>>>>>> 683c3d41
         LOGTRACE("IO DONE, req_id={}, outstanding_ios={}", vol_req->request_id, outstanding_ios.load());
         if (!vol_req->is_read && vol_req->err == no_error) {
             /* write to a file */
@@ -1010,17 +909,11 @@
         }
 
         bool verify_io = false;
-<<<<<<< HEAD
-
-        if (!req->is_read && req->err == no_error && read_verify) {
-            (void)VolInterface::get_instance()->sync_read(vol_info[req->cur_vol]->vol, req->lba, req->nblks, req);
-            LOGTRACE("IO DONE, req_id={}, outstanding_ios={}", req->request_id, outstanding_ios.load());
-=======
-        
+
         if (!vol_req->is_read && vol_req->err == no_error && read_verify) {
-            (void)VolInterface::get_instance()->sync_read(vol_info[request->cur_vol]->vol, request->lba, request->nblks, vol_req);
+            (void)VolInterface::get_instance()->sync_read(vol_info[request->cur_vol]->vol, request->lba, request->nblks,
+                                                          vol_req);
             LOGTRACE("IO DONE, req_id={}, outstanding_ios={}", vol_req->request_id, outstanding_ios.load());
->>>>>>> 683c3d41
             verify_io = true;
         } else if ((vol_req->is_read && vol_req->err == no_error)) {
             verify_io = true;
@@ -1028,30 +921,18 @@
 
         if (verify_io && (verify_hdr || verify_data)) {
             /* read from the file and verify it */
-<<<<<<< HEAD
-            auto ret = pread(req->fd, req->buf, req->size, req->offset);
-            if (ret != req->size) { assert(0); }
-            verify(vol_info[req->cur_vol]->vol, req, true);
-=======
             auto ret = pread(request->fd, request->buf, request->size, request->offset);
-            if (ret != request->size) {
-                assert(0);
-            }
-            verify(vol_info[request->cur_vol]->vol, request, vol_req,true);
->>>>>>> 683c3d41
+            if (ret != request->size) { assert(0); }
+            verify(vol_info[request->cur_vol]->vol, request, vol_req, true);
         }
 
         {
             std::unique_lock< std::mutex > lk(vol_info[request->cur_vol]->vol_mutex);
             vol_info[request->cur_vol]->m_vol_bm->reset_bits(request->lba, request->nblks);
         }
-<<<<<<< HEAD
-
-=======
-        
+
         delete request; // no longer needed
-        
->>>>>>> 683c3d41
+
         outstanding_ios--;
         if (move_verify_to_done && !verify_done) {
             if (outstanding_ios.load() == 0) {
@@ -1094,13 +975,7 @@
         boost::uuids::uuid uuid;
         {
             std::unique_lock< std::mutex > lk(m_mutex);
-<<<<<<< HEAD
-            if (vol_indx >= (int)vol_info.size()) { return false; }
-=======
-            if (vol_indx >= (int)vol_info.size() || vol_info[vol_indx]->vol == nullptr) {
-                return false;
-            }
->>>>>>> 683c3d41
+            if (vol_indx >= (int)vol_info.size() || vol_info[vol_indx]->vol == nullptr) { return false; }
             uuid = VolInterface::get_instance()->get_uuid(vol_info[vol_indx]->vol);
             vol_info[vol_indx]->vol = nullptr;
         }
@@ -1123,25 +998,22 @@
             vol_info.clear();
             force = true;
         }
-<<<<<<< HEAD
         VolInterface::get_instance()->shutdown(std::bind(&IOTest::shutdown_callback, this, std::placeholders::_1),
                                                force);
-=======
-        VolInterface::get_instance()->shutdown(std::bind(&IOTest::shutdown_callback, this, std::placeholders::_1), force);
     }
 
     void remove_journal_files() {
-        //Remove journal folders
-        for ( auto i = 0u; i < vol_info.size(); i++) {
-            std::string name = boost::lexical_cast<std::string>(vol_info[i]->uuid);
+        // Remove journal folders
+        for (auto i = 0u; i < vol_info.size(); i++) {
+            std::string name = boost::lexical_cast< std::string >(vol_info[i]->uuid);
             boost::filesystem::remove_all(name);
-            LOGINFO("Removed journal dir: {}",  name);
+            LOGINFO("Removed journal dir: {}", name);
             remove(name.c_str());
         }
     }
     void shutdown() {
         // release the ref_count to volumes;
-       
+
         {
             std::unique_lock< std::mutex > lk(m_mutex);
             assert(io_stalled);
@@ -1150,9 +1022,7 @@
             }
         }
         LOGINFO("stopping iomgr");
-        if (iomgr_start) {
-            iomgr_obj->stop();
-        }
+        if (iomgr_start) { iomgr_obj->stop(); }
 
         {
             std::unique_lock< std::mutex > lk(m_mutex);
@@ -1161,7 +1031,6 @@
         }
         LOGINFO("shutting homestore");
         VolInterface::get_instance()->shutdown(std::bind(&IOTest::shutdown_callback, this, std::placeholders::_1));
->>>>>>> 683c3d41
     }
 };
 
@@ -1339,7 +1208,6 @@
 
 /************************* CLI options ***************************/
 
-<<<<<<< HEAD
 SDS_OPTION_GROUP(
     test_volume,
     (run_time, "", "run_time", "run time for io", ::cxxopts::value< uint32_t >()->default_value("30"), "seconds"),
@@ -1365,45 +1233,29 @@
      ::cxxopts::value< uint32_t >()->default_value("0"), "flag"),
     (verify_only, "", "verify_only", "verify only boot", ::cxxopts::value< uint32_t >()->default_value("0"), "flag"),
     (abort, "", "abort", "abort", ::cxxopts::value< uint32_t >()->default_value("0"), "flag"),
-    (flip, "", "flip", "flip", ::cxxopts::value< uint32_t >()->default_value("0"), "flag"))
-=======
-SDS_OPTION_GROUP(test_volume, 
-(run_time, "", "run_time", "run time for io", ::cxxopts::value<uint32_t>()->default_value("30"), "seconds"),
-(load_type, "", "load_type", "load_type", ::cxxopts::value<uint32_t>()->default_value("0"), "random_write_read:0, same_write_read:1, overlap_write=2"),
-(num_threads, "", "num_threads", "num threads for io", ::cxxopts::value<uint32_t>()->default_value("8"), "number"),
-(read_enable, "", "read_enable", "read enable 0 or 1", ::cxxopts::value<uint32_t>()->default_value("1"), "flag"),
-(max_disk_capacity, "", "max_disk_capacity", "max disk capacity", ::cxxopts::value<uint64_t>()->default_value("7"), "GB"),
-(max_volume, "", "max_volume", "max volume", ::cxxopts::value<uint64_t>()->default_value("50"), "number"),
-(max_num_writes, "", "max_num_writes", "max num of writes", ::cxxopts::value<uint64_t>()->default_value("100000"), "number"),
-(verify_hdr, "", "verify_hdr", "data verification", ::cxxopts::value<uint64_t>()->default_value("1"), "0 or 1"),
-(verify_data, "", "verify_data", "data verification", ::cxxopts::value<uint64_t>()->default_value("1"), "0 or 1"),
-(read_verify, "", "read_verify", "read verification for each write", ::cxxopts::value<uint64_t>()->default_value("0"), "0 or 1"),
-(enable_crash_handler, "", "enable_crash_handler", "enable crash handler 0 or 1", ::cxxopts::value<uint32_t>()->default_value("1"), "flag"),
-(remove_file, "", "remove_file", "remove file at the end of test 0 or 1", ::cxxopts::value<uint32_t>()->default_value("1"), "flag"),
-(expected_vol_state,"", "expected_vol_state", "volume state expected during boot", ::cxxopts::value<uint32_t>()->default_value("0"), "flag"),
-(verify_only,"", "verify_only", "verify only boot", ::cxxopts::value<uint32_t>()->default_value("0"), "flag"),
-(abort,"", "abort", "abort", ::cxxopts::value<uint32_t>()->default_value("0"), "flag"),
-(flip,"", "flip", "flip", ::cxxopts::value<uint32_t>()->default_value("0"), "flag"),
-(atomic_page_size,"", "atomic_page_size", "atomic_page_size", ::cxxopts::value<uint32_t>()->default_value("4096"), "atomic_page_size"),
-(vol_page_size,"", "vol_page_size", "vol_page_size", ::cxxopts::value<uint32_t>()->default_value("4096"), "vol_page_size"),
-(phy_page_size,"", "phy_page_size", "phy_page_size", ::cxxopts::value<uint32_t>()->default_value("4096"), "phy_page_size"),
-(mem_btree_page_size,"", "mem_btree_page_size", "mem_btree_page_size", ::cxxopts::value<uint32_t>()->default_value("8192"), "mem_btree_page_size"))
-
->>>>>>> 683c3d41
-
-#define ENABLED_OPTIONS logging, home_blks, test_volume
-SDS_OPTIONS_ENABLE(ENABLED_OPTIONS)
-
-/************************** MAIN ********************************/
-
-/* We can run this target either by using default options which run the normal io tests or by setting different options.
- * Format is
- *   1. ./test_volume
- *   2. ./test_volume --gtest_filter=*recovery* --run_time=120 --num_threads=16 --max_disk_capacity=10 --max_volume=50
- * Above command run all tests having a recovery keyword for 120 seconds with 16 threads , 10g disk capacity and 50
- * volumes
- */
-int main(int argc, char* argv[]) {
+    (flip, "", "flip", "flip", ::cxxopts::value< uint32_t >()->default_value("0"), "flag"),
+    (atomic_page_size, "", "atomic_page_size", "atomic_page_size",
+     ::cxxopts::value< uint32_t >()->default_value("4096"), "atomic_page_size"),
+    (vol_page_size, "", "vol_page_size", "vol_page_size", ::cxxopts::value< uint32_t >()->default_value("4096"),
+     "vol_page_size"),
+    (phy_page_size, "", "phy_page_size", "phy_page_size", ::cxxopts::value< uint32_t >()->default_value("4096"),
+     "phy_page_size"),
+    (mem_btree_page_size, "", "mem_btree_page_size", "mem_btree_page_size",
+     ::cxxopts::value< uint32_t >()->default_value("8192"), "mem_btree_page_size"))
+
+#define ENABLED_OPTIONS logging, home_blks,
+test_volume SDS_OPTIONS_ENABLE(ENABLED_OPTIONS)
+
+    /************************** MAIN ********************************/
+
+    /* We can run this target either by using default options which run the normal io tests or by setting different
+     * options. Format is
+     *   1. ./test_volume
+     *   2. ./test_volume --gtest_filter=*recovery* --run_time=120 --num_threads=16 --max_disk_capacity=10
+     * --max_volume=50 Above command run all tests having a recovery keyword for 120 seconds with 16 threads , 10g disk
+     * capacity and 50 volumes
+     */
+    int main(int argc, char* argv[]) {
     srand(time(0));
     ::testing::GTEST_FLAG(filter) = "*lifecycle_test*";
     testing::InitGoogleTest(&argc, argv);
@@ -1411,7 +1263,6 @@
     sds_logging::SetLogger("test_volume");
     spdlog::set_pattern("[%D %T.%f] [%^%L%$] [%t] %v");
 
-<<<<<<< HEAD
     run_time = SDS_OPTIONS["run_time"].as< uint32_t >();
     num_threads = SDS_OPTIONS["num_threads"].as< uint32_t >();
     read_enable = SDS_OPTIONS["read_enable"].as< uint32_t >();
@@ -1428,34 +1279,12 @@
     verify_only = SDS_OPTIONS["verify_only"].as< uint32_t >();
     is_abort = SDS_OPTIONS["abort"].as< uint32_t >();
     flip_set = SDS_OPTIONS["flip"].as< uint32_t >();
+    atomic_page_size = SDS_OPTIONS["atomic_page_size"].as< uint32_t >();
+    vol_page_size = SDS_OPTIONS["vol_page_size"].as< uint32_t >();
+    phy_page_size = SDS_OPTIONS["phy_page_size"].as< uint32_t >();
+    mem_btree_page_size = SDS_OPTIONS["mem_btree_page_size"].as< uint32_t >();
 
     if (load_type == 2) { verify_data = 0; }
-=======
-    run_time = SDS_OPTIONS["run_time"].as<uint32_t>();
-    num_threads = SDS_OPTIONS["num_threads"].as<uint32_t>();
-    read_enable = SDS_OPTIONS["read_enable"].as<uint32_t>();
-    max_disk_capacity = ((SDS_OPTIONS["max_disk_capacity"].as<uint64_t>())  * (1ul<< 30));
-    max_vols = SDS_OPTIONS["max_volume"].as<uint64_t>();
-    max_num_writes= SDS_OPTIONS["max_num_writes"].as<uint64_t>();
-    enable_crash_handler = SDS_OPTIONS["enable_crash_handler"].as<uint32_t>();
-    verify_hdr = SDS_OPTIONS["verify_hdr"].as<uint64_t>() ? true : false;
-    verify_data = SDS_OPTIONS["verify_data"].as<uint64_t>() ? true : false;
-    read_verify = SDS_OPTIONS["read_verify"].as<uint64_t>() ? true : false;
-    load_type = SDS_OPTIONS["load_type"].as<uint32_t>();
-    remove_file = SDS_OPTIONS["remove_file"].as<uint32_t>();
-    expected_vol_state = SDS_OPTIONS["expected_vol_state"].as<uint32_t>();
-    verify_only = SDS_OPTIONS["verify_only"].as<uint32_t>();
-    is_abort = SDS_OPTIONS["abort"].as<uint32_t>();
-    flip_set = SDS_OPTIONS["flip"].as<uint32_t>();
-    atomic_page_size = SDS_OPTIONS["atomic_page_size"].as<uint32_t>();
-    vol_page_size = SDS_OPTIONS["vol_page_size"].as<uint32_t>();
-    phy_page_size = SDS_OPTIONS["phy_page_size"].as<uint32_t>();
-    mem_btree_page_size = SDS_OPTIONS["mem_btree_page_size"].as<uint32_t>();  
-
-    if (load_type == 2) {
-        verify_data = 0;
-    }
->>>>>>> 683c3d41
     if (enable_crash_handler) sds_logging::install_crash_handler();
     return RUN_ALL_TESTS();
 }