--- conflicted
+++ resolved
@@ -221,16 +221,11 @@
         if (init_buf) { free(init_buf); }
     }
     void remove_files() {
-<<<<<<< HEAD
         /* no need to delete the user created file/disk */
         if (dev_names.size() == 0) {
             for (auto &n : names) {
                 remove(n.c_str());
             }
-=======
-        for (auto& n : names) {
-            remove(n.c_str());
->>>>>>> d3f244ab
         }
 
         for (uint32_t i = 0; i < max_vols; i++) {
@@ -247,8 +242,6 @@
         /* start homestore */
 
         /* create files */
-
-<<<<<<< HEAD
         if (dev_names.size() != 0) {
             for (uint32_t i = 0; i < dev_names.size(); i++) {
                 dev_info temp_info;
@@ -273,19 +266,6 @@
                     --disk_replace_cnt;
                 }
                 max_capacity += max_disk_capacity;
-=======
-        for (uint32_t i = 0; i < MAX_DEVICES; i++) {
-            dev_info temp_info;
-            temp_info.dev_names = names[i];
-            device_info.push_back(temp_info);
-            if (init || disk_replace_cnt > 0) {
-                if (!init) { remove(names[i].c_str()); }
-                std::ofstream ofs(names[i].c_str(), std::ios::binary | std::ios::out);
-                ofs.seekp(max_disk_capacity - 1);
-                ofs.write("", 1);
-                ofs.close();
-                --disk_replace_cnt;
->>>>>>> d3f244ab
             }
         }
         /* Don't populate the whole disks. Only 80 % of it */
@@ -307,12 +287,7 @@
         params.cache_size = 4 * 1024 * 1024 * 1024ul;
         params.disk_init = init;
         params.devices = device_info;
-<<<<<<< HEAD
         params.is_file = dev_names.size() ? false : true;
-        params.iomgr = iomgr_obj;
-=======
-        params.is_file = true;
->>>>>>> d3f244ab
         params.init_done_cb = std::bind(&IOTest::init_done_cb, this, std::placeholders::_1, std::placeholders::_2);
         params.vol_mounted_cb = std::bind(&IOTest::vol_mounted_cb, this, std::placeholders::_1, std::placeholders::_2);
         params.vol_state_change_cb = std::bind(&IOTest::vol_state_change_cb, this, std::placeholders::_1,
@@ -1260,7 +1235,6 @@
 
 /************************* CLI options ***************************/
 
-<<<<<<< HEAD
 SDS_OPTION_GROUP(test_volume, 
 (run_time, "", "run_time", "run time for io", ::cxxopts::value<uint32_t>()->default_value("30"), "seconds"),
 (load_type, "", "load_type", "load_type", ::cxxopts::value<uint32_t>()->default_value("0"), "random_write_read:0, same_write_read:1, overlap_write=2"),
@@ -1285,43 +1259,6 @@
 (phy_page_size,"", "phy_page_size", "phy_page_size", ::cxxopts::value<uint32_t>()->default_value("4096"), "phy_page_size"),
 (mem_btree_page_size,"", "mem_btree_page_size", "mem_btree_page_size", ::cxxopts::value<uint32_t>()->default_value("8192"), "mem_btree_page_size"))
 
-=======
-SDS_OPTION_GROUP(
-    test_volume,
-    (run_time, "", "run_time", "run time for io", ::cxxopts::value< uint32_t >()->default_value("30"), "seconds"),
-    (load_type, "", "load_type", "load_type", ::cxxopts::value< uint32_t >()->default_value("0"),
-     "random_write_read:0, same_write_read:1, overlap_write=2"),
-    (num_threads, "", "num_threads", "num threads for io", ::cxxopts::value< uint32_t >()->default_value("8"),
-     "number"),
-    (read_enable, "", "read_enable", "read enable 0 or 1", ::cxxopts::value< uint32_t >()->default_value("1"), "flag"),
-    (max_disk_capacity, "", "max_disk_capacity", "max disk capacity",
-     ::cxxopts::value< uint64_t >()->default_value("7"), "GB"),
-    (max_volume, "", "max_volume", "max volume", ::cxxopts::value< uint64_t >()->default_value("50"), "number"),
-    (max_num_writes, "", "max_num_writes", "max num of writes", ::cxxopts::value< uint64_t >()->default_value("100000"),
-     "number"),
-    (verify_hdr, "", "verify_hdr", "data verification", ::cxxopts::value< uint64_t >()->default_value("1"), "0 or 1"),
-    (verify_data, "", "verify_data", "data verification", ::cxxopts::value< uint64_t >()->default_value("1"), "0 or 1"),
-    (read_verify, "", "read_verify", "read verification for each write",
-     ::cxxopts::value< uint64_t >()->default_value("0"), "0 or 1"),
-    (enable_crash_handler, "", "enable_crash_handler", "enable crash handler 0 or 1",
-     ::cxxopts::value< uint32_t >()->default_value("1"), "flag"),
-    (remove_file, "", "remove_file", "remove file at the end of test 0 or 1",
-     ::cxxopts::value< uint32_t >()->default_value("1"), "flag"),
-    (expected_vol_state, "", "expected_vol_state", "volume state expected during boot",
-     ::cxxopts::value< uint32_t >()->default_value("0"), "flag"),
-    (verify_only, "", "verify_only", "verify only boot", ::cxxopts::value< uint32_t >()->default_value("0"), "flag"),
-    (abort, "", "abort", "abort", ::cxxopts::value< uint32_t >()->default_value("0"), "flag"),
-    (flip, "", "flip", "flip", ::cxxopts::value< uint32_t >()->default_value("0"), "flag"),
-    (atomic_page_size, "", "atomic_page_size", "atomic_page_size",
-     ::cxxopts::value< uint32_t >()->default_value("4096"), "atomic_page_size"),
-    (vol_page_size, "", "vol_page_size", "vol_page_size", ::cxxopts::value< uint32_t >()->default_value("4096"),
-     "vol_page_size"),
-    (phy_page_size, "", "phy_page_size", "phy_page_size", ::cxxopts::value< uint32_t >()->default_value("4096"),
-     "phy_page_size"),
-    (mem_btree_page_size, "", "mem_btree_page_size", "mem_btree_page_size",
-     ::cxxopts::value< uint32_t >()->default_value("8192"), "mem_btree_page_size"))
->>>>>>> d3f244ab
-
 #define ENABLED_OPTIONS logging, home_blks, test_volume
 
 SDS_OPTIONS_ENABLE(ENABLED_OPTIONS)
@@ -1342,8 +1279,6 @@
     SDS_OPTIONS_LOAD(argc, argv, ENABLED_OPTIONS)
     sds_logging::SetLogger("test_volume");
     spdlog::set_pattern("[%D %T.%f] [%^%L%$] [%t] %v");
-
-<<<<<<< HEAD
     run_time = SDS_OPTIONS["run_time"].as<uint32_t>();
     num_threads = SDS_OPTIONS["num_threads"].as<uint32_t>();
     read_enable = SDS_OPTIONS["read_enable"].as<uint32_t>();
@@ -1373,30 +1308,6 @@
     if (load_type == 2) {
         verify_data = 0;
     }
-=======
-    run_time = SDS_OPTIONS["run_time"].as< uint32_t >();
-    num_threads = SDS_OPTIONS["num_threads"].as< uint32_t >();
-    read_enable = SDS_OPTIONS["read_enable"].as< uint32_t >();
-    max_disk_capacity = ((SDS_OPTIONS["max_disk_capacity"].as< uint64_t >()) * (1ul << 30));
-    max_vols = SDS_OPTIONS["max_volume"].as< uint64_t >();
-    max_num_writes = SDS_OPTIONS["max_num_writes"].as< uint64_t >();
-    enable_crash_handler = SDS_OPTIONS["enable_crash_handler"].as< uint32_t >();
-    verify_hdr = SDS_OPTIONS["verify_hdr"].as< uint64_t >() ? true : false;
-    verify_data = SDS_OPTIONS["verify_data"].as< uint64_t >() ? true : false;
-    read_verify = SDS_OPTIONS["read_verify"].as< uint64_t >() ? true : false;
-    load_type = SDS_OPTIONS["load_type"].as< uint32_t >();
-    remove_file = SDS_OPTIONS["remove_file"].as< uint32_t >();
-    expected_vol_state = SDS_OPTIONS["expected_vol_state"].as< uint32_t >();
-    verify_only = SDS_OPTIONS["verify_only"].as< uint32_t >();
-    is_abort = SDS_OPTIONS["abort"].as< uint32_t >();
-    flip_set = SDS_OPTIONS["flip"].as< uint32_t >();
-    atomic_page_size = SDS_OPTIONS["atomic_page_size"].as< uint32_t >();
-    vol_page_size = SDS_OPTIONS["vol_page_size"].as< uint32_t >();
-    phy_page_size = SDS_OPTIONS["phy_page_size"].as< uint32_t >();
-    mem_btree_page_size = SDS_OPTIONS["mem_btree_page_size"].as< uint32_t >();
-
-    if (load_type == 2) { verify_data = 0; }
->>>>>>> d3f244ab
     if (enable_crash_handler) sds_logging::install_crash_handler();
     return RUN_ALL_TESTS();
 }