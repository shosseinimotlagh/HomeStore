/*
 * DeviceManager.cpp
 *
 *  Created on: 20-Aug-2016
 *      Author: hkadayam
 */

#include "device.h"
#include <fcntl.h>
#include <boost/range.hpp>
#include <iomgr/iomgr.hpp>
#include "main/homestore_assert.hpp"

SDS_LOGGING_DECL(device, DEVICE_MANAGER)

using namespace homeio;
namespace homestore {

<<<<<<< HEAD
DeviceManager::DeviceManager(NewVDevCallback vcb,
                             uint32_t const vdev_metadata_size,
                             std::shared_ptr<iomgr::ioMgr> iomgr,
                             homeio::comp_callback cb, bool is_file, boost::uuids::uuid system_uuid, 
                             vdev_error_callback vdev_error_cb) :
        m_comp_cb(cb), m_new_vdev_cb(vcb), m_iomgr(iomgr), m_gen_cnt(0), m_is_file(is_file),
        m_is_read_only(false), m_system_uuid(system_uuid), m_vdev_error_cb(vdev_error_cb) {

    switch(HomeStoreConfig::open_flag) {
=======
DeviceManager::DeviceManager(NewVDevCallback vcb, uint32_t const vdev_metadata_size,
                             std::shared_ptr< iomgr::ioMgr > iomgr, homeio::comp_callback cb, bool is_file,
                             boost::uuids::uuid system_uuid, vdev_error_callback vdev_error_cb) :
        m_comp_cb(cb),
        m_new_vdev_cb(vcb),
        m_iomgr(iomgr),
        m_gen_cnt(0),
        m_is_file(is_file),
        m_system_uuid(system_uuid),
        m_vdev_error_cb(vdev_error_cb) {
>>>>>>> 25444fa1
#ifndef NDEBUG
        case BUFFERED_IO : m_open_flags = O_RDWR; break;
#endif
        case READ_ONLY   : m_open_flags = O_RDONLY; break;
        case DIRECT_IO   :
        default          : m_open_flags = O_RDWR | O_DIRECT;
    }
    m_last_vdevid = INVALID_VDEV_ID;
    m_vdev_metadata_size = vdev_metadata_size;
    m_pdev_id = 0;
    m_dm_info_size = ALIGN_SIZE(DM_INFO_BLK_SIZE, HomeStoreConfig::phys_page_size);
    auto ret = posix_memalign((void**)&m_chunk_memory, HomeStoreConfig::align_size, m_dm_info_size);

    HS_ASSERT_NOTNULL(LOGMSG, m_chunk_memory);

    bzero(m_chunk_memory, m_dm_info_size);
    m_dm_info = (dm_info*)m_chunk_memory;

    m_pdev_hdr = &m_dm_info->pdev_hdr;
    m_chunk_hdr = &m_dm_info->chunk_hdr;
    m_vdev_hdr = &m_dm_info->vdev_hdr;
    m_scan_cmpltd = false;

    HS_ASSERT_CMP(LOGMSG, m_vdev_metadata_size, <=, MAX_CONTEXT_DATA_SZ);
}

/* It returns total capacity availble to use by virtual dev. */
size_t DeviceManager::get_total_cap() {
    /* we don't support hetrogenous disks */
    return (m_pdevs.size() * (m_pdevs[0]->get_total_cap()));
}

void DeviceManager::init_devices(std::vector< dev_info >& devices) {
    uint32_t max_dev_offset = 0;

    /* set the offset */
    m_dm_info->magic = MAGIC;
    m_dm_info->version = CURRENT_DM_INFO_VERSION;
    m_dm_info->size = m_dm_info_size;
    m_dm_info->version = CURRENT_DM_INFO_VERSION;

    // Create new vdev info
    m_vdev_hdr->magic = MAGIC;
    m_vdev_hdr->num_vdevs = 0;
    m_vdev_hdr->first_vdev_id = INVALID_VDEV_ID;
    m_vdev_hdr->info_offset = VDEV_INFO_BLK_OFFSET;
    m_vdev_hdr->context_data_size = m_vdev_metadata_size;
    m_vdev_info = (vdev_info_block*)(m_chunk_memory + m_vdev_hdr->info_offset);

    // create new chunk info
    m_chunk_hdr->magic = MAGIC;
    m_chunk_hdr->num_chunks = 0;
    m_chunk_hdr->info_offset = CHUNK_INFO_BLK_OFFSET;
    m_chunk_info = (chunk_info_block*)(m_chunk_memory + m_chunk_hdr->info_offset);
    HS_ASSERT_CMP(LOGMSG, HomeStoreConfig::max_chunks, <=, MAX_CHUNK_ID);

    // create new pdev info
    m_pdev_hdr->magic = MAGIC;
    m_pdev_hdr->num_phys_devs = (uint32_t)devices.size();
    m_pdev_hdr->info_offset = PDEV_INFO_BLK_OFFSET;
    m_pdev_info = (pdev_info_block*)(m_chunk_memory + m_pdev_hdr->info_offset);

    size_t pdev_size = 0;
    for (auto& d : devices) {
        bool                           is_inited;
        std::unique_ptr< PhysicalDev > pdev =
            std::make_unique< PhysicalDev >(this, d.dev_names, m_open_flags, m_iomgr, m_comp_cb, m_system_uuid,
                                            m_pdev_id++, max_dev_offset, m_is_file, true, m_dm_info_size, &is_inited);

        max_dev_offset += pdev->get_size();
        if (!pdev_size) {
            pdev_size = pdev->get_size();
        } else if (pdev_size != pdev->get_size()) {
            std::stringstream ss;
            ss << "heterogenous disks expected size = " << pdev_size << " found size " << pdev->get_size()
               << "disk name: " << pdev->get_devname();
            const std::string s = ss.str();
            throw homestore::homestore_exception(s, homestore_error::hetrogenous_disks);
        }
        auto id = pdev->get_dev_id();
        m_pdevs[id] = std::move(pdev);
        m_pdev_info[id] = m_pdevs[id]->get_info_blk();
    }
    m_scan_cmpltd = true;
    write_info_blocks();
}

DeviceManager::~DeviceManager() {
    free(m_chunk_memory);
    m_dm_info = nullptr;
    m_pdev_hdr = nullptr;
    m_chunk_hdr = nullptr;
    m_vdev_hdr = nullptr;
    m_pdev_info = nullptr;
    m_chunk_info = nullptr;
    m_vdev_info = nullptr;
}

void DeviceManager::update_vb_context(uint32_t vdev_id, uint8_t* blob) {
    std::lock_guard< decltype(m_dev_mutex) > lock(m_dev_mutex);
    memcpy(m_vdev_info[vdev_id].context_data, blob, m_vdev_hdr->context_data_size);
    write_info_blocks();
}

<<<<<<< HEAD
void DeviceManager::load_and_repair_devices(std::vector< dev_info > &devices) {
=======
void DeviceManager::load_and_repair_devices(std::vector< dev_info >& devices) {

>>>>>>> 25444fa1
    std::vector< std::unique_ptr< PhysicalDev > > uninit_devs;
    uninit_devs.reserve(devices.size());
    uint64_t device_id = INVALID_DEV_ID;
    bool     rewrite = false;

    size_t pdev_size = 0;
    for (auto& d : devices) {
        bool                           is_inited;
        std::unique_ptr< PhysicalDev > pdev =
            std::make_unique< PhysicalDev >(this, d.dev_names, m_open_flags, m_iomgr, m_comp_cb, m_system_uuid,
                                            INVALID_DEV_ID, 0, m_is_file, false, m_dm_info_size, &is_inited);
        if (!is_inited) {
            // Super block is not present, possibly a new device, will format the device later
            HS_LOG(CRITICAL, device,
                   "Device {} appears to be not formatted. Will format it and replace it with the failed disks."
                   "Replacing it with the failed disks can cause data loss",
                   d.dev_names);
            uninit_devs.push_back(std::move(pdev));
            continue;
        }

        if (!pdev_size) {
            pdev_size = pdev->get_size();
        }

        HS_ASSERT_CMP(LOGMSG, pdev_size, ==, pdev->get_size());

        if (m_gen_cnt.load() < pdev->sb_gen_cnt()) {
            m_gen_cnt = pdev->sb_gen_cnt();
            device_id = pdev->get_dev_id();
            rewrite   = !m_is_read_only;
        }

        HS_ASSERT_NULL(LOGMSG, m_pdevs[pdev->get_dev_id()].get());

        m_pdevs[pdev->get_dev_id()] = std::move(pdev);
    }

    HS_ASSERT_CMP(LOGMSG, m_gen_cnt.load(), !=, 0, "Couldn't find any valid device.");

    if (m_gen_cnt.load() == 0) {
        std::stringstream ss;
        ss << "No valid device found. line no:" << __LINE__ << "file name:" << __FILE__;
        const std::string s = ss.str();
        throw homestore::homestore_exception(s, homestore_error::no_valid_device_found);
    }

    /* load the info blocks */
    read_info_blocks(device_id);

    /* TODO : If it is different then existing chunk in pdev superblock has to be deleted and new has to be created */
    HS_ASSERT_CMP(LOGMSG, m_dm_info_size, ==, m_dm_info->get_size());
    HS_ASSERT_CMP(LOGMSG, m_dm_info->get_version(), ==, CURRENT_DM_INFO_VERSION);
    /* find the devices which has to be replaced */
    HS_ASSERT_CMP(LOGMSG, m_pdev_hdr->get_num_phys_devs(), <=, HomeStoreConfig::max_pdevs);
    for (uint32_t dev_id = 0; dev_id < m_pdev_hdr->num_phys_devs; ++dev_id) {
        if (m_pdevs[dev_id].get() == nullptr) {
            std::unique_ptr< PhysicalDev > pdev = std::move(uninit_devs.back());
            HS_ASSERT_NOTNULL(LOGMSG, pdev.get());
            if (pdev == nullptr) {
                /* we don't have sufficient disks to replace */
                std::stringstream ss;
                ss << "No spare disk found. line no: " << __LINE__ << "file name:" << __FILE__;
                const std::string s = ss.str();
                throw homestore::homestore_exception(s, homestore_error::no_spare_disk);
                return;
            }
            uninit_devs.pop_back();
            if (pdev_size != pdev->get_size()) {
                std::stringstream ss;
                ss << "heterogenous disks expected size = " << pdev_size << " found size " << pdev->get_size()
                   << "disk name" << pdev->get_devname();
                const std::string s = ss.str();
                throw homestore::homestore_exception(s, homestore_error::hetrogenous_disks);
            }
            pdev->update(dev_id, m_pdev_info[dev_id].dev_offset, m_pdev_info[dev_id].first_chunk_id);
            /* replace this disk with new uuid */
            m_pdevs[dev_id] = std::move(pdev);

            /* mark all the vdevs mounted on this disk to failed state */
            /* TODO:It is ok for now as we have lesser number of chunks. Once we have
             * larger number of chunks, we should optimize it.
             */
            for (uint32_t i = 0; i < HomeStoreConfig::max_chunks; ++i) {
                if (m_chunk_info[i].pdev_id == dev_id) {
                    auto vdev_id = m_chunk_info[i].vdev_id;
                    HS_ASSERT_CMP(LOGMSG, m_vdev_info[vdev_id].get_vdev_id(), ==, vdev_id);
                    /* mark this vdev failed */
                    m_vdev_info[vdev_id].failed = true;
                }
            }
            rewrite = true;
        }
    }

    HS_ASSERT_CMP(LOGMSG, uninit_devs.empty(), ==, true, "Found spare devices which are not added to the system!");

    m_pdev_id = m_pdev_hdr->num_phys_devs;

    /* scan and create all the chunks for all physical devices */
    uint32_t num_chunks = 0;
    for (uint32_t dev_id = 0; dev_id < m_pdev_hdr->num_phys_devs; ++dev_id) {
        uint32_t cid = m_pdevs[dev_id]->get_first_chunk_id();
        while (cid != INVALID_CHUNK_ID) {
            HS_ASSERT_NULL(LOGMSG, m_chunks[cid].get());
            HS_ASSERT_CMP(LOGMSG, cid, <, HomeStoreConfig::max_chunks);
            m_chunks[cid] =
                std::make_unique< PhysicalDevChunk >(m_pdevs[m_chunk_info[cid].pdev_id].get(), &m_chunk_info[cid]);
            if (m_chunk_info[cid].is_sb_chunk) {
                m_pdevs[m_chunk_info[cid].pdev_id]->attach_superblock_chunk(m_chunks[cid].get());
            }
            HS_ASSERT_CMP(LOGMSG, m_chunk_info[cid].get_chunk_id(), ==, cid);
            cid = m_chunk_info[cid].next_chunk_id;
            num_chunks++;
        }
    }

    HS_ASSERT_CMP(LOGMSG, num_chunks, ==, m_chunk_hdr->get_num_chunks());

    m_scan_cmpltd = true;
    /* superblock to all disks is re written if gen cnt mismatches or disks are replaced */
    if (rewrite) {
        /* rewriting superblock */
        write_info_blocks();
    }

    /* create vdevs */
    uint32_t vid = m_vdev_hdr->first_vdev_id;
    uint32_t num_vdevs = 0;
    while (vid != INVALID_VDEV_ID) {
        HS_ASSERT_CMP(LOGMSG, vid, <, HomeStoreConfig::max_vdevs);
        m_last_vdevid = vid;
        m_new_vdev_cb(this, &m_vdev_info[vid]);
        HS_ASSERT_CMP(LOGMSG, m_vdev_info[vid].slot_allocated, ==, true);
        HS_ASSERT_CMP(LOGMSG, m_vdev_info[vid].get_vdev_id(), ==, vid);
        vid = m_vdev_info[vid].next_vdev_id;
        num_vdevs++;
    }
    HS_ASSERT_CMP(LOGMSG, num_vdevs, ==, m_vdev_hdr->get_num_vdevs());
}

void DeviceManager::handle_error(PhysicalDev* pdev) {
    int cnt = pdev->inc_error_cnt();

    /* When cnt reaches MAX_ERROR_CNT we notify only once until
     * we reset the cnt to zero.
     */
    if (cnt != MAX_ERROR_CNT
#ifdef _PRERELEASE
        && !(homestore_flip->test_flip("device_fail", pdev->get_devname()))
#endif
    ) {
        return;
    }

    /* send errors on all vdev in this pdev */
    for (uint32_t i = 0; i < HomeStoreConfig::max_chunks; ++i) {
        if (m_chunk_info[i].pdev_id == pdev->get_dev_id()) {
            auto vdev_id = m_chunk_info[i].vdev_id;
            m_vdev_error_cb(&m_vdev_info[vdev_id]);
        }
    }
}

void DeviceManager::add_chunks(uint32_t vid, chunk_add_callback cb) {
    for (uint32_t dev_id = 0; dev_id < m_pdev_hdr->num_phys_devs; ++dev_id) {
        uint32_t cid = m_pdevs[dev_id]->get_first_chunk_id();
        while (cid != INVALID_CHUNK_ID) {
            HS_ASSERT_NOTNULL(DEBUG, m_chunks[cid].get());
            if (m_chunks[cid]->get_vdev_id() == vid) {
                cb(m_chunks[cid].get());
            }
            cid = m_chunks[cid]->get_next_chunk_id();
        }
    }
}

void DeviceManager::inited() {
    for (uint32_t dev_id = 0; dev_id < m_pdev_hdr->num_phys_devs; ++dev_id) {
        uint32_t cid = m_pdevs[dev_id]->get_first_chunk_id();
        while (cid != INVALID_CHUNK_ID) {
            if (m_chunks[cid]->get_vdev_id() == INVALID_VDEV_ID) {
                cid = m_chunks[cid]->get_next_chunk_id();
                continue;
            }
            HS_ASSERT_NOTNULL(DEBUG, m_chunks[cid]->get_blk_allocator().get());
            m_chunks[cid]->get_blk_allocator()->inited();
            cid = m_chunks[cid]->get_next_chunk_id();
        }
    }
}

/* add constant */
void DeviceManager::add_devices(std::vector< dev_info >& devices, bool is_init) {
    uint64_t max_dev_offset = 0;
    if (is_init) {
        init_devices(devices);
        return;
    }

    load_and_repair_devices(devices);
    return;
}

/* Note: Whosoever is calling this function should take the mutex. We don't allow multiple reads */
void DeviceManager::read_info_blocks(uint32_t dev_id) {
    m_pdevs[dev_id]->read_dm_chunk(m_chunk_memory, m_dm_info_size);

    auto dm = (dm_info*)m_chunk_memory;
    HS_ASSERT_CMP(DEBUG, dm->get_magic(), ==, MAGIC);
#ifndef NO_CHECKSUM
    auto crc = crc16_t10dif(init_crc_16, (const unsigned char*)(m_chunk_memory + DM_PAYLOAD_OFFSET),
                            m_dm_info_size - DM_PAYLOAD_OFFSET);
    HS_ASSERT_CMP(DEBUG, dm->get_checksum(), ==, crc);
#endif

    HS_ASSERT_CMP(DEBUG, m_vdev_hdr->get_magic(), ==, MAGIC);
    HS_ASSERT_CMP(DEBUG, m_chunk_hdr->get_magic(), ==, MAGIC);
    HS_ASSERT_CMP(DEBUG, m_pdev_hdr->get_magic(), ==, MAGIC);

    m_vdev_info = (vdev_info_block*)(m_chunk_memory + m_vdev_hdr->info_offset);
    m_chunk_info = (chunk_info_block*)(m_chunk_memory + m_chunk_hdr->info_offset);
    m_pdev_info = (pdev_info_block*)(m_chunk_memory + m_pdev_hdr->info_offset);
}

/* Note: Whosoever is calling this function should take the mutex. We don't allow multiple writes */
void DeviceManager::write_info_blocks() {
    /* we don't write anything until all the devices are not scanned. Only write that can
     * happen before scanning of device is completed is allocation of chunks.
     */
    if (!m_scan_cmpltd) {
        return;
    }
    m_gen_cnt++;

#ifndef NO_CHECKSUM
    m_dm_info->checksum = crc16_t10dif(init_crc_16, (const unsigned char*)(m_chunk_memory + DM_PAYLOAD_OFFSET),
                                       m_dm_info_size - DM_PAYLOAD_OFFSET);
#endif

    for (uint32_t i = 0; i < m_pdev_hdr->num_phys_devs; i++) {
        m_pdevs[i]->write_dm_chunk(m_gen_cnt, m_chunk_memory, m_dm_info_size);
    }

    HS_ASSERT_CMP(DEBUG, m_vdev_hdr->get_magic(), ==, MAGIC);
    HS_ASSERT_CMP(DEBUG, m_chunk_hdr->get_magic(), ==, MAGIC);
    HS_ASSERT_CMP(DEBUG, m_pdev_hdr->get_magic(), ==, MAGIC);
}

PhysicalDevChunk* DeviceManager::alloc_chunk(PhysicalDev* pdev, uint32_t vdev_id, uint64_t req_size,
                                             uint32_t primary_id) {
    std::lock_guard< decltype(m_dev_mutex) > lock(m_dev_mutex);

    HS_ASSERT_CMP(DEBUG, req_size % HomeStoreConfig::phys_page_size, ==, 0);
    PhysicalDevChunk* chunk = pdev->find_free_chunk(req_size);
    if (chunk == nullptr) {
        std::stringstream ss;
        ss << "No space available for chunk size = " << req_size << " in pdev id = " << pdev->get_dev_id();
        const std::string s = ss.str();
        throw homestore::homestore_exception(s, homestore_error::no_space_avail);
    }
    HS_ASSERT_CMP(DEBUG, chunk->get_size(), >=, req_size);
    chunk->set_vdev_id(vdev_id); // Set the chunk as busy or engaged to a vdev
    chunk->set_primary_chunk_id(primary_id);

    if (chunk->get_size() > req_size) {
        // There is some left over space, create a new chunk and insert it after current chunk
        create_new_chunk(pdev, chunk->get_start_offset() + req_size, chunk->get_size() - req_size, chunk);
        chunk->set_size(req_size);
    }

    write_info_blocks();
    return chunk;
}

void DeviceManager::free_chunk(PhysicalDevChunk* chunk) {
    std::lock_guard< decltype(m_dev_mutex) > lock(m_dev_mutex);
    chunk->set_free();

    PhysicalDev* pdev = chunk->get_physical_dev_mutable();
    auto         freed_ids = pdev->merge_free_chunks(chunk);
    for (auto ids : freed_ids) {
        if (ids != INVALID_CHUNK_ID) {
            remove_chunk(ids);
        }
    }
    write_info_blocks();
}

vdev_info_block* DeviceManager::alloc_vdev(uint32_t req_size, uint32_t nmirrors, uint32_t page_size, uint32_t nchunks,
                                           char* blob, uint64_t size) {
    std::lock_guard< decltype(m_dev_mutex) > lock(m_dev_mutex);

    vdev_info_block* vb = alloc_new_vdev_slot();
    if (vb == nullptr) {
        std::stringstream ss;
        ss << "No free slot available for virtual device creation";
        const std::string s = ss.str();
        throw homestore::homestore_exception(s, homestore_error::no_space_avail);
    }
    vb->size = size;
    vb->num_mirrors = nmirrors;
    vb->page_size = page_size;
    vb->num_primary_chunks = nchunks;
    memcpy(vb->context_data, blob, req_size);

    vb->prev_vdev_id = m_last_vdevid;
    if (m_last_vdevid == INVALID_VDEV_ID) {
        // This is the first vdev being created.
        HS_ASSERT_CMP(DEBUG, m_vdev_hdr->get_first_vdev_id(), ==, INVALID_VDEV_ID);
        m_vdev_hdr->first_vdev_id = vb->vdev_id;
    } else {
        auto prev_vb = &m_vdev_info[m_last_vdevid];
        prev_vb->next_vdev_id = vb->vdev_id;
    }
    m_last_vdevid = vb->vdev_id;
    vb->next_vdev_id = INVALID_VDEV_ID;

    HS_LOG(DEBUG, device, "Creating vdev id = {} size = {}", vb->get_vdev_id(), vb->get_size());
    m_vdev_hdr->num_vdevs++;
    write_info_blocks();
    return vb;
}

void DeviceManager::free_vdev(vdev_info_block* vb) {
    std::lock_guard< decltype(m_dev_mutex) > lock(m_dev_mutex);

    auto prev_vb_id = vb->prev_vdev_id;
    auto next_vb_id = vb->next_vdev_id;

    if (prev_vb_id != INVALID_VDEV_ID) {
        m_vdev_info[prev_vb_id].next_vdev_id = next_vb_id;
    } else {
        m_vdev_hdr->first_vdev_id = vb->next_vdev_id;
    }

    if (next_vb_id != INVALID_VDEV_ID)
        m_vdev_info[next_vb_id].prev_vdev_id = prev_vb_id;
    vb->slot_allocated = false;

    m_vdev_hdr->num_vdevs--;
    write_info_blocks();
}

/* This method creates a new chunk for a given physical device and attaches the chunk to the physical device
 * after previous chunk (if non-null) or last if null */
PhysicalDevChunk* DeviceManager::create_new_chunk(PhysicalDev* pdev, uint64_t start_offset, uint64_t size,
                                                  PhysicalDevChunk* prev_chunk) {
    uint32_t slot;

    // Allocate a slot for the new chunk (which becomes new chunk id) and create a new PhysicalDevChunk instance
    // and attach it to a physical device
    chunk_info_block* c = alloc_new_chunk_slot(&slot);
    if (c == nullptr) {
        std::stringstream ss;
        ss << "No free slot available for chunk creation";
        const std::string s = ss.str();
        throw homestore::homestore_exception(s, homestore_error::no_space_avail);
    }

    auto              chunk = std::make_unique< PhysicalDevChunk >(pdev, slot, start_offset, size, c);
    PhysicalDevChunk* craw = chunk.get();
    pdev->attach_chunk(craw, prev_chunk);

    HS_LOG(DEBUG, device, "Creating chunk: {}", chunk->to_string());
    m_chunks[chunk->get_chunk_id()] = std::move(chunk);
    m_chunk_hdr->num_chunks++;

    return craw;
}

void DeviceManager::remove_chunk(uint32_t chunk_id) {
    HS_ASSERT_CMP(DEBUG, m_chunk_info[chunk_id].is_slot_allocated(), ==, true);
    m_chunk_info[chunk_id].slot_allocated = false; // Free up the slot for future allocations
    m_chunk_hdr->num_chunks--;
}

chunk_info_block* DeviceManager::alloc_new_chunk_slot(uint32_t* pslot_num) {
    uint32_t start_slot = m_chunk_hdr->num_chunks;
    uint32_t cur_slot = start_slot;
    do {
        if (!m_chunk_info[cur_slot].slot_allocated) {
            m_chunk_info[cur_slot].slot_allocated = true;
            *pslot_num = cur_slot;
            return &m_chunk_info[cur_slot];
        }
        cur_slot++;
        if (cur_slot == HomeStoreConfig::max_chunks)
            cur_slot = 0;
    } while (cur_slot != start_slot);

    return nullptr;
}

vdev_info_block* DeviceManager::alloc_new_vdev_slot() {

    vdev_info_block* vb = &m_vdev_info[0];
    for (uint32_t id = 0; id < HomeStoreConfig::max_vdevs; id++) {
        vdev_info_block* vb = &m_vdev_info[id];

        if (!vb->slot_allocated) {
            vb->slot_allocated = true;
            vb->vdev_id = id;
            return vb;
        }
    }

    return nullptr;
}

} // namespace homestore<|MERGE_RESOLUTION|>--- conflicted
+++ resolved
@@ -16,28 +16,21 @@
 using namespace homeio;
 namespace homestore {
 
-<<<<<<< HEAD
 DeviceManager::DeviceManager(NewVDevCallback vcb,
                              uint32_t const vdev_metadata_size,
                              std::shared_ptr<iomgr::ioMgr> iomgr,
                              homeio::comp_callback cb, bool is_file, boost::uuids::uuid system_uuid, 
                              vdev_error_callback vdev_error_cb) :
-        m_comp_cb(cb), m_new_vdev_cb(vcb), m_iomgr(iomgr), m_gen_cnt(0), m_is_file(is_file),
-        m_is_read_only(false), m_system_uuid(system_uuid), m_vdev_error_cb(vdev_error_cb) {
-
-    switch(HomeStoreConfig::open_flag) {
-=======
-DeviceManager::DeviceManager(NewVDevCallback vcb, uint32_t const vdev_metadata_size,
-                             std::shared_ptr< iomgr::ioMgr > iomgr, homeio::comp_callback cb, bool is_file,
-                             boost::uuids::uuid system_uuid, vdev_error_callback vdev_error_cb) :
         m_comp_cb(cb),
         m_new_vdev_cb(vcb),
         m_iomgr(iomgr),
         m_gen_cnt(0),
         m_is_file(is_file),
+        m_is_read_only(false),
         m_system_uuid(system_uuid),
         m_vdev_error_cb(vdev_error_cb) {
->>>>>>> 25444fa1
+
+    switch(HomeStoreConfig::open_flag) {
 #ifndef NDEBUG
         case BUFFERED_IO : m_open_flags = O_RDWR; break;
 #endif
@@ -142,12 +135,7 @@
     write_info_blocks();
 }
 
-<<<<<<< HEAD
-void DeviceManager::load_and_repair_devices(std::vector< dev_info > &devices) {
-=======
 void DeviceManager::load_and_repair_devices(std::vector< dev_info >& devices) {
-
->>>>>>> 25444fa1
     std::vector< std::unique_ptr< PhysicalDev > > uninit_devs;
     uninit_devs.reserve(devices.size());
     uint64_t device_id = INVALID_DEV_ID;
