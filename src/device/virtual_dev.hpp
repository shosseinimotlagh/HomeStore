--- conflicted
+++ resolved
@@ -337,38 +337,9 @@
         (chunk->get_primary_chunk()) ? add_mirror_chunk(chunk) : add_primary_chunk(chunk);
     }
 
-<<<<<<< HEAD
-    //
-    // convert unique offset;
-    //
-    uint64_t to_glob_uniq_offset(uint32_t dev_id, uint32_t chunk_id, uint64_t offset_in_chunk) {
-        return m_primary_pdev_chunks_list[dev_id].pdev->get_dev_offset() + get_chunk_start_offset(dev_id, chunk_id) +
-            offset_in_chunk;
-    }
-
-    uint64_t get_offset_in_dev(uint32_t dev_id, uint32_t chunk_id, uint64_t offset_in_chunk) {
-        return get_chunk_start_offset(dev_id, chunk_id) + offset_in_chunk;
-    }
-
-    uint64_t get_chunk_start_offset(uint32_t dev_id, uint32_t chunk_id) {
-        return m_primary_pdev_chunks_list[dev_id].chunks_in_pdev[chunk_id]->get_start_offset();
-    }
-
-    uint64_t get_len(const struct iovec* iov, const int iovcnt) {
-        uint64_t len = 0;
-        for (int i = 0; i < iovcnt; i++) {
-            len += iov[i].iov_len;
-        }
-        return len;
-    }
-
-    //
-=======
-    // start of vdev interface stubs 
- 
-  
-    // 
->>>>>>> a7c0901a
+    // start of vdev interface stubs
+
+    //
     // reserve size for next append_write
     // assumptions: will be called only in single threaded
     //
@@ -421,23 +392,23 @@
 
         return offset;
     }
-    
-    // 
+
+    //
     // @brief
     //
-    // @param size : 
+    // @param size :
     // @param chunk_overlap_ok :
     //
-    // @return 
+    // @return
     //
     off_t alloc_blk(size_t size, bool chunk_overlap_ok = false) {
         HS_ASSERT_CMP(DEBUG, chunk_overlap_ok, ==, false);
         off_t ret = 0;
         return ret;
     }
-    
+
     ssize_t pwrite(const void* buf, size_t count, off_t offset, boost::intrusive_ptr< virtualdev_req > req) {
-        ssize_t  ret = 0;
+        ssize_t ret = 0;
         return ret;
     }
 
@@ -450,7 +421,7 @@
         off_t ret = 0;
         return ret;
     }
-    
+
     off_t seeked_pos() const {
         off_t ret = 0;
         return ret;
@@ -460,7 +431,7 @@
         ssize_t ret = 0;
         return ret;
     }
-    
+
     ssize_t write(const void* buf, size_t count, boost::intrusive_ptr< virtualdev_req > req) {
         ssize_t ret = 0;
         return ret;
@@ -468,14 +439,15 @@
 
     // end of vdev interface stubs
 
-    // 
+    //
     // convert unique offset;
     //
-    uint64_t to_glob_uniq_offset(uint32_t dev_id, uint32_t chunk_id, uint64_t offset_in_chunk) { 
-        return m_primary_pdev_chunks_list[dev_id].pdev->get_dev_offset() + get_chunk_start_offset(dev_id, chunk_id) + offset_in_chunk;
-    }
-    
-    uint64_t get_offset_in_dev(uint32_t dev_id, uint32_t chunk_id, uint64_t offset_in_chunk) { 
+    uint64_t to_glob_uniq_offset(uint32_t dev_id, uint32_t chunk_id, uint64_t offset_in_chunk) {
+        return m_primary_pdev_chunks_list[dev_id].pdev->get_dev_offset() + get_chunk_start_offset(dev_id, chunk_id) +
+            offset_in_chunk;
+    }
+
+    uint64_t get_offset_in_dev(uint32_t dev_id, uint32_t chunk_id, uint64_t offset_in_chunk) {
         return get_chunk_start_offset(dev_id, chunk_id) + offset_in_chunk;
     }
 
@@ -490,7 +462,6 @@
         }
         return len;
     }
-
 
 #if 0
     // 
@@ -781,11 +752,9 @@
         // to be implemented
     }
 
-    void update_write_sz(uint64_t total_written_sz) {
-        m_write_sz_in_total = total_written_sz;
-    }
-
-    // 
+    void update_write_sz(uint64_t total_written_sz) { m_write_sz_in_total = total_written_sz; }
+
+    //
     // return:
     //     on error, -1 is returned;
     //     on success, num of bytes read;
@@ -801,18 +770,19 @@
 
         uint64_t offset_in_dev = logical_to_dev_offset(offset, dev_id, chunk_id, offset_in_chunk);
 
-        // 
+        //
         // if the size of the read buffer is acrossing boundary
         // move to start of next chunk
         //
         if (offset_in_chunk + len > m_chunk_size) {
-            offset_in_dev = logical_to_dev_offset(offset + m_chunk_size - offset_in_chunk, dev_id, chunk_id, offset_in_chunk);   
+            offset_in_dev =
+                logical_to_dev_offset(offset + m_chunk_size - offset_in_chunk, dev_id, chunk_id, offset_in_chunk);
             HS_ASSERT_CMP(DEBUG, offset_in_chunk, ==, 0);
         }
 
         auto pdev = m_primary_pdev_chunks_list[dev_id].pdev;
         auto chunk = m_primary_pdev_chunks_list[dev_id].chunks_in_pdev[chunk_id];
-        
+
         return do_readv_internal(pdev, chunk, offset_in_dev, iov, iovcnt, len, nullptr);
     }
 
@@ -823,12 +793,13 @@
 
         uint64_t offset_in_dev = logical_to_dev_offset(offset, dev_id, chunk_id, offset_in_chunk);
 
-        // 
+        //
         // if the size of the read buffer is acrossing boundary
         // move to start of next chunk
         //
         if (offset_in_chunk + len > m_chunk_size) {
-            offset_in_dev = logical_to_dev_offset(offset + m_chunk_size - offset_in_chunk, dev_id, chunk_id, offset_in_chunk);   
+            offset_in_dev =
+                logical_to_dev_offset(offset + m_chunk_size - offset_in_chunk, dev_id, chunk_id, offset_in_chunk);
             HS_ASSERT_CMP(DEBUG, offset_in_chunk, ==, 0);
         }
 
@@ -1023,14 +994,9 @@
             if (cnt == nmirror) { break; }
         }
     }
-<<<<<<< HEAD
-
-    void do_readv_internal(PhysicalDev* pdev, PhysicalDevChunk* pchunk, const uint64_t dev_offset, struct iovec* iov,
-                           int iovcnt, uint64_t size, boost::intrusive_ptr< virtualdev_req > req) {
-=======
-    
-    ssize_t do_readv_internal(PhysicalDev* pdev, PhysicalDevChunk* pchunk, const uint64_t dev_offset, struct iovec* iov, int iovcnt, uint64_t size, boost::intrusive_ptr< virtualdev_req > req) {
->>>>>>> a7c0901a
+
+    ssize_t do_readv_internal(PhysicalDev* pdev, PhysicalDevChunk* pchunk, const uint64_t dev_offset, struct iovec* iov,
+                              int iovcnt, uint64_t size, boost::intrusive_ptr< virtualdev_req > req) {
         COUNTER_INCREMENT(pdev->get_metrics(), drive_read_vector_count, iovcnt);
         ssize_t bytes_read = 0;
         if (!req || req->isSyncCall) {
@@ -1064,12 +1030,8 @@
         return bytes_read;
     }
 
-<<<<<<< HEAD
-    void do_read_internal(PhysicalDev* pdev, PhysicalDevChunk* pchunk, const uint64_t dev_offset, char* ptr,
-                          const uint64_t size, boost::intrusive_ptr< virtualdev_req > req) {
-=======
-    ssize_t do_read_internal(PhysicalDev* pdev, PhysicalDevChunk* pchunk, const uint64_t dev_offset, char* ptr, const uint64_t size, boost::intrusive_ptr< virtualdev_req > req) {
->>>>>>> a7c0901a
+    ssize_t do_read_internal(PhysicalDev* pdev, PhysicalDevChunk* pchunk, const uint64_t dev_offset, char* ptr,
+                             const uint64_t size, boost::intrusive_ptr< virtualdev_req > req) {
         COUNTER_INCREMENT(pdev->get_metrics(), drive_read_vector_count, 1);
         ssize_t bytes_read = 0;
 
@@ -1303,6 +1265,6 @@
     uint32_t get_blks_per_chunk() const { return get_chunk_size() / get_page_size(); }
     uint32_t get_page_size() const { return m_vb->page_size; }
     uint32_t get_nmirrors() const { return m_vb->num_mirrors; }
-};
+}; // namespace homestore
 
 } // namespace homestore