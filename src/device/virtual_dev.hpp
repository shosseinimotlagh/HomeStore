--- conflicted
+++ resolved
@@ -1083,7 +1083,7 @@
 
     /**
      * @brief : update the tail to vdev, this API will be called during reboot and
-     * upper layer(logdev) has completed scanning all the valid records in vdev and then 
+     * upper layer(logdev) has completed scanning all the valid records in vdev and then
      * update the tail in vdev.
      *
      * @param tail : logical tail offset
@@ -1096,8 +1096,8 @@
             m_write_sz_in_total.store(get_size() - start + tail, std::memory_order_relaxed);
         }
 
-        HS_ASSERT(RELEASE, get_tail_offset() == tail, "tail offset mismatch after calculation {} : {}", 
-                get_tail_offset(), tail);
+        HS_ASSERT(RELEASE, get_tail_offset() == tail, "tail offset mismatch after calculation {} : {}",
+                  get_tail_offset(), tail);
     }
 
     bool is_blk_alloced(BlkId& in_blkid) {
@@ -1251,7 +1251,6 @@
     void write_nmirror(const char* buf, uint32_t size, PhysicalDevChunk* chunk, uint64_t dev_offset) {
         uint64_t primary_chunk_offset = dev_offset - chunk->get_start_offset();
 
-<<<<<<< HEAD
         // Write to the mirror as well
         for (auto i : boost::irange< uint32_t >(0, get_nmirrors())) {
             for (auto mchunk : m_mirror_chunks.find(chunk)->second) {
@@ -1265,15 +1264,6 @@
                 pdev->sync_write(buf, size, dev_offset);
                 HISTOGRAM_OBSERVE(pdev->get_metrics(), drive_write_latency, get_elapsed_time_us(start_time));
             }
-=======
-            req->inc_ref();
-            req->io_start_time = Clock::now();
-#ifndef NDEBUG
-            req->dev_offset = dev_offset;
-            req->mem = (uint8_t*)(iov[0].iov_base);
-#endif
-            pdev->writev(iov, iovcnt, size, dev_offset, (uint8_t*)req.get());
->>>>>>> 1068dbde
         }
     }
 
@@ -1405,7 +1395,6 @@
         do_preadv_internal(pdev, primary_chunk, primary_dev_offset, iov, iovcnt, size, req);
     }
 
-
     void get_vb_context(const sisl::blob& ctx_data) const { m_mgr->get_vb_context(m_vb->vdev_id, ctx_data); }
 
     void update_vb_context(const sisl::blob& ctx_data) { m_mgr->update_vb_context(m_vb->vdev_id, ctx_data); }
