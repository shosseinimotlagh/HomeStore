--- conflicted
+++ resolved
@@ -16,23 +16,23 @@
 #include <boost/utility.hpp>
 #ifdef __linux__
 #include <linux/fs.h>
-#include <sys/ioctl.h> 
+#include <sys/ioctl.h>
 #include <endpoint/drive_endpoint.hpp>
 #endif
 
 namespace homestore {
 using namespace homeio;
 
-DriveEndPoint *PhysicalDev::ep = NULL;
+DriveEndPoint* PhysicalDev::ep = NULL;
 
 #ifdef __APPLE__
 
-ssize_t preadv(int fd, const struct iovec *iov, int iovcnt, off_t offset) {
+ssize_t preadv(int fd, const struct iovec* iov, int iovcnt, off_t offset) {
     lseek(fd, offset, SEEK_SET);
     return ::readv(fd, iov, iovcnt);
 }
 
-ssize_t pwritev(int fd, const struct iovec *iov, int iovcnt, off_t offset) {
+ssize_t pwritev(int fd, const struct iovec* iov, int iovcnt, off_t offset) {
 
     lseek(fd, offset, SEEK_SET);
     return ::writev(fd, iov, iovcnt);
@@ -43,9 +43,8 @@
 static std::atomic< uint64_t > glob_phys_dev_offset(0);
 static std::atomic< uint32_t > glob_phys_dev_ids(0);
 
-void
-PhysicalDev::update(uint32_t dev_num, uint64_t dev_offset, uint32_t first_chunk_id) {
-    
+void PhysicalDev::update(uint32_t dev_num, uint64_t dev_offset, uint32_t first_chunk_id) {
+
     assert(m_info_blk.dev_num == INVALID_DEV_ID);
     assert(m_info_blk.first_chunk_id == INVALID_CHUNK_ID);
 
@@ -54,8 +53,7 @@
     m_info_blk.first_chunk_id = first_chunk_id;
 }
 
-void
-PhysicalDev::attach_superblock_chunk(PhysicalDevChunk *chunk) {
+void PhysicalDev::attach_superblock_chunk(PhysicalDevChunk* chunk) {
     if (!m_superblock_valid) {
         assert(m_dm_chunk[m_cur_indx] == nullptr);
         assert(m_cur_indx < 2);
@@ -71,44 +69,29 @@
     }
 }
 
-PhysicalDev::PhysicalDev(DeviceManager *mgr,
-<<<<<<< HEAD
-                         std::string &devname,
-                         int const oflags,
-                         std::shared_ptr<iomgr::ioMgr> iomgr,
-                         homeio::comp_callback &cb, boost::uuids::uuid &system_uuid, 
-                         uint32_t dev_num, uint64_t dev_offset, uint32_t is_file, bool is_init, uint64_t dm_info_size, 
-                         bool *is_inited) :
-        m_mgr(mgr), m_devname(devname), comp_cb(cb), m_iomgr(iomgr) {
- 
-=======
-                         const std::string& devname,
-                         int const oflags,
-                         std::shared_ptr<iomgr::ioMgr> iomgr,
-                         homeio::comp_callback cb,
-                         boost::uuids::uuid uuid,
-                         uint32_t dev_num, uint64_t dev_offset, uint32_t is_file, bool is_init, uint64_t dm_info_size, 
-                         bool &is_inited) :
+PhysicalDev::PhysicalDev(DeviceManager* mgr, const std::string& devname, int const oflags,
+                         std::shared_ptr< iomgr::ioMgr > iomgr, homeio::comp_callback& cb,
+                         boost::uuids::uuid& system_uuid, uint32_t dev_num, uint64_t dev_offset, uint32_t is_file,
+                         bool is_init, uint64_t dm_info_size, bool* is_inited) :
         m_mgr(mgr),
         m_devname(devname),
         m_comp_cb(cb),
         m_iomgr(iomgr),
         m_metrics("Physical_Device_" + devname) {
 
->>>>>>> 50603e61
     struct stat stat_buf;
     stat(devname.c_str(), &stat_buf);
-    m_devsize = (uint64_t) stat_buf.st_size;
+    m_devsize = (uint64_t)stat_buf.st_size;
     assert(sizeof(super_block) <= SUPERBLOCK_SIZE);
-    auto ret = posix_memalign((void **) &m_super_blk, HomeStoreConfig::align_size, SUPERBLOCK_SIZE);
+    auto ret = posix_memalign((void**)&m_super_blk, HomeStoreConfig::align_size, SUPERBLOCK_SIZE);
     /* super block should always be written atomically. */
     assert(m_super_blk != nullptr);
     assert(sizeof(super_block) <= HomeStoreConfig::atomic_phys_page_size);
 
     if (!ep) {
-    	ep = new DriveEndPoint(iomgr, cb); 
-    }
-    
+        ep = new DriveEndPoint(iomgr, cb);
+    }
+
     m_info_blk.dev_num = dev_num;
     m_info_blk.dev_offset = dev_offset;
     m_info_blk.first_chunk_id = INVALID_CHUNK_ID;
@@ -141,8 +124,8 @@
         /* create a chunk */
         uint64_t align_size = ALIGN_SIZE(SUPERBLOCK_SIZE, HomeStoreConfig::phys_page_size);
         assert((get_size() % HomeStoreConfig::phys_page_size) == 0);
-        m_mgr->create_new_chunk(this, SUPERBLOCK_SIZE, get_size() - align_size, nullptr); 
-        
+        m_mgr->create_new_chunk(this, SUPERBLOCK_SIZE, get_size() - align_size, nullptr);
+
         /* create two chunks for super blocks */
         for (int i = 0; i < 2; ++i) {
             uint64_t align_size = ALIGN_SIZE(dm_info_size, HomeStoreConfig::phys_page_size);
@@ -164,17 +147,16 @@
 
 bool PhysicalDev::load_super_block() {
     memset(m_super_blk, 0, SUPERBLOCK_SIZE);
-    
+
     read_superblock();
-    
+
     // Validate if its homestore formatted device
-    
+
     bool is_omstore_dev = validate_device();
     if (!is_omstore_dev) {
         return false;
     }
-   
-    
+
     if (m_super_blk->system_uuid != m_system_uuid) {
         return false;
     }
@@ -188,21 +170,19 @@
     return true;
 }
 
-void PhysicalDev::read_dm_chunk(char *mem, uint64_t size) {
+void PhysicalDev::read_dm_chunk(char* mem, uint64_t size) {
     assert(m_super_blk->dm_chunk[m_cur_indx % 2].chunk_size == size);
-    auto offset =  m_super_blk->dm_chunk[m_cur_indx % 2].chunk_start_offset; 
-    ep->sync_read(get_devfd(), mem, size, (off_t) offset);
-}
-
-void PhysicalDev::write_dm_chunk(uint64_t gen_cnt, char *mem, uint64_t size) {
+    auto offset = m_super_blk->dm_chunk[m_cur_indx % 2].chunk_start_offset;
+    ep->sync_read(get_devfd(), mem, size, (off_t)offset);
+}
+
+void PhysicalDev::write_dm_chunk(uint64_t gen_cnt, char* mem, uint64_t size) {
     auto offset = m_dm_chunk[(++m_cur_indx) % 2]->get_start_offset();
-    ep->sync_write(get_devfd(), mem, size, (off_t) offset);
+    ep->sync_write(get_devfd(), mem, size, (off_t)offset);
     write_super_block(gen_cnt);
 }
 
-uint64_t PhysicalDev::sb_gen_cnt() {
-    return m_super_blk->gen_cnt;
-}
+uint64_t PhysicalDev::sb_gen_cnt() { return m_super_blk->gen_cnt; }
 
 void PhysicalDev::write_super_block(uint64_t gen_cnt) {
 
@@ -210,7 +190,7 @@
     m_super_blk->magic = MAGIC;
     strcpy(m_super_blk->product_name, PRODUCT_NAME);
     m_super_blk->version = CURRENT_SUPERBLOCK_VERSION;
-    
+
     assert(m_info_blk.dev_num != INVALID_DEV_ID);
     assert(m_info_blk.first_chunk_id != INVALID_CHUNK_ID);
 
@@ -231,8 +211,7 @@
 }
 
 inline bool PhysicalDev::validate_device() {
-    return ((m_super_blk->magic == MAGIC) &&
-            (strcmp(m_super_blk->product_name, "OmStore") == 0) &&
+    return ((m_super_blk->magic == MAGIC) && (strcmp(m_super_blk->product_name, "OmStore") == 0) &&
             (m_super_blk->version == CURRENT_SUPERBLOCK_VERSION));
 }
 
@@ -252,27 +231,25 @@
     }
 }
 
-void PhysicalDev::write(const char *data, uint32_t size, uint64_t offset, uint8_t *cookie) {
-    ep->async_write(get_devfd(), data, size, (off_t) offset, cookie);
-}
-
-void PhysicalDev::writev(const struct iovec *iov, int iovcnt, uint32_t size, uint64_t offset, 
-								uint8_t *cookie) {
+void PhysicalDev::write(const char* data, uint32_t size, uint64_t offset, uint8_t* cookie) {
+    ep->async_write(get_devfd(), data, size, (off_t)offset, cookie);
+}
+
+void PhysicalDev::writev(const struct iovec* iov, int iovcnt, uint32_t size, uint64_t offset, uint8_t* cookie) {
     ep->async_writev(get_devfd(), iov, iovcnt, size, offset, cookie);
 }
 
-void PhysicalDev::read(char *data, uint32_t size, uint64_t offset, uint8_t *cookie) {
-    ep->async_read(get_devfd(), data, size, (off_t) offset, cookie);
-}
-
-void PhysicalDev::readv(const struct iovec *iov, int iovcnt, uint32_t size, uint64_t offset, 
-						uint8_t *cookie) {
-    ep->async_readv(get_devfd(), iov, iovcnt, size, (off_t) offset, cookie);
-}
-
-void PhysicalDev::sync_write(const char *data, uint32_t size, uint64_t offset) {
+void PhysicalDev::read(char* data, uint32_t size, uint64_t offset, uint8_t* cookie) {
+    ep->async_read(get_devfd(), data, size, (off_t)offset, cookie);
+}
+
+void PhysicalDev::readv(const struct iovec* iov, int iovcnt, uint32_t size, uint64_t offset, uint8_t* cookie) {
+    ep->async_readv(get_devfd(), iov, iovcnt, size, (off_t)offset, cookie);
+}
+
+void PhysicalDev::sync_write(const char* data, uint32_t size, uint64_t offset) {
     try {
-        ep->sync_write(get_devfd(), data, size, (off_t) offset);
+        ep->sync_write(get_devfd(), data, size, (off_t)offset);
     } catch (const std::system_error& e) {
         std::stringstream ss;
         ss << "dev_name " << get_devname() << ":" << e.what() << "\n";
@@ -281,10 +258,9 @@
     }
 }
 
-void PhysicalDev::sync_writev(const struct iovec *iov, int iovcnt, 
-					uint32_t size, uint64_t offset) {
+void PhysicalDev::sync_writev(const struct iovec* iov, int iovcnt, uint32_t size, uint64_t offset) {
     try {
-        ep->sync_writev(get_devfd(), iov, iovcnt, size, (off_t) offset);
+        ep->sync_writev(get_devfd(), iov, iovcnt, size, (off_t)offset);
     } catch (const std::system_error& e) {
         std::stringstream ss;
         ss << "dev_name " << get_devname() << e.what() << "\n";
@@ -293,21 +269,20 @@
     }
 }
 
-void PhysicalDev::sync_read(char *data, uint32_t size, uint64_t offset) {
+void PhysicalDev::sync_read(char* data, uint32_t size, uint64_t offset) {
     try {
-        ep->sync_read(get_devfd(), data, size, (off_t) offset);
+        ep->sync_read(get_devfd(), data, size, (off_t)offset);
     } catch (const std::system_error& e) {
         std::stringstream ss;
         ss << "dev_name " << get_devname() << e.what() << "\n";
         const std::string s = ss.str();
         throw std::system_error(e.code(), s);
     }
-
-}
-
-void PhysicalDev::sync_readv(const struct iovec *iov, int iovcnt, uint32_t size, uint64_t offset) {
+}
+
+void PhysicalDev::sync_readv(const struct iovec* iov, int iovcnt, uint32_t size, uint64_t offset) {
     try {
-        ep->sync_readv(get_devfd(), iov, iovcnt, size, (off_t) offset);
+        ep->sync_readv(get_devfd(), iov, iovcnt, size, (off_t)offset);
     } catch (const std::system_error& e) {
         std::stringstream ss;
         ss << "dev_name " << get_devname() << e.what() << "\n";
@@ -316,13 +291,14 @@
     }
 }
 
-void PhysicalDev::attach_chunk(PhysicalDevChunk *chunk, PhysicalDevChunk *after) {
+void PhysicalDev::attach_chunk(PhysicalDevChunk* chunk, PhysicalDevChunk* after) {
     if (after) {
         chunk->set_next_chunk(after->get_next_chunk());
         chunk->set_prev_chunk(after);
 
         auto next = after->get_next_chunk();
-        if (next) next->set_prev_chunk(chunk);
+        if (next)
+            next->set_prev_chunk(chunk);
         after->set_next_chunk(chunk);
     } else {
         assert(m_info_blk.first_chunk_id == INVALID_CHUNK_ID);
@@ -330,13 +306,13 @@
     }
 }
 
-std::array<uint32_t, 2> PhysicalDev::merge_free_chunks(PhysicalDevChunk *chunk) {
-    std::array<uint32_t, 2> freed_ids = {INVALID_CHUNK_ID, INVALID_CHUNK_ID};
-    uint32_t nids = 0;
+std::array< uint32_t, 2 > PhysicalDev::merge_free_chunks(PhysicalDevChunk* chunk) {
+    std::array< uint32_t, 2 > freed_ids = {INVALID_CHUNK_ID, INVALID_CHUNK_ID};
+    uint32_t                  nids = 0;
 
     // Check if previous and next chunk are free, if so make it contiguous chunk
-    PhysicalDevChunk *prev_chunk = chunk->get_prev_chunk();
-    PhysicalDevChunk *next_chunk = chunk->get_next_chunk();
+    PhysicalDevChunk* prev_chunk = chunk->get_prev_chunk();
+    PhysicalDevChunk* next_chunk = chunk->get_next_chunk();
 
     if (prev_chunk && !prev_chunk->is_busy()) {
         // We can merge our space to prev_chunk and remove our current chunk.
@@ -345,7 +321,8 @@
 
         // Erase the current chunk entry
         prev_chunk->set_next_chunk(chunk->get_next_chunk());
-        if (next_chunk) next_chunk->set_prev_chunk(prev_chunk);
+        if (next_chunk)
+            next_chunk->set_prev_chunk(prev_chunk);
 
         freed_ids[nids++] = chunk->get_chunk_id();
         chunk = prev_chunk;
@@ -358,22 +335,20 @@
         // Erase the current chunk entry
         next_chunk->set_prev_chunk(chunk->get_prev_chunk());
         auto p = chunk->get_prev_chunk();
-        if (p) p->set_next_chunk(next_chunk);
+        if (p)
+            p->set_next_chunk(next_chunk);
         freed_ids[nids++] = chunk->get_chunk_id();
     }
     return freed_ids;
 }
 
-pdev_info_block
-PhysicalDev::get_info_blk() {
-    return m_info_blk;
-}
-
-PhysicalDevChunk *PhysicalDev::find_free_chunk(uint64_t req_size) {
+pdev_info_block PhysicalDev::get_info_blk() { return m_info_blk; }
+
+PhysicalDevChunk* PhysicalDev::find_free_chunk(uint64_t req_size) {
     // Get the slot with closest size;
-    PhysicalDevChunk *closest_chunk = nullptr;
-
-    PhysicalDevChunk *chunk = device_manager()->get_chunk(m_info_blk.first_chunk_id);
+    PhysicalDevChunk* closest_chunk = nullptr;
+
+    PhysicalDevChunk* chunk = device_manager()->get_chunk(m_info_blk.first_chunk_id);
     while (chunk) {
         if (!chunk->is_busy() && (chunk->get_size() >= req_size)) {
             if ((closest_chunk == nullptr) || (chunk->get_size() < closest_chunk->get_size())) {
@@ -399,7 +374,7 @@
     ss << "\tPdev Offset = " << m_info_blk.dev_offset << "\n";
     ss << "\tFirst chunk id = " << m_info_blk.first_chunk_id << "\n";
 
-    PhysicalDevChunk *pchunk = device_manager()->get_chunk(m_info_blk.first_chunk_id);
+    PhysicalDevChunk* pchunk = device_manager()->get_chunk(m_info_blk.first_chunk_id);
     while (pchunk) {
         ss << "\t\t" << pchunk->to_string() << "\n";
         pchunk = pchunk->get_next_chunk();
@@ -409,7 +384,7 @@
 }
 
 /********************* PhysicalDevChunk Section ************************/
-PhysicalDevChunk::PhysicalDevChunk(PhysicalDev *pdev, chunk_info_block *cinfo) {
+PhysicalDevChunk::PhysicalDevChunk(PhysicalDev* pdev, chunk_info_block* cinfo) {
     m_chunk_info = cinfo;
     m_pdev = pdev;
 #if 0
@@ -419,8 +394,8 @@
 #endif
 }
 
-PhysicalDevChunk::PhysicalDevChunk(PhysicalDev *pdev, uint32_t chunk_id, uint64_t start_offset, uint64_t size,
-                                   chunk_info_block *cinfo) {
+PhysicalDevChunk::PhysicalDevChunk(PhysicalDev* pdev, uint32_t chunk_id, uint64_t start_offset, uint64_t size,
+                                   chunk_info_block* cinfo) {
     m_chunk_info = cinfo;
     // Fill in with new chunk info
     m_chunk_info->chunk_id = chunk_id;
@@ -436,19 +411,13 @@
     m_pdev = pdev;
 }
 
-PhysicalDevChunk* PhysicalDevChunk::get_next_chunk() const {
-    return device_manager()->get_chunk(get_next_chunk_id());
-}
-
-PhysicalDevChunk* PhysicalDevChunk::get_prev_chunk() const {
-    return device_manager()->get_chunk(get_prev_chunk_id());
-}
+PhysicalDevChunk* PhysicalDevChunk::get_next_chunk() const { return device_manager()->get_chunk(get_next_chunk_id()); }
+
+PhysicalDevChunk* PhysicalDevChunk::get_prev_chunk() const { return device_manager()->get_chunk(get_prev_chunk_id()); }
 
 PhysicalDevChunk* PhysicalDevChunk::get_primary_chunk() const {
     return device_manager()->get_chunk(m_chunk_info->primary_chunk_id);
 }
 
-DeviceManager *PhysicalDevChunk::device_manager() const {
-    return get_physical_dev()->device_manager();
-}
+DeviceManager* PhysicalDevChunk::device_manager() const { return get_physical_dev()->device_manager(); }
 } // namespace homestore