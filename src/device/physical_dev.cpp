/*
 * PhysicalDev.cpp
 *
 *  Created on: 05-Aug-2016
 *      Author: hkadayam
 */

#include "device.h"
#include <sys/types.h>
#include <sys/stat.h>
#include <fcntl.h>
#include <assert.h>
#include <unistd.h>
#include <iostream>
#include <folly/Exception.h>
#include <boost/utility.hpp>
#ifdef __linux__
#include <linux/fs.h>
#include <sys/ioctl.h>
#endif
<<<<<<< HEAD
#include "main/homestore_assert.hpp"
#include <iomgr/iomgr.hpp>
=======
#include "common/homestore_assert.hpp"
>>>>>>> 51dbfd5e

SDS_LOGGING_DECL(device)

#define drive_iface iomgr::IOManager::instance().default_drive_interface()

namespace homestore {

static std::atomic< uint64_t > glob_phys_dev_offset(0);
static std::atomic< uint32_t > glob_phys_dev_ids(0);


PhysicalDev::~PhysicalDev() {

    LOGINFO("device name {} superblock magic {} product name {} version {}", m_devname, m_super_blk->magic,
            m_super_blk->product_name, m_super_blk->version);
    free(m_super_blk);
    // m_ep will be deleted in iomgr::stop
}

void PhysicalDev::update(uint32_t dev_num, uint64_t dev_offset, uint32_t first_chunk_id) {

    HS_ASSERT_CMP(DEBUG, m_info_blk.get_dev_num(), ==, INVALID_DEV_ID);
    HS_ASSERT_CMP(DEBUG, m_info_blk.get_first_chunk_id(), ==, INVALID_CHUNK_ID);

    m_info_blk.dev_num = dev_num;
    m_info_blk.dev_offset = dev_offset;
    m_info_blk.first_chunk_id = first_chunk_id;
}

void PhysicalDev::attach_superblock_chunk(PhysicalDevChunk* chunk) {
    if (!m_superblock_valid) {
        HS_ASSERT_NULL(DEBUG, m_dm_chunk[m_cur_indx]);
        HS_ASSERT_CMP(DEBUG, m_cur_indx, <, 2);
        m_dm_chunk[m_cur_indx++] = chunk;
        return;
    }
    if (chunk->get_chunk_id() == m_super_blk->dm_chunk[0].chunk_id) {
        HS_ASSERT_NULL(DEBUG, m_dm_chunk[0]);
        m_dm_chunk[0] = chunk;
    } else {
        HS_ASSERT_CMP(DEBUG, chunk->get_chunk_id(), ==, m_super_blk->dm_chunk[1].get_chunk_id());
        HS_ASSERT_NULL(DEBUG, m_dm_chunk[1]);
        m_dm_chunk[1] = chunk;
    }
}

PhysicalDev::PhysicalDev(DeviceManager* mgr, const std::string& devname, int const oflags,
                         boost::uuids::uuid& system_uuid, uint32_t dev_num, uint64_t dev_offset, uint32_t is_file,
                         bool is_init, uint64_t dm_info_size, bool* is_inited) :
        m_mgr(mgr),
        m_devname(devname),
        m_metrics(devname) {

    struct stat stat_buf;
    stat(devname.c_str(), &stat_buf);
    m_devsize = (uint64_t)stat_buf.st_size;

    HS_ASSERT_CMP(LOGMSG, sizeof(super_block), <=, SUPERBLOCK_SIZE, "opening device {} device size {} inited {}",
                  devname, m_devsize, is_init);

    auto ret = posix_memalign((void**)&m_super_blk, HomeStoreConfig::align_size, SUPERBLOCK_SIZE);

    /* super block should always be written atomically. */
    HS_ASSERT_NOTNULL(LOGMSG, m_super_blk);
    HS_ASSERT_CMP(LOGMSG, sizeof(super_block), <=, HomeStoreConfig::atomic_phys_page_size);

    m_info_blk.dev_num = dev_num;
    m_info_blk.dev_offset = dev_offset;
    m_info_blk.first_chunk_id = INVALID_CHUNK_ID;
    m_cur_indx = 0;
    m_superblock_valid = false;

    m_devfd = drive_iface->open_dev(devname.c_str(), oflags);
    if (m_devfd == -1
#ifdef _PRERELEASE
        || (homestore_flip->test_flip("device_boot_fail", devname.c_str()))
#endif
    ) {

        free(m_super_blk);

        HS_LOG(ERROR, device, "device open failed errno {} dev_name {}", errno, devname.c_str());

        throw std::system_error(errno, std::system_category(), "error while opening the device");
    }

    LOGINFO("Device {} opened with FD {}", m_devname, m_devfd);

    if (is_file) {
        struct stat buf;
        if (fstat(m_devfd, &buf) < 0) {
            free(m_super_blk);
            HS_ASSERT(LOGMSG, 0, "device stat failed errno {} dev_name {}", errno, devname.c_str());
            throw std::system_error(errno, std::system_category(), "error while getting size of the device");
        }
        m_devsize = buf.st_size;
    } else {
        if (ioctl(m_devfd, BLKGETSIZE64, &m_devsize) < 0) {
            free(m_super_blk);
            HS_ASSERT(LOGMSG, 0, "device stat failed errno {} dev_name {}", errno, devname.c_str());
            throw std::system_error(errno, std::system_category(), "error while getting size of the device");
        }
    }
    m_system_uuid = system_uuid;

    HS_ASSERT_CMP(LOGMSG, m_devsize, >, 0);
    if (m_devsize == 0) {
        std::stringstream ss;
        ss << "disk size is " << m_devsize;
        const std::string s = ss.str();
        throw homestore::homestore_exception(s, homestore_error::min_size_not_avail);
    }

    auto temp = m_devsize;
    m_devsize = ALIGN_SIZE_TO_LEFT(m_devsize, HomeStoreConfig::phys_page_size);

    if (m_devsize != temp) {
        LOGWARN("device size is not the multiple of physical page size old size {}", temp);
    }
    LOGINFO("Device {} size is {}", m_devname, m_devsize);
    m_dm_chunk[0] = m_dm_chunk[1] = nullptr;
    if (is_init) {
        /* create a chunk */
        uint64_t align_size = ALIGN_SIZE(SUPERBLOCK_SIZE, HomeStoreConfig::phys_page_size);
        HS_ASSERT_CMP(LOGMSG, get_size() % HomeStoreConfig::phys_page_size, ==, 0);
        m_mgr->create_new_chunk(this, align_size, get_size() - align_size, nullptr);

        /* check for min size */
        uint64_t min_size = SUPERBLOCK_SIZE + 2 * dm_info_size;
        if (m_devsize <= min_size) {
            std::stringstream ss;
            ss << "Min size requiired is " << min_size << " and disk size is " << m_devsize;
            const std::string s = ss.str();
            HS_LOG(ERROR, device, "{}", ss.str());
            throw homestore::homestore_exception(s, homestore_error::min_size_not_avail);
        }

        /* We create two chunks for super blocks. Since writing a sb chunk is not atomic operation,
         * so at any given point only one SB chunk is valid.
         */
        for (int i = 0; i < 2; ++i) {
            uint64_t align_size = ALIGN_SIZE(dm_info_size, HomeStoreConfig::phys_page_size);
            HS_ASSERT_CMP(LOGMSG, align_size, ==, dm_info_size);
            m_dm_chunk[i] = m_mgr->alloc_chunk(this, INVALID_VDEV_ID, align_size, INVALID_CHUNK_ID);
            m_dm_chunk[i]->set_sb_chunk();
        }
        /* super block is written when first DM info block is written. Writing a superblock and making
         * a disk valid before that doesn't make sense as that disk is of no use until DM info is not
         * written.
         */
    } else {
        *is_inited = load_super_block();
        if (*is_inited) {
            /* If it is different then it mean it require upgrade/revert handling */
            HS_ASSERT_CMP(LOGMSG, m_super_blk->dm_chunk[0].get_chunk_size(), ==, dm_info_size);
            HS_ASSERT_CMP(LOGMSG, m_super_blk->dm_chunk[1].get_chunk_size(), ==, dm_info_size);
        }
    }
}

size_t PhysicalDev::get_total_cap() {
    return (m_devsize - (SUPERBLOCK_SIZE + m_dm_chunk[0]->get_size() + m_dm_chunk[1]->get_size()));
}

bool PhysicalDev::load_super_block() {
    memset(m_super_blk, 0, SUPERBLOCK_SIZE);

    read_superblock();

    // Validate if its homestore formatted device

    bool is_omstore_dev = validate_device();

    if (!is_omstore_dev) {
        LOGCRITICAL("invalid device name {} found magic {} product name {} version {}", m_devname, m_super_blk->magic,
                    m_super_blk->product_name, m_super_blk->version);
        return false;
    }

    if (m_super_blk->system_uuid != m_system_uuid) {
        std::stringstream ss;
        ss << "we found the homestore formatted device with a different system UUID";
        const std::string s = ss.str();
        LOGCRITICAL("{}", ss.str());
        throw homestore::homestore_exception(s, homestore_error::formatted_disk_found);
    }

    m_info_blk.dev_num = m_super_blk->this_dev_info.dev_num;
    m_info_blk.dev_offset = m_super_blk->this_dev_info.dev_offset;
    m_info_blk.first_chunk_id = m_super_blk->this_dev_info.first_chunk_id;
    m_cur_indx = m_super_blk->cur_indx;
    m_superblock_valid = true;

    return true;
}

void PhysicalDev::read_dm_chunk(char* mem, uint64_t size) {
    HS_ASSERT_CMP(DEBUG, m_super_blk->dm_chunk[m_cur_indx % 2].get_chunk_size(), ==, size);
    auto offset = m_super_blk->dm_chunk[m_cur_indx % 2].chunk_start_offset;
    drive_iface->sync_read(get_devfd(), mem, size, (off_t)offset);
}

void PhysicalDev::write_dm_chunk(uint64_t gen_cnt, char* mem, uint64_t size) {
    auto offset = m_dm_chunk[(++m_cur_indx) % 2]->get_start_offset();
    drive_iface->sync_write(get_devfd(), mem, size, (off_t)offset);
    write_super_block(gen_cnt);
}

uint64_t PhysicalDev::sb_gen_cnt() { return m_super_blk->gen_cnt; }

void PhysicalDev::write_super_block(uint64_t gen_cnt) {

    // Format the super block and this device info structure
    m_super_blk->magic = MAGIC;
    strcpy(m_super_blk->product_name, PRODUCT_NAME);
    m_super_blk->version = CURRENT_SUPERBLOCK_VERSION;

    HS_ASSERT_CMP(DEBUG, m_info_blk.get_dev_num(), !=, INVALID_DEV_ID);
    HS_ASSERT_CMP(DEBUG, m_info_blk.get_first_chunk_id(), !=, INVALID_CHUNK_ID);

    m_super_blk->system_uuid = m_system_uuid;
    m_super_blk->this_dev_info.dev_num = m_info_blk.dev_num;
    m_super_blk->this_dev_info.first_chunk_id = m_info_blk.first_chunk_id;
    m_super_blk->this_dev_info.dev_offset = m_info_blk.dev_offset;
    m_super_blk->gen_cnt = gen_cnt;
    m_super_blk->cur_indx = m_cur_indx;

    for (int i = 0; i < 2; i++) {
        memcpy(&m_super_blk->dm_chunk[i], m_dm_chunk[i]->get_chunk_info(), sizeof(chunk_info_block));
    }

    // Write the information to the offset
    write_superblock();
    m_superblock_valid = true;
}

inline bool PhysicalDev::validate_device() {
    return ((m_super_blk->magic == MAGIC) && (strcmp(m_super_blk->product_name, "OmStore") == 0) &&
            (m_super_blk->version == CURRENT_SUPERBLOCK_VERSION));
}

inline void PhysicalDev::write_superblock() {
    ssize_t bytes = pwrite(m_devfd, m_super_blk, SUPERBLOCK_SIZE, 0);
    if (sisl_unlikely((bytes < 0) || (size_t)bytes != SUPERBLOCK_SIZE)) {
        throw std::system_error(errno, std::system_category(), "error while writing a superblock" + get_devname());
    }
}

inline void PhysicalDev::read_superblock() {
    memset(m_super_blk, 0, SUPERBLOCK_SIZE);
    ssize_t bytes = pread(m_devfd, m_super_blk, SUPERBLOCK_SIZE, 0);
    if (sisl_unlikely((bytes < 0) || ((size_t)bytes != SUPERBLOCK_SIZE))) {
        throw std::system_error(errno, std::system_category(), "error while reading a superblock" + get_devname());
    }
}

void PhysicalDev::write(const char* data, uint32_t size, uint64_t offset, uint8_t* cookie) {
    drive_iface->async_write(get_devfd(), data, size, (off_t)offset, cookie);
}

void PhysicalDev::writev(const iovec* iov, int iovcnt, uint32_t size, uint64_t offset, uint8_t* cookie) {
    drive_iface->async_writev(get_devfd(), iov, iovcnt, size, offset, cookie);
}

void PhysicalDev::read(char* data, uint32_t size, uint64_t offset, uint8_t* cookie) {
    drive_iface->async_read(get_devfd(), data, size, (off_t)offset, cookie);
}

void PhysicalDev::readv(const iovec* iov, int iovcnt, uint32_t size, uint64_t offset, uint8_t* cookie) {
    drive_iface->async_readv(get_devfd(), iov, iovcnt, size, (off_t)offset, cookie);
}

ssize_t PhysicalDev::sync_write(const char* data, uint32_t size, uint64_t offset) {
    try {
        return drive_iface->sync_write(get_devfd(), data, size, (off_t)offset);
    } catch (const std::system_error& e) {
        std::stringstream ss;
        ss << "dev_name " << get_devname() << ":" << e.what() << "\n";
        const std::string s = ss.str();
        device_manager()->handle_error(this);
        throw std::system_error(e.code(), s);
    }
}

ssize_t PhysicalDev::sync_writev(const iovec* iov, int iovcnt, uint32_t size, uint64_t offset) {
    try {
        return drive_iface->sync_writev(get_devfd(), iov, iovcnt, size, (off_t)offset);
    } catch (const std::system_error& e) {
        std::stringstream ss;
        ss << "dev_name " << get_devname() << e.what() << "\n";
        const std::string s = ss.str();
        device_manager()->handle_error(this);
        throw std::system_error(e.code(), s);
    }
}

ssize_t PhysicalDev::sync_read(char* data, uint32_t size, uint64_t offset) {
    try {
        return drive_iface->sync_read(get_devfd(), data, size, (off_t)offset);
    } catch (const std::system_error& e) {
        std::stringstream ss;
        ss << "dev_name " << get_devname() << e.what() << "\n";
        const std::string s = ss.str();
        device_manager()->handle_error(this);
        throw std::system_error(e.code(), s);
        return -1;
    }
}

ssize_t PhysicalDev::sync_readv(const iovec* iov, int iovcnt, uint32_t size, uint64_t offset) {
    try {
        return drive_iface->sync_readv(get_devfd(), iov, iovcnt, size, (off_t)offset);
    } catch (const std::system_error& e) {
        std::stringstream ss;
        ss << "dev_name " << get_devname() << e.what() << "\n";
        const std::string s = ss.str();
        device_manager()->handle_error(this);
        throw std::system_error(e.code(), s);
        return -1;
    }
}

void PhysicalDev::attach_chunk(PhysicalDevChunk* chunk, PhysicalDevChunk* after) {
    if (after) {
        chunk->set_next_chunk(after->get_next_chunk());
        chunk->set_prev_chunk(after);

        auto next = after->get_next_chunk();
        if (next) next->set_prev_chunk(chunk);
        after->set_next_chunk(chunk);
    } else {
        HS_ASSERT_CMP(DEBUG, m_info_blk.get_first_chunk_id(), ==, INVALID_CHUNK_ID);
        m_info_blk.first_chunk_id = chunk->get_chunk_id();
    }
}

std::array< uint32_t, 2 > PhysicalDev::merge_free_chunks(PhysicalDevChunk* chunk) {
    std::array< uint32_t, 2 > freed_ids = {INVALID_CHUNK_ID, INVALID_CHUNK_ID};
    uint32_t nids = 0;

    // Check if previous and next chunk are free, if so make it contiguous chunk
    PhysicalDevChunk* prev_chunk = chunk->get_prev_chunk();
    PhysicalDevChunk* next_chunk = chunk->get_next_chunk();

    if (prev_chunk && !prev_chunk->is_busy()) {
        // We can merge our space to prev_chunk and remove our current chunk.
        prev_chunk->set_size(prev_chunk->get_size() + chunk->get_size());
        prev_chunk->set_next_chunk(chunk->get_next_chunk());

        // Erase the current chunk entry
        prev_chunk->set_next_chunk(chunk->get_next_chunk());
        if (next_chunk) next_chunk->set_prev_chunk(prev_chunk);

        freed_ids[nids++] = chunk->get_chunk_id();
        chunk = prev_chunk;
    }

    if (next_chunk && !next_chunk->is_busy()) {
        next_chunk->set_size(chunk->get_size() + next_chunk->get_size());
        next_chunk->set_start_offset(chunk->get_start_offset());

        // Erase the current chunk entry
        next_chunk->set_prev_chunk(chunk->get_prev_chunk());
        auto p = chunk->get_prev_chunk();
        if (p) p->set_next_chunk(next_chunk);
        freed_ids[nids++] = chunk->get_chunk_id();
    }
    return freed_ids;
}

pdev_info_block PhysicalDev::get_info_blk() { return m_info_blk; }

PhysicalDevChunk* PhysicalDev::find_free_chunk(uint64_t req_size) {
    // Get the slot with closest size;
    PhysicalDevChunk* closest_chunk = nullptr;

    PhysicalDevChunk* chunk = device_manager()->get_chunk(m_info_blk.first_chunk_id);
    while (chunk) {
        if (!chunk->is_busy() && (chunk->get_size() >= req_size)) {
            if ((closest_chunk == nullptr) || (chunk->get_size() < closest_chunk->get_size())) {
                closest_chunk = chunk;
            }
        }
        chunk = device_manager()->get_chunk(chunk->get_next_chunk_id());
    }

    return closest_chunk;
}

std::string PhysicalDev::to_string() {
    std::stringstream ss;
    ss << "Device name = " << m_devname << "\n";
    ss << "Device fd = " << m_devfd << "\n";
    ss << "Device size = " << m_devsize << "\n";
    ss << "Super Block :\n";
    ss << "\tMagic = " << m_super_blk->magic << "\n";
    ss << "\tProduct Name = " << m_super_blk->product_name << "\n";
    ss << "\tHeader version = " << m_super_blk->version << "\n";
    ss << "\tPdev Id = " << m_info_blk.dev_num << "\n";
    ss << "\tPdev Offset = " << m_info_blk.dev_offset << "\n";
    ss << "\tFirst chunk id = " << m_info_blk.first_chunk_id << "\n";

    PhysicalDevChunk* pchunk = device_manager()->get_chunk(m_info_blk.first_chunk_id);
    while (pchunk) {
        ss << "\t\t" << pchunk->to_string() << "\n";
        pchunk = pchunk->get_next_chunk();
    }

    return ss.str();
}

/********************* PhysicalDevChunk Section ************************/
PhysicalDevChunk::PhysicalDevChunk(PhysicalDev* pdev, chunk_info_block* cinfo) {
    m_chunk_info = cinfo;
    m_pdev = pdev;
#if 0
    const std::unique_ptr< PhysicalDev > &p =
            (static_cast<const homeds::sparse_vector< std::unique_ptr< PhysicalDev > > &>(device_manager()->m_pdevs))[cinfo->pdev_id];
    m_pdev = p.get();
#endif
}

PhysicalDevChunk::PhysicalDevChunk(PhysicalDev* pdev, uint32_t chunk_id, uint64_t start_offset, uint64_t size,
                                   chunk_info_block* cinfo) {
    m_chunk_info = cinfo;
    // Fill in with new chunk info
    m_chunk_info->chunk_id = chunk_id;
    m_chunk_info->slot_allocated = true;
    m_chunk_info->pdev_id = pdev->get_dev_id();
    m_chunk_info->chunk_start_offset = start_offset;
    m_chunk_info->chunk_size = size;
    m_chunk_info->prev_chunk_id = INVALID_CHUNK_ID;
    m_chunk_info->next_chunk_id = INVALID_CHUNK_ID;
    m_chunk_info->primary_chunk_id = INVALID_CHUNK_ID;
    m_chunk_info->vdev_id = INVALID_VDEV_ID;
    m_chunk_info->is_sb_chunk = false;
    m_chunk_info->end_of_chunk_offset = size;
    m_pdev = pdev;
}

PhysicalDevChunk* PhysicalDevChunk::get_next_chunk() const { return device_manager()->get_chunk(get_next_chunk_id()); }

PhysicalDevChunk* PhysicalDevChunk::get_prev_chunk() const { return device_manager()->get_chunk(get_prev_chunk_id()); }

PhysicalDevChunk* PhysicalDevChunk::get_primary_chunk() const {
    return device_manager()->get_chunk(m_chunk_info->primary_chunk_id);
}

DeviceManager* PhysicalDevChunk::device_manager() const { return get_physical_dev()->device_manager(); }
} // namespace homestore<|MERGE_RESOLUTION|>--- conflicted
+++ resolved
@@ -18,12 +18,8 @@
 #include <linux/fs.h>
 #include <sys/ioctl.h>
 #endif
-<<<<<<< HEAD
-#include "main/homestore_assert.hpp"
+#include "common/homestore_assert.hpp"
 #include <iomgr/iomgr.hpp>
-=======
-#include "common/homestore_assert.hpp"
->>>>>>> 51dbfd5e
 
 SDS_LOGGING_DECL(device)
 
@@ -33,7 +29,6 @@
 
 static std::atomic< uint64_t > glob_phys_dev_offset(0);
 static std::atomic< uint32_t > glob_phys_dev_ids(0);
-
 
 PhysicalDev::~PhysicalDev() {
 
@@ -140,9 +135,7 @@
     auto temp = m_devsize;
     m_devsize = ALIGN_SIZE_TO_LEFT(m_devsize, HomeStoreConfig::phys_page_size);
 
-    if (m_devsize != temp) {
-        LOGWARN("device size is not the multiple of physical page size old size {}", temp);
-    }
+    if (m_devsize != temp) { LOGWARN("device size is not the multiple of physical page size old size {}", temp); }
     LOGINFO("Device {} size is {}", m_devname, m_devsize);
     m_dm_chunk[0] = m_dm_chunk[1] = nullptr;
     if (is_init) {
