//
// Created by Kadayam, Hari on 15/11/17.
//

#ifndef OMSTORE_BLKSTORE_HPP
#define OMSTORE_BLKSTORE_HPP

#include "cache/cache.h"
#include "device/device_selector.hpp"
#include "device/device.h"
#include <boost/optional.hpp>
#include "device/virtual_dev.hpp"
#include "homeds/memory/mempiece.hpp"
#include "cache/cache.cpp"
#include <error/error.h>
#include "writeBack_cache.hpp"
#include "device/blkbuffer.hpp"
#include "main/homestore_config.hpp"
#include <utility/atomic_counter.hpp>
#include <fds/utils.hpp>

namespace homestore {

enum BlkStoreCacheType { PASS_THRU = 0, WRITEBACK_CACHE = 1, WRITETHRU_CACHE = 2, RD_MODIFY_WRITEBACK_CACHE = 3 };

/* Threshold of size upto when there is overlap in the cache entry, that it will discard instead of copying. Say
 * there is a buffer of size 64K, out of which first N bytes are freed, then remaining bytes 64K - N bytes could
 * be either be discarded or copied into new buffer. This threshold dictates whats the value of (64K - N) upto which
 * it will copy. In other words ((64K - N) <= CACHE_DISCARD_THRESHOLD_SIZE) ? copy : discard
 */
#define CACHE_DISCARD_THRESHOLD_SIZE 16384

class BlkStoreConfig {
public:
    /* Total size of BlkStore inital, it could grow based on demand. */
    uint64_t m_initial_size;

    /* Type of cache to use. */
    BlkStoreCacheType m_cache_type;

    /* Mirrored copy to maintain within this block store. */
    uint32_t m_nmirrors;
};

struct bufferInfo {
    uint32_t offset;
    uint32_t size;
    uint8_t* ptr;
    bufferInfo() : offset(0), size(0), ptr(nullptr){};
    bufferInfo(uint32_t offset, uint32_t size, uint8_t* ptr) : offset(offset), size(size), ptr(ptr){};
};

#define to_blkstore_req(req) boost::static_pointer_cast< blkstore_req< Buffer > >(req)

template < typename Buffer = BlkBuffer >
struct blkstore_req : public writeback_req {
    boost::intrusive_ptr< Buffer > bbuf;
    BlkId bid;
    sisl::atomic_counter< int > blkstore_ref_cnt; /* It is used for reads to see how many
                                                   * reads are issued for this request.
                                                   * Blkstore calls comp upcall
                                                   * only when ref_cnt becomes zero.
                                                   */
    std::vector< bufferInfo > missing_pieces;
    uint32_t data_offset;
    Clock::time_point blkstore_op_start_time;

public:
    virtual ~blkstore_req() {
        assert(missing_pieces.size() == 0);
        assert(blkstore_ref_cnt.testz());
    };

    static boost::intrusive_ptr< blkstore_req< Buffer > > make_request() {
        return boost::intrusive_ptr< blkstore_req< Buffer > >(
            sisl::ObjectAllocator< blkstore_req< Buffer > >::make_object());
    }

    bool is_blk_from_cache(uint32_t offset) {
        for (uint32_t i = 0; i < missing_pieces.size(); ++i) {
            if (offset >= missing_pieces[i].offset && offset < missing_pieces[i].offset + size) { return true; }
        }
        return false;
    }

    void start_time() { blkstore_op_start_time = Clock::now(); }

<<<<<<< HEAD
    virtual void free_yourself() { homeds::ObjectAllocator< blkstore_req< Buffer > >::deallocate(this); }
=======
    virtual void free_yourself() { sisl::ObjectAllocator< blkstore_req< Buffer > >::deallocate(this); }
>>>>>>> 4e9cf0fb

protected:
    friend class sisl::ObjectAllocator< blkstore_req< Buffer > >;
    blkstore_req() : bbuf(nullptr), blkstore_ref_cnt(0), missing_pieces(0), data_offset(0){};
};

class BlkStoreMetrics : public sisl::MetricsGroupWrapper {
public:
    explicit BlkStoreMetrics(const char* inst_name) : sisl::MetricsGroupWrapper("BlkStore", inst_name) {
        REGISTER_COUNTER(blkstore_read_op_count, "BlkStore total read ops", "blkstore_op_count", {"op", "read"});
        REGISTER_COUNTER(blkstore_write_op_count, "BlkStore total write ops", "blkstore_op_count", {"op", "write"});
        REGISTER_COUNTER(blkstore_read_data_size, "BlkStore number of bytes read");
        REGISTER_COUNTER(blkstore_cache_miss_size, "BlkStore number of bytes cache miss");
        REGISTER_COUNTER(blkstore_drive_read_count, "Number of drive reads by blkstore");
        REGISTER_COUNTER(blkstore_wbcache_write_count, "Number of writes written to writeback cache");
        REGISTER_COUNTER(blkstore_outstanding_reads, "Outstanding Read IOs at a given point",
                         sisl::_publish_as::publish_as_gauge);
        REGISTER_COUNTER(blkstore_outstanding_writes, "Outstanding Write IOs at a given point",
                         sisl::_publish_as::publish_as_gauge);

        REGISTER_HISTOGRAM(blkstore_partial_cache_distribution, "Partial cache hit ops distribution",
                           HistogramBucketsType(LinearUpto64Buckets))
        REGISTER_HISTOGRAM(blkstore_cache_read_latency, "BlkStore cache read latency");
        REGISTER_HISTOGRAM(blkstore_cache_write_latency, "BlkStore cache write latency");
        REGISTER_HISTOGRAM(blkstore_drive_write_latency, "BlkStore drive write latency");
        REGISTER_HISTOGRAM(blkstore_drive_read_latency, "BlkStore drive read latency");
        REGISTER_HISTOGRAM(blkstore_wbcache_hold_time, "Time data is held in writeback cache before flush");

        register_me_to_farm();
    }
};

template < typename BAllocator, typename Buffer = BlkBuffer >
class BlkStore {
    typedef std::function< void(boost::intrusive_ptr< blkstore_req< Buffer > > req) > comp_callback;

public:
    BlkStore(DeviceManager* mgr,             // Device manager instance
             Cache< BlkId >* cache,          // Cache Instance
             uint64_t size,                  // Size of the blk store device
             BlkStoreCacheType cache_type,   // Type of cache, writeback, writethru, none
             uint32_t mirrors,               // Number of mirrors
             char* blob,                     // Superblock blob for blkstore
             uint64_t context_size,          // TODO: ???
             uint64_t page_size,             // Block device page size
             const char* name,               // Name for blkstore
             comp_callback comp_cb = nullptr // Callback on completion. It can be attached later as well.
             ) :
            m_pagesz(page_size),
            m_cache(cache),
            m_wb_cache(cache, ([this](boost::intrusive_ptr< writeback_req > req, std::error_condition status) {
                           this->writeback_persist_blkid(req, status);
                       }),
                       ([this](boost::intrusive_ptr< writeback_req > req, std::error_condition status) {
                           this->writeback_free_blkid(req, status);
                       })),
            m_cache_type(cache_type),
            m_vdev(mgr, context_size, mirrors, true, m_pagesz, mgr->get_all_devices(),
                   (std::bind(&BlkStore::process_completions, this, std::placeholders::_1)), blob, size),
            m_comp_cb(comp_cb),
            m_metrics(name) {}

    BlkStore(DeviceManager* mgr,             // Device manager instance
             Cache< BlkId >* cache,          // Cache Instance
             vdev_info_block* vb,            // Load vdev from this vdev_info_block
             BlkStoreCacheType cache_type,   // Type of cache, writeback, writethru, none
             uint64_t page_size,             // Block device page size
             const char* name,               // Name for blkstore
             bool recovery_init,             // do we need to initialize blk allocator in recovery
             comp_callback comp_cb = nullptr // Callback on completion. It can be attached later as well.
             ) :
            m_pagesz(page_size),
            m_cache(cache),
            m_wb_cache(cache, ([this](boost::intrusive_ptr< writeback_req > req, std::error_condition status) {
                           this->writeback_persist_blkid(req, status);
                       }),
                       ([this](boost::intrusive_ptr< writeback_req > req, std::error_condition status) {
                           this->writeback_free_blkid(req, status);
                       })),
            m_cache_type(cache_type),
            m_vdev(mgr, vb, (std::bind(&BlkStore::process_completions, this, std::placeholders::_1)), recovery_init),
            m_comp_cb(comp_cb),
            m_metrics(name) {}

    ~BlkStore() {}

    void attach_compl(comp_callback comp_cb) { m_comp_cb = comp_cb; }

    bool is_write_back_cache() {
        return (m_cache_type == WRITEBACK_CACHE || m_cache_type == RD_MODIFY_WRITEBACK_CACHE);
    }

    bool is_read_modify_cache() { return (m_cache_type == RD_MODIFY_WRITEBACK_CACHE); }

    void process_completions(boost::intrusive_ptr< virtualdev_req > v_req) {
        auto req = to_blkstore_req(v_req);

        if (!req->is_read) {
#ifdef _PRERELEASE
            if (auto flip_ret = homestore_flip->get_test_flip< int >("delay_us_and_inject_error_on_completion",
                                                                     v_req->request_id)) {
                usleep(flip_ret.get());
                req->err = homestore_error::write_failed;
            }
#endif
            HISTOGRAM_OBSERVE(m_metrics, blkstore_drive_write_latency,
                              get_elapsed_time_us(req->blkstore_op_start_time));

            if (is_write_back_cache()) {
                m_wb_cache.writeBack_completion(req->bbuf, to_wb_req(req), req->err);
            } else {
                /* TODO: evict it from the cache if it fails */
            }
            m_comp_cb(req);
            return;
        }

        if (!req->blkstore_ref_cnt.decrement_testz(1)) { return; }
        HISTOGRAM_OBSERVE(m_metrics, blkstore_drive_read_latency, get_elapsed_time_us(req->blkstore_op_start_time));

        /* all buffers are read when ref_cnt becomes zero. It means
         * it is safe to do completion upcall and update cache.
         */
        if (req->err == no_error) {
            update_cache(req);
        } else {
            /* TODO add error messages */
            for (uint32_t i = 0; i < req->missing_pieces.size(); i++) {
                free(req->missing_pieces[i].ptr);
            }
        }

        m_comp_cb(req);
        req->missing_pieces.clear();
    }

    void update_cache(boost::intrusive_ptr< blkstore_req< Buffer > > req) {
        Clock::time_point start_time = Clock::now();

        for (uint32_t i = 0; i < req->missing_pieces.size(); i++) {
            boost::intrusive_ptr< Buffer > bbuf = req->bbuf;

            bool inserted = bbuf->update_missing_piece(req->missing_pieces[i].offset, req->missing_pieces[i].size,
                                                       req->missing_pieces[i].ptr);
            if (!inserted) {
                /* someone else has inserted it */
                free(req->missing_pieces[i].ptr);
            }
        }
        HISTOGRAM_OBSERVE(m_metrics, blkstore_cache_read_latency, get_elapsed_time_us(start_time));
    }

    /* Allocate a new block of the size based on the hints provided */
    BlkAllocStatus alloc_blk(uint32_t size, blk_alloc_hints& hints, std::vector< BlkId >& out_blkid) {
        // Allocate a block from the device manager
        assert(size % m_pagesz == 0);
        auto nblks = size / m_pagesz;
        return (m_vdev.alloc_blk(nblks, hints, out_blkid));
    }

    BlkAllocStatus alloc_blk(BlkId& in_blkid) { return (m_vdev.alloc_blk(in_blkid)); }

    BlkAllocStatus alloc_blk(uint32_t size, blk_alloc_hints& hints, BlkId* out_blkid) {
        // Allocate a block from the device manager
        assert(size % m_pagesz == 0);
        auto nblks = size / m_pagesz;
        hints.is_contiguous = true;
        return (m_vdev.alloc_blk(nblks, hints, out_blkid));
    }

    /* Allocate a new block and add entry to the cache. This method allows the caller to create its own
     * buffer method, but the actual data is page aligned is created by this method and returns the smart pointer
     * of the buffer, along with blkid. */
    boost::intrusive_ptr< Buffer > alloc_blk_cached(uint32_t size, blk_alloc_hints& hints, BlkId* out_blkid) {
        // Allocate a block from the device manager
        hints.is_contiguous = true;
        assert(size % m_pagesz == 0);
        auto ret_blk = alloc_blk(size, hints, out_blkid);
        if (ret_blk != BLK_ALLOC_SUCCESS) { return nullptr; }

        // Create an object for the buffer
        auto buf = Buffer::make_object();
        buf->set_key(*out_blkid);

        // Create a new block of memory for the blocks requested and set the memvec pointer to that
        uint8_t* ptr;
        int ret = posix_memalign((void**)&ptr, HomeStoreConfig::align_size, size);
        if (ret != 0) { throw std::bad_alloc(); }
        boost::intrusive_ptr< homeds::MemVector > mvec(new homeds::MemVector(), true);
        mvec->set(ptr, size, 0);

        buf->set_memvec(mvec, 0, out_blkid->data_size(m_pagesz));
        // Insert this buffer to the cache.
        auto ibuf = boost::intrusive_ptr< Buffer >(buf);
        boost::intrusive_ptr< Buffer > out_bbuf;
        bool inserted = m_cache->insert(*out_blkid, boost::static_pointer_cast< CacheBuffer< BlkId > >(ibuf),
                                        (boost::intrusive_ptr< CacheBuffer< BlkId > >*)&out_bbuf);
        assert(inserted);

        return ibuf;
    }

    void free_blk(const BlkId& bid, boost::optional< uint32_t > size_offset, boost::optional< uint32_t > size) {
        std::deque< boost::intrusive_ptr< homestore::writeback_req > > dependent_req_q;
        free_blk(bid, size_offset, size, dependent_req_q);
    }

<<<<<<< HEAD
    void cache_buf_erase_cb(boost::intrusive_ptr< Buffer >                                 erased_buf,
                            std::deque< boost::intrusive_ptr< homestore::writeback_req > > dependent_req_q,
                            const BlkId                                                    bid) {
=======
    void cache_buf_erase_cb(boost::intrusive_ptr< Buffer > erased_buf,
                            std::deque< boost::intrusive_ptr< homestore::writeback_req > > dependent_req_q,
                            const BlkId bid) {
>>>>>>> 4e9cf0fb
        assert(is_read_modify_cache());
        if (is_write_back_cache()) {
            auto req = blkstore_req< Buffer >::make_request();
            req->bid = bid;
            req->bbuf = erased_buf;

            m_wb_cache.free_blk(req->bbuf, to_wb_req(req), dependent_req_q);
        } else {
            m_vdev.free_blk(bid);
        }
        return;
    }

    /* Free the block previously allocated. Blkoffset refers to number of blks to skip in the BlkId and
     * nblks refer to the total blks from offset to free.
     */
    void free_blk(const BlkId& bid, boost::optional< uint32_t > size_offset, boost::optional< uint32_t > size,
                  std::deque< boost::intrusive_ptr< homestore::writeback_req > >& dependent_req_q,
<<<<<<< HEAD
                  bool                                                            mem_only = false) {
=======
                  bool mem_only = false) {
>>>>>>> 4e9cf0fb
        boost::intrusive_ptr< Buffer > erased_buf(nullptr);
        bool found = false;

        assert(bid.data_size(m_pagesz) >= (size_offset.get_value_or(0) + size.get_value_or(0)));

        uint32_t free_size;
        if (size.get_value_or(0) != 0) {
            free_size = size.get_value_or(0);
        } else {
            free_size = bid.data_size(m_pagesz);
        }

        if (is_read_modify_cache()) {
            assert(size_offset.get_value_or(0) == 0 && free_size == bid.data_size(m_pagesz));
            m_cache->safe_erase(
                bid, [this, bid, dependent_req_q, mem_only](boost::intrusive_ptr< CacheBuffer< BlkId > > erased_buf) {
                    if (!mem_only) {
                        this->cache_buf_erase_cb(boost::static_pointer_cast< Buffer >(erased_buf), dependent_req_q,
                                                 bid);
                    }
                });
            /* cache will raise callback when ref_cnt becomes zero */
            return;
        } else {
            found = m_cache->erase(bid, size_offset.get_value_or(0), free_size,
                                   (boost::intrusive_ptr< CacheBuffer< BlkId > >*)&erased_buf);
        }

        if (mem_only) { return; }

        uint32_t offset = size_offset.get_value_or(0);
        BlkId tmp_bid(bid.get_blkid_at(offset, free_size, m_pagesz));
        if (is_write_back_cache() && found) {
            auto req = blkstore_req< Buffer >::make_request();
            req->bid = tmp_bid;
            req->bbuf = erased_buf;

            m_wb_cache.free_blk(erased_buf, to_wb_req(req), dependent_req_q);
        } else {
            assert(dependent_req_q.empty());
            m_vdev.free_blk(tmp_bid);
        }

        return;
    }

    void writeback_persist_blkid(boost::intrusive_ptr< writeback_req > wb_req, std::error_condition status) {
        auto req = to_blkstore_req(wb_req);
        if (status != no_error) {
            req->err = status;
            process_completions(to_vdev_req(req));
        } else {
            HISTOGRAM_OBSERVE(m_metrics, blkstore_wbcache_hold_time, get_elapsed_time_us(wb_req->cache_start_time));
            req->start_time();
            m_vdev.write(req->bid, m_wb_cache.writeback_get_memvec(req), to_vdev_req(req), req->data_offset);
        }
    }

    void writeback_free_blkid(boost::intrusive_ptr< writeback_req > wb_req, std::error_condition status) {
        auto req = to_blkstore_req(wb_req);
        if (status == no_error) { m_vdev.free_blk(req->bid); }
        /* mark this req as completed in writeback_cache to do the clean up. */
        m_wb_cache.writeBack_completion(req->bbuf, to_wb_req(req), status);
    }

    void write(BlkId& bid, homeds::MemVector& mvec) { m_vdev.write(bid, mvec, nullptr, 0); }

    /* Write the buffer. The BlkStore write does not support write in place and so it does not also support
     * writing to an offset.
     *
     * NOTE: While one could argue that even when it is not doing write in place it could still
     * create a new blkid and then write it on an offset from the blkid. So far there is no use case for that. To
     * avoid any confusion to the interface, the value_offset parameter is not provided for this write type. If
     * needed can be added later.
     * Here data_offset is offset inside memvec. If a write is split then both the writes will point to
     * same buffer but different offsets.
     */
    boost::intrusive_ptr< Buffer > write(BlkId& bid, boost::intrusive_ptr< homeds::MemVector > mvec, int data_offset,
                                         boost::intrusive_ptr< blkstore_req< Buffer > > req,
                                         std::deque< boost::intrusive_ptr< writeback_req > >& dependent_req_q) {
        /* TODO: add try and catch exception */
        auto buf = Buffer::make_object();
        buf->set_key(bid);
        buf->set_memvec(mvec, data_offset, bid.data_size(m_pagesz));
        auto ibuf = boost::intrusive_ptr< Buffer >(buf);
        req->bid = bid;

        /*
         * First try to create/insert a record for this blk id in the cache.
         * If it already exists, it will simply upvote the item.
         */
        COUNTER_INCREMENT(m_metrics, blkstore_write_op_count, 1);

        /* we don't support any dependent writes on the bid have blocks more then 1.
         * It is implemented primarity for async btree in which write size is not
         * more then a page. If number of blocks are more then one then cache,
         * it can be freed partially(see free_partial_cache())  making management
         * of dependent writes a little complicated.
         */
        assert(bid.get_nblks() == 1 || dependent_req_q.empty());
        CURRENT_CLOCK(cache_start_time);
        uint8_t* ptr;

        // Insert this buffer to the cache.
        boost::intrusive_ptr< Buffer > out_bbuf;

        bool inserted = m_cache->insert(bid, boost::static_pointer_cast< CacheBuffer< BlkId > >(ibuf),
                                        (boost::intrusive_ptr< CacheBuffer< BlkId > >*)&out_bbuf);
        /* While writing, we should not insert a blkid which already exist in the cache */
        assert(ibuf.get() == out_bbuf.get());
        assert(inserted);
        HISTOGRAM_OBSERVE(m_metrics, blkstore_cache_write_latency, get_elapsed_time_us(cache_start_time));

        req->bbuf = ibuf;

        // check with writeback cache
        if (is_write_back_cache() && !req->isSyncCall) {
            req->bid = bid;
            req->data_offset = data_offset;
            m_wb_cache.write_blk(ibuf, to_wb_req(req), dependent_req_q);
            return ibuf;
        }

        assert(dependent_req_q.empty());

        // Now write data to the device
        req->start_time();
        // TODO: rishabh, need to check the return status
        m_vdev.write(bid, ibuf->get_memvec(), to_vdev_req(req), data_offset);
        if (req->isSyncCall) {
            HISTOGRAM_OBSERVE(m_metrics, blkstore_drive_write_latency,
                              get_elapsed_time_us(req->blkstore_op_start_time));
        }
        return ibuf;
    }

    /* If the user already has created a blkbuffer, then use this method to use it to write the block */
    void write(BlkId& bid, boost::intrusive_ptr< Buffer > in_buf, boost::intrusive_ptr< blkstore_req< Buffer > > req,
               std::deque< boost::intrusive_ptr< writeback_req > >& dependent_req_q) {

        if (is_write_back_cache() && !req->isSyncCall) {
            auto wb_req = to_wb_req(req);
            req->bid = bid;
            req->bbuf = in_buf;
            wb_req->cache_start_time = Clock::now();
            COUNTER_INCREMENT(m_metrics, blkstore_wbcache_write_count, 1);
            m_wb_cache.write_blk(in_buf, wb_req, dependent_req_q);
            return;
        }
        assert(dependent_req_q.empty());
        m_vdev.write(bid, in_buf->get_memvec(), to_vdev_req(req), req->data_offset);
    }

    /* Read the data for given blk id and size. This method allocates the required memory if not present in the cache
     * and returns an smart ptr to the Buffer */
    boost::intrusive_ptr< Buffer > read(BlkId& bid, uint32_t offset, uint32_t size,
                                        boost::intrusive_ptr< blkstore_req< Buffer > > req) {

        int cur_ind = 0;
        uint32_t cur_offset = offset;

        assert(req->err == no_error);

        COUNTER_INCREMENT(m_metrics, blkstore_read_op_count, 1);
        COUNTER_INCREMENT(m_metrics, blkstore_read_data_size, size);

        req->start_time();
        // Check if the entry exists in the cache.
        boost::intrusive_ptr< Buffer > bbuf;
        bool cache_found = m_cache->get(bid, (boost::intrusive_ptr< CacheBuffer< BlkId > >*)&bbuf);
        req->blkstore_ref_cnt.increment(1);
        if (!cache_found
#ifdef _PRERELEASE
            || (cache_found && (homestore_flip->test_flip("cache_insert_race")))
#endif
        ) {
            // Not found in cache, create a new block buf and prepare it for insert to dev and cache.
            bbuf = Buffer::make_object();

            /* set the key */
            bbuf->set_key(bid);

            /* set the memvec */
            boost::intrusive_ptr< homeds::MemVector > mvec(new homeds::MemVector());
            bbuf->set_memvec(mvec, 0, 0);

            /* insert it into cache */
            boost::intrusive_ptr< Buffer > new_bbuf;
            bool inserted = m_cache->insert(bbuf->get_key(), boost::static_pointer_cast< CacheBuffer< BlkId > >(bbuf),
                                            (boost::intrusive_ptr< CacheBuffer< BlkId > >*)&new_bbuf);
            if (!inserted) {
                /* Between get and insert, other thread tried the same thing and
                 * inserted into the cache. Lets use that entry in cache and
                 * free up the memory
                 */
                bbuf = new_bbuf;
            }
        }

        req->bbuf = bbuf;
        req->is_read = true;

        /* first is offset and second is size in a pair */
        vector< std::pair< uint32_t, uint32_t > > missing_mp;
        assert(bid.data_size(m_pagesz) >= (offset + size));
        bool ret = m_cache->insert_missing_pieces(bbuf, offset, size, missing_mp);
        BlkId read_blkid(bid.get_blkid_at(offset, size, m_pagesz));

        /* It might be a false assert if there is a race between read and write but keeping
         * it for now as it can be good check to see that we have recovered all the blocks
         * after boot.
         */
        assert(m_vdev.is_blk_alloced(read_blkid));

        if (missing_mp.size()) {
            HISTOGRAM_OBSERVE(m_metrics, blkstore_partial_cache_distribution, missing_mp.size());
            COUNTER_INCREMENT(m_metrics, blkstore_drive_read_count, missing_mp.size());
        }

        uint8_t* ptr;
        for (uint32_t i = 0; i < missing_mp.size(); i++) {

            // Create a new block of memory for the missing piece
            int ret = posix_memalign((void**)&ptr, HomeStoreConfig::align_size, missing_mp[i].second);
            if (ret != 0) {
                assert(0);
                throw std::bad_alloc();
            }

            int64_t sz = (int64_t)missing_mp[i].second;
            COUNTER_INCREMENT(m_metrics, blkstore_cache_miss_size, sz);

            // Read the missing piece from the device
            BlkId tmp_bid(bid.get_blkid_at(missing_mp[i].first, missing_mp[i].second, m_pagesz));

            req->blkstore_ref_cnt.increment(1);
            homeds::MemPiece mp(ptr, missing_mp[i].second, 0);

            if (!req->isSyncCall) {
                bufferInfo missing_piece(missing_mp[i].first, missing_mp[i].second, ptr);
                /* insert it into cache after missing_piece is read */
                req->missing_pieces.push_back(missing_piece);
            }

            m_vdev.read(tmp_bid, mp, to_vdev_req(req));
            if (req->isSyncCall) {
                bool inserted = bbuf->update_missing_piece(missing_mp[i].first, missing_mp[i].second, ptr);
                if (!inserted) {
                    /* someone else has inserted it */
                    free(ptr);
                }
                req->blkstore_ref_cnt.decrement(1);
            }
        }

        assert(req->err == no_error);
        if (!req->isSyncCall) {
            /* issue the completion */
            process_completions(to_vdev_req(req));
        } else {
            req->blkstore_ref_cnt.decrement(1);
            HISTOGRAM_OBSERVE(m_metrics, blkstore_drive_read_latency, get_elapsed_time_us(req->blkstore_op_start_time));
        }
        return bbuf;
    }

    std::vector< boost::intrusive_ptr< BlkBuffer > > read_nmirror(BlkId& bid, int nmirrors) {
        std::vector< boost::intrusive_ptr< BlkBuffer > > buf_list;
        std::vector< boost::intrusive_ptr< homeds::MemVector > > mp;
        uint8_t* mem_ptr = nullptr;

        for (int i = 0; i < (nmirrors + 1); i++) {
            /* create the pointer */
            auto ret = posix_memalign((void**)&mem_ptr, HomeStoreConfig::align_size, bid.data_size(m_pagesz));
            assert(ret == 0);

            /* set the memvec */
            boost::intrusive_ptr< homeds::MemVector > mvec(new homeds::MemVector());
            mvec->set(mem_ptr, bid.data_size(m_pagesz), 0);

            /* create the buffer */
            auto bbuf = Buffer::make_object();
            bbuf->set_memvec(mvec, 0, bid.data_size(m_pagesz));

            buf_list.push_back(bbuf);
            mp.push_back(mvec);
        }
        m_vdev.read_nmirror(bid, mp, bid.data_size(m_pagesz), nmirrors);
        return buf_list;
    }

    void reset_vdev_failed_state() { m_vdev.reset_failed_state(); }
    boost::intrusive_ptr< writeback_req > refresh_buf(boost::intrusive_ptr< Buffer > buf, bool is_write_modifiable) {
        assert(buf.get());
        if (is_write_back_cache()) { return (m_wb_cache.writeBack_refresh_buf(buf, is_write_modifiable)); }

        return nullptr;
    }

    uint64_t get_size() const { return m_vdev.get_size(); }

    uint64_t get_used_size() const { return m_vdev.get_used_size(); }

    void update_vb_context(uint8_t* blob) { m_vdev.update_vb_context(blob); }

    void get_vb_context(uint8_t* blob) const { m_vdev.get_vb_context(blob); }

    VirtualDev< BAllocator, RoundRobinDeviceSelector >* get_vdev() { return &m_vdev; };

    off_t alloc_blk(size_t size, bool chunk_overlap_ok = false) { return m_vdev.alloc_blk(size, chunk_overlap_ok); }

    ssize_t pwrite(const void* buf, size_t count, off_t offset) { return m_vdev.pwrite(buf, count, offset); }

    ssize_t pwrite(const void* buf, size_t count, off_t offset, boost::intrusive_ptr< virtualdev_req > req) {
        return m_vdev.pwrite(buf, count, offset, req);
    }

    ssize_t pread(void* buf, size_t count, off_t offset) { return m_vdev.pread(buf, count, offset); }

    off_t lseek(off_t offset, int whence = SEEK_SET) { return m_vdev.lseek(offset, whence); }

    off_t seeked_pos() const { return m_vdev.seeked_pos(); }

    ssize_t read(void* buf, size_t count) { return m_vdev.read(buf, count); }

    ssize_t write(const void* buf, size_t count) { return m_vdev.write(buf, count); }

    ssize_t write(const void* buf, size_t count, boost::intrusive_ptr< virtualdev_req > req) {
        return m_vdev.write(buf, count, req);
    }

    ssize_t preadv(const struct iovec* iov, int iovcnt, off_t offset) { return m_vdev.preadv(iov, iovcnt, offset); }

    ssize_t preadv(const struct iovec* iov, int iovcnt, off_t offset, boost::intrusive_ptr< virtualdev_req > req) {
        return m_vdev.preadv(iov, iovcnt, offset, req);
    }

    ssize_t pwritev(const struct iovec* iov, int iovcnt, off_t offset) { return m_vdev.pwritev(iov, iovcnt, offset); }

    ssize_t pwritev(const struct iovec* iov, int iovcnt, off_t offset, boost::intrusive_ptr< virtualdev_req > req) {
        return m_vdev.pwritev(iov, iovcnt, offset, req);
    }

    // Start of LogDev Layer calls
    uint64_t reserve(uint64_t size) { return m_vdev.reserve(size); }

    ssize_t pwritev(const struct iovec* iov, const int iovcnt, off_t offset,
                    boost::intrusive_ptr< writeback_req > wb_req) {
        auto req = to_blkstore_req(wb_req);
        return m_vdev.pwritev(iov, iovcnt, offset, to_vdev_req(req));
    }
#if 0
    // 
    // Append buffer with variable size at the end and write to disk;
    //
    bool append_write(const struct iovec* iov, const int iovcnt, uint64_t& out_offset, boost::intrusive_ptr< writeback_req > wb_req) {
        auto req = to_blkstore_req(wb_req);
        return m_vdev.append_write(iov, iovcnt, out_offset, to_vdev_req(req));  
    }
#endif

    //
    // Read
    //
    void read(const uint64_t offset, const uint64_t size, const void* buf) { m_vdev.read(offset, size, buf); }

    void readv(const uint64_t offset, struct iovec* iov, int iovcnt) { m_vdev.readv(offset, iov, iovcnt); }

    void truncate(const uint64_t offset) { m_vdev.truncate(offset); }

    void update_write_sz(const uint64_t write_sz) { m_vdev.update_write_sz(write_sz); }
    // End of LogDev Layer specifications:

private:
    uint32_t m_pagesz;
    Cache< BlkId >* m_cache;
    WriteBackCache< BlkId > m_wb_cache;
    BlkStoreCacheType m_cache_type;
    VirtualDev< BAllocator, RoundRobinDeviceSelector > m_vdev;
    comp_callback m_comp_cb;
    BlkStoreMetrics m_metrics;
};
} // namespace homestore
#endif // OMSTORE_BLKSTORE_HPP<|MERGE_RESOLUTION|>--- conflicted
+++ resolved
@@ -85,11 +85,7 @@
 
     void start_time() { blkstore_op_start_time = Clock::now(); }
 
-<<<<<<< HEAD
-    virtual void free_yourself() { homeds::ObjectAllocator< blkstore_req< Buffer > >::deallocate(this); }
-=======
     virtual void free_yourself() { sisl::ObjectAllocator< blkstore_req< Buffer > >::deallocate(this); }
->>>>>>> 4e9cf0fb
 
 protected:
     friend class sisl::ObjectAllocator< blkstore_req< Buffer > >;
@@ -297,15 +293,9 @@
         free_blk(bid, size_offset, size, dependent_req_q);
     }
 
-<<<<<<< HEAD
-    void cache_buf_erase_cb(boost::intrusive_ptr< Buffer >                                 erased_buf,
-                            std::deque< boost::intrusive_ptr< homestore::writeback_req > > dependent_req_q,
-                            const BlkId                                                    bid) {
-=======
     void cache_buf_erase_cb(boost::intrusive_ptr< Buffer > erased_buf,
                             std::deque< boost::intrusive_ptr< homestore::writeback_req > > dependent_req_q,
                             const BlkId bid) {
->>>>>>> 4e9cf0fb
         assert(is_read_modify_cache());
         if (is_write_back_cache()) {
             auto req = blkstore_req< Buffer >::make_request();
@@ -324,11 +314,7 @@
      */
     void free_blk(const BlkId& bid, boost::optional< uint32_t > size_offset, boost::optional< uint32_t > size,
                   std::deque< boost::intrusive_ptr< homestore::writeback_req > >& dependent_req_q,
-<<<<<<< HEAD
-                  bool                                                            mem_only = false) {
-=======
                   bool mem_only = false) {
->>>>>>> 4e9cf0fb
         boost::intrusive_ptr< Buffer > erased_buf(nullptr);
         bool found = false;
 
