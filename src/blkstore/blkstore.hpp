--- conflicted
+++ resolved
@@ -85,11 +85,7 @@
 
     void start_time() { blkstore_op_start_time = Clock::now(); }
 
-<<<<<<< HEAD
     virtual void free_yourself() { sisl::ObjectAllocator< blkstore_req< Buffer > >::deallocate(this); }
-=======
-    virtual void free_yourself() { homeds::ObjectAllocator< blkstore_req< Buffer > >::deallocate(this); }
->>>>>>> 51dbfd5e
 
 protected:
     friend class sisl::ObjectAllocator< blkstore_req< Buffer > >;
@@ -174,11 +170,7 @@
             m_comp_cb(comp_cb),
             m_metrics(name) {}
 
-<<<<<<< HEAD
     ~BlkStore() = default;
-=======
-    ~BlkStore() {}
->>>>>>> 51dbfd5e
 
     void attach_compl(comp_callback comp_cb) { m_comp_cb = comp_cb; }
 
@@ -281,13 +273,7 @@
         // Create a new block of memory for the blocks requested and set the memvec pointer to that
         uint8_t* ptr;
         int ret = posix_memalign((void**)&ptr, HomeStoreConfig::align_size, size);
-<<<<<<< HEAD
         if (ret != 0) { throw std::bad_alloc(); }
-=======
-        if (ret != 0) {
-            throw std::bad_alloc();
-        }
->>>>>>> 51dbfd5e
         boost::intrusive_ptr< homeds::MemVector > mvec(new homeds::MemVector(), true);
         mvec->set(ptr, size, 0);
 
