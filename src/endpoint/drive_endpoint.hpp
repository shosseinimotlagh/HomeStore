--- conflicted
+++ resolved
@@ -45,12 +45,8 @@
 };
 
 class DriveEndPointMetrics : public sisl::MetricsGroupWrapper {
-<<<<<<< HEAD
-    static std::atomic<int> thread_num;
-=======
     static int thread_num;
 
->>>>>>> 4e9cf0fb
 public:
     DriveEndPointMetrics() : sisl::MetricsGroupWrapper("DriveEndPoint", std::to_string(thread_num.fetch_add(1))) {
         LOGINFO("metrics is inited");
@@ -74,22 +70,6 @@
 public:
     DriveEndPoint(std::shared_ptr< iomgr::ioMgr > iomgr, comp_callback cb);
     ~DriveEndPoint();
-<<<<<<< HEAD
-   
-	int open_dev(std::string devname, int oflags); 
-	void sync_write(int m_sync_fd, const char *data, uint32_t size, uint64_t offset);
-	void sync_writev(int m_sync_fd, const iovec *iov, int iovcnt, uint32_t size, uint64_t offset);
-	void sync_read(int m_sync_fd, char *data, uint32_t size, uint64_t offset);
-	void sync_readv(int m_sync_fd, const iovec *iov, int iovcnt, uint32_t size, uint64_t offset);
-	void async_write(int m_sync_fd, const char *data,  uint32_t size, uint64_t offset, uint8_t *cookie);
-	void async_writev(int m_sync_fd, const iovec *iov, int iovcnt, uint32_t size, uint64_t offset, uint8_t *cookie);
-	void async_read(int m_sync_fd, char *data, uint32_t size, uint64_t offset, uint8_t *cookie);
-	void async_readv(int m_sync_fd, const iovec *iov, int iovcnt, uint32_t size, uint64_t offset, uint8_t *cookie);
-	void process_completions(int fd, void *cookie, int event);
-	void init_local() override;
-	void shutdown_local() override;
-	void print_perf() override {}
-=======
 
     int open_dev(std::string devname, int oflags);
     ssize_t sync_write(int m_sync_fd, const char* data, uint32_t size, uint64_t offset);
@@ -106,7 +86,6 @@
     void init_local() override;
     void shutdown_local() override;
     void print_perf() override {}
->>>>>>> 4e9cf0fb
 
 private:
     static thread_local int ev_fd;
