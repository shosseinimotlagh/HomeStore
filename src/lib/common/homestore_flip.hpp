/*********************************************************************************
 * Modifications Copyright 2017-2019 eBay Inc.
 *
 *
 * Licensed under the Apache License, Version 2.0 (the "License");
 * you may not use this file except in compliance with the License.
 * You may obtain a copy of the License at
 *    https://www.apache.org/licenses/LICENSE-2.0
 *
 * Unless required by applicable law or agreed to in writing, software distributed
 * under the License is distributed on an "AS IS" BASIS, WITHOUT WARRANTIES OR
 * CONDITIONS OF ANY KIND, either express or implied. See the License for the
 * specific language governing permissions and limitations under the License.
 *
 *********************************************************************************/
#pragma once
#ifdef _PRERELEASE

#include <csignal>
#include <functional>
#include <memory>
#include <mutex>
#include <string>
#include <map>

#include <boost/date_time/posix_time/posix_time.hpp>
#include <sisl/flip/flip.hpp>
#include <sisl/flip/flip_client.hpp>
#include <iomgr/iomgr.hpp>

namespace homestore {
class FlipTimerIOMgr : public flip::FlipTimerBase {
public:
<<<<<<< HEAD
    void schedule(const std::string& , const boost::posix_time::time_duration delay_us, const std::function< void() >& closure) override {
        auto cb{[closure]([[maybe_unused]] void* const cookie) { closure(); }};
        iomgr::IOManager::instance().schedule_thread_timer(delay_us.total_nanoseconds(), false /* recurring */,
                                                           nullptr /* cookie */, cb);
    }
    void cancel(const std::string& ) override { }
=======
    void schedule(const std::string& timer_name, const boost::posix_time::time_duration delay_us,
                  const std::function< void() >& closure) override {
        auto thdl = std::make_shared< iomgr::timer_handle_t >();
        auto cb = [closure, timer_name, thdl, this](void*) {
            closure();
            remove_timer(timer_name, thdl);
        };

        std::unique_lock< std::mutex > lk(m_mutex);
        *thdl = iomgr::IOManager::instance().schedule_thread_timer(delay_us.total_nanoseconds(), false /* recurring */,
                                                                   nullptr /* cookie */, cb);
        m_timer_instances.insert(std::make_pair(timer_name, thdl));
    }

    void cancel(const std::string& timer_name) { remove_timer(timer_name, nullptr); }

private:
    void remove_timer(const std::string& timer_name, const std::shared_ptr< iomgr::timer_handle_t >& thdl) {
        std::unique_lock< std::mutex > lk(m_mutex);
        auto range = m_timer_instances.equal_range(timer_name);
        for (auto it = range.first; it != range.second;) {
            if ((thdl == nullptr) || (it->second == thdl)) {
                it = m_timer_instances.erase(it);
            } else {
                ++it;
            }
        }
    }

private:
    std::mutex m_mutex;
    std::multimap< std::string, std::shared_ptr< iomgr::timer_handle_t > > m_timer_instances;
>>>>>>> ced2146f
};

namespace HomeStoreFlip {
static flip::Flip* instance() {
    static std::once_flag flag1;
    std::call_once(flag1, []() {
        flip::Flip::instance().override_timer(
            (std::unique_ptr< flip::FlipTimerBase >(std::make_unique< homestore::FlipTimerIOMgr >())));
    });
    return &(flip::Flip::instance());
}

static flip::FlipClient* client_instance() {
    static flip::FlipClient fc{HomeStoreFlip::instance()};
    return &fc;
}

/**
 * @brief : test flip and abort without core dump.
 *
 * @param flip_name :
 */
/* TODO: add this function in flip */
static void test_and_abort(const std::string& flip_name) {
    if (instance()->test_flip(flip_name.c_str())) {
        // abort without generating core dump
        std::raise(SIGKILL);
    }
}
}; // namespace HomeStoreFlip

#define homestore_flip HomeStoreFlip::instance()

} // namespace homestore
#endif<|MERGE_RESOLUTION|>--- conflicted
+++ resolved
@@ -31,14 +31,6 @@
 namespace homestore {
 class FlipTimerIOMgr : public flip::FlipTimerBase {
 public:
-<<<<<<< HEAD
-    void schedule(const std::string& , const boost::posix_time::time_duration delay_us, const std::function< void() >& closure) override {
-        auto cb{[closure]([[maybe_unused]] void* const cookie) { closure(); }};
-        iomgr::IOManager::instance().schedule_thread_timer(delay_us.total_nanoseconds(), false /* recurring */,
-                                                           nullptr /* cookie */, cb);
-    }
-    void cancel(const std::string& ) override { }
-=======
     void schedule(const std::string& timer_name, const boost::posix_time::time_duration delay_us,
                   const std::function< void() >& closure) override {
         auto thdl = std::make_shared< iomgr::timer_handle_t >();
@@ -71,7 +63,6 @@
 private:
     std::mutex m_mutex;
     std::multimap< std::string, std::shared_ptr< iomgr::timer_handle_t > > m_timer_instances;
->>>>>>> ced2146f
 };
 
 namespace HomeStoreFlip {
