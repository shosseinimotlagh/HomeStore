--- conflicted
+++ resolved
@@ -79,28 +79,6 @@
     if (init) {
         inited();
     }
-<<<<<<< HEAD
-}
-
-void VarsizeBlkAllocator::incrCounter(unsigned int index, unsigned int val) {
-    switch (index) {
-        case 0:  COUNTER_INCREMENT(m_metrics, blkalloc_slab0_capacity, val); break;
-        case 1:  COUNTER_INCREMENT(m_metrics, blkalloc_slab1_capacity, val); break;
-        case 2:  COUNTER_INCREMENT(m_metrics, blkalloc_slab2_capacity, val); break;
-        case 3:  COUNTER_INCREMENT(m_metrics, blkalloc_slab3_capacity, val); break;
-        case 4:  COUNTER_INCREMENT(m_metrics, blkalloc_slab4_capacity, val); break;
-        case 5:  COUNTER_INCREMENT(m_metrics, blkalloc_slab5_capacity, val); break;
-        case 6:  COUNTER_INCREMENT(m_metrics, blkalloc_slab6_capacity, val); break;
-        case 7:  COUNTER_INCREMENT(m_metrics, blkalloc_slab7_capacity, val); break;
-        case 8:  COUNTER_INCREMENT(m_metrics, blkalloc_slab8_capacity, val); break;
-        case 9:  COUNTER_INCREMENT(m_metrics, blkalloc_slab9_capacity, val); break;
-        default: BLKALLOC_LOG(INFO, varsize_blk_alloc,
-                                    "Invalid index for slab counter increment");
-    }
-}
-
-void VarsizeBlkAllocator::decrCounter(unsigned int index, unsigned int val) {
-=======
 }
 
 void VarsizeBlkAllocator::incr_counter(unsigned int index, unsigned int val) {
@@ -121,7 +99,6 @@
 }
 
 void VarsizeBlkAllocator::decr_counter(unsigned int index, unsigned int val) {
->>>>>>> ffbd831b
     switch (index) {
         case 0:  COUNTER_DECREMENT(m_metrics, blkalloc_slab0_capacity, val); break;
         case 1:  COUNTER_DECREMENT(m_metrics, blkalloc_slab1_capacity, val); break;
@@ -134,11 +111,7 @@
         case 8:  COUNTER_DECREMENT(m_metrics, blkalloc_slab8_capacity, val); break;
         case 9:  COUNTER_DECREMENT(m_metrics, blkalloc_slab9_capacity, val); break;
         default: BLKALLOC_LOG(INFO, varsize_blk_alloc,
-<<<<<<< HEAD
-                                    "Invalid index for slab counter decrement");
-=======
                     "Invalid index={} for slab counter decrement", index);
->>>>>>> ffbd831b
     }
 }
 
@@ -150,11 +123,7 @@
     {
         std::lock_guard< std::mutex > lk(m_mutex);
         if (m_region_state != BLK_ALLOCATOR_EXITING) {
-<<<<<<< HEAD
-            BLKALLOC_LOG(INFO, varsize_blk_alloc,
-=======
             BLKALLOC_LOG(DEBUG, varsize_blk_alloc,
->>>>>>> ffbd831b
                 "Region state = {}, set to {}",
                 m_region_state, BLK_ALLOCATOR_EXITING);
             m_region_state = BLK_ALLOCATOR_EXITING;
@@ -229,10 +198,6 @@
 
 bool
 VarsizeBlkAllocator::is_blk_alloced(BlkId &b) {
-    auto ret = m_alloced_bm->is_bits_set_reset(b.get_id(), b.get_nblks(), true);
-    BLKALLOC_LOG(INFO, varsize_blk_alloc,
-            "Is allocated: id={}, nblks={}, status={}",
-            b.get_id(), b.get_nblks(), ret);
 #ifndef NDEBUG
     auto ret = m_alloced_bm->is_bits_set_reset(b.get_id(), b.get_nblks(), true);
     BLKALLOC_LOG(DEBUG, varsize_blk_alloc,
@@ -250,11 +215,7 @@
     m_alloced_bm->set_bits(in_bid.get_id(), in_bid.get_nblks());
 #endif
     m_alloc_bm->set_bits(in_bid.get_id(), in_bid.get_nblks());
-<<<<<<< HEAD
-    BLKALLOC_LOG(INFO, varsize_blk_alloc,
-=======
     BLKALLOC_LOG(DEBUG, varsize_blk_alloc,
->>>>>>> ffbd831b
             "Allocated: id={}, nblks={}", in_bid.get_id(), in_bid.get_nblks());
     return BLK_ALLOC_SUCCESS;
 }
@@ -443,11 +404,7 @@
     auto slab_index = get_config().get_slab(actual_entry.get_blk_count()).first;
     m_slab_entries[slab_index]._a.fetch_sub(actual_entry.get_blk_count(),
                                                     std::memory_order_acq_rel);
-<<<<<<< HEAD
-    decrCounter(slab_index, actual_entry.get_blk_count());
-=======
     decr_counter(slab_index, actual_entry.get_blk_count());
->>>>>>> ffbd831b
 
     /* If we have more blks than what we need, insert the remaining blks to
        the bitmap. We can give either the leading blocks or trailing blocks.
@@ -476,11 +433,7 @@
 
         auto slab_index = get_config().get_slab(excess_nblks).first;
         m_slab_entries[slab_index]._a.fetch_add(excess_nblks, std::memory_order_acq_rel);
-<<<<<<< HEAD
-        incrCounter(slab_index, excess_nblks);
-=======
         incr_counter(slab_index, excess_nblks);
->>>>>>> ffbd831b
 
     } else {
         out_blkid->set(actual_entry.get_blk_num(), alloc_blks);
@@ -628,11 +581,7 @@
                 m_alloc_bm->set_bits(b.start_bit, nbits);
                 total_bits += nbits;
                 m_slab_entries[slab_index]._a.fetch_add(nbits, std::memory_order_acq_rel);
-<<<<<<< HEAD
-                incrCounter(slab_index, nbits);
-=======
                 incr_counter(slab_index, nbits);
->>>>>>> ffbd831b
                 BLKALLOC_LOG(TRACE, varsize_blk_alloc, "Freed {} blocks for slab {}, remaining slab capacity = {}",
                     nbits, slab_index,
                     m_slab_entries[slab_index]._a.load(std::memory_order_acq_rel));
@@ -670,11 +619,7 @@
                 m_alloc_bm->set_bits(start, nbits);
                 total_bits += nbits;
                 m_slab_entries[slab_index]._a.fetch_add(nbits, std::memory_order_acq_rel);
-<<<<<<< HEAD
-                incrCounter(slab_index, nbits);
-=======
                 incr_counter(slab_index, nbits);
->>>>>>> ffbd831b
                 BLKALLOC_LOG(TRACE, varsize_blk_alloc,
                     "Freed {} blocks for slab {}, remaining slab capacity = {}",
                     nbits, slab_index,
@@ -707,11 +652,7 @@
                 m_alloc_bm->set_bits(b.start_bit, b.nbits);
                 total_bits += b.nbits;
                 m_slab_entries[slab_index]._a.fetch_add(b.nbits, std::memory_order_acq_rel);
-<<<<<<< HEAD
-                incrCounter(slab_index, b.nbits);
-=======
                 incr_counter(slab_index, b.nbits);
->>>>>>> ffbd831b
                 BLKALLOC_LOG(TRACE, varsize_blk_alloc,
                     "Freed {} blocks for slab {}, remaining slab capacity = {}",
                     b.nbits, slab_index,
