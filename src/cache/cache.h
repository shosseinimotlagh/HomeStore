--- conflicted
+++ resolved
@@ -37,14 +37,7 @@
     }
 
     static CacheRecord *evict_to_cache_record(const CurrentEvictor::EvictRecordType *p_erec) {
-<<<<<<< HEAD
-	if (p_erec == NULL) {
-		return NULL;
-	}
-        return homeds::container_of(p_erec, &CacheRecord::m_evict_record);
-=======
         return (p_erec? homeds::container_of(p_erec, &CacheRecord::m_evict_record) : nullptr);
->>>>>>> f5b544fb
     }
 };
 
@@ -220,201 +213,5 @@
         return cbuf->get_memvec().size();
     }
 };
-<<<<<<< HEAD
-
-#if 0
-template <typename K, typename V>
-class CacheRecord : public homeds::HashNode {
-private:
-    typename CurrentEvictor::EvictRecordType m_evict_record;  // Information about the memory.
-
-public:
-    typedef CacheRecord<K, V> CacheRecordType;
-
-    CacheRecord() = default;
-    CacheRecord(const homeds::blob &b) :
-            CacheRecord(b.bytes, b.size) {}
-    CacheRecord(uint8_t *bytes, uint32_t size) {
-        auto &blk = m_evict_record.m_mem;
-        blk.set_piece(bytes, size);
-    }
-
-    void set_mem(const homeds::blob &b) {
-        set_mem(b.bytes, b.size);
-    }
-
-    void set_mem(uint8_t *bytes, uint32_t size) {
-        auto &blk = m_evict_record.m_mem;
-        blk.set_piece(bytes, size);
-    }
-
-    void get_mem(homeds::blob *out_b, uint32_t piece_num = 0) {
-        auto &blk = m_evict_record.m_mem;
-        blk.get(out_b, piece_num);
-    }
-
-    typename CurrentEvictor::EvictRecordType &get_evict_record() const {
-        return m_evict_record;
-    }
-
-    const typename CurrentEvictor::EvictRecordType &get_evict_record_const() const {
-        return m_evict_record;
-    }
-
-    static CacheRecordType *evict_to_cache_record(CurrentEvictor::EvictRecordType *p_erec) {
-        return (CacheRecordType *)homeds::container_of(p_erec, &CacheRecord<K, V>::m_evict_record);
-    }
-
-    //////////// Mandatory IntrusiveHashSet definitions ////////////////
-    static const K *extract_key(const CacheRecordType &r) {
-        return V::extract_key(r);
-    }
-
-    static void ref(CacheRecordType &r) {
-        V::ref(r);
-    }
-
-    static bool deref_testz(CacheRecordType &r) {
-        return V::deref_test_le(r, 0);
-    }
-
-    static EvictMemBlk get_mem(CacheRecordType &r) {
-        return r.get_evict_record().m_mem;
-    }
-};
-
-/* Number of entries we ideally want to have per hash bucket. This number if small, will reduce contention and
- * speed of read/writes, but at the cost of increased memory */
-#define ENTRIES_PER_BUCKET   2
-
-/* Number of eviction partitions. More the partitions better the parallelization of requests, but lesser the
- * effectiveness of cache, since it could get evicted sooner than expected, if distribution of key hashing is not even.*/
-#define EVICTOR_PARTITIONS 32
-
-template <typename K, typename V>
-class IntrusiveCache {
-public:
-    typedef CacheRecord<K, V> CacheRecordType;
-
-    static_assert(std::is_base_of<CacheRecordType, V >::value,
-                  "IntrusiveCache Value must be derived from CacheRecord");
-
-    IntrusiveCache(uint32_t max_cache_size, uint32_t avg_size_per_entry);
-
-    /* Put the raw buffer into the cache. Returns false if insert is not successful and if the key already
-     * exists, it additionally fills up the out_ptr. If insert is successful, returns true and put the
-     * new V also into out_ptr. */
-    bool insert(V &v, V **out_ptr);
-
-    /* Update the value, if it already exists or insert if not exist. Returns true if operation is successful. In
-     * additon, it also populates if the out_key exists with true if key exists or false if key does not */
-    bool upsert(V &v, bool *out_key_exists);
-
-    /* Returns the raw pointer of the data corresponding to the key */
-    V* get(K &k);
-
-    /* Erase the key from the cache. Returns true if key exists and erased, false otherwise */
-    bool erase(V &v);
-
-    static bool is_safe_to_evict(CurrentEvictor::EvictRecordType *rec);
-
-private:
-    std::unique_ptr< CurrentEvictor > m_evictors[EVICTOR_PARTITIONS];
-    homeds::IntrusiveHashSet< K, CacheRecordType > m_hash_set;
-};
-
-template <typename K>
-class CacheBuffer;
-
-template <typename K>
-class Cache : private IntrusiveCache< K, CacheBuffer< K > > {
-private:
-
-public:
-    typedef CacheBuffer<K> CacheBufferType;
-    typedef CacheRecord<K, CacheBufferType> CacheRecordType;
-
-    Cache(uint32_t max_cache_size, uint32_t avg_size_per_entry);
-
-    /* Put the raw buffer into the cache with key k. It returns whether put is successful and if so provides
-     * the smart pointer of CacheBuffer. Upsert flag of false indicates if the data already exists, do not insert */
-    bool insert(K &k, const homeds::blob &b, boost::intrusive_ptr< CacheBufferType > *out_smart_buf);
-    bool insert(K &k, const boost::intrusive_ptr< CacheBufferType > in_buf,
-                boost::intrusive_ptr< CacheBufferType > *out_smart_buf);
-
-    bool upsert(K &k, const homeds::blob &b, boost::intrusive_ptr< CacheBufferType > *out_smart_buf);
-    bool get(K &k, boost::intrusive_ptr< CacheBufferType > *out_smart_buf);
-    bool erase(boost::intrusive_ptr< CacheBufferType > buf);
-};
-
-template <typename K>
-class CacheBuffer : public CacheRecord<K, CacheBuffer<K> > {
-private:
-    K m_key;                     // Key to access this cache
-    homeds::atomic_counter< uint32_t > m_refcount;
-
-    typedef CacheRecord<K, CacheBuffer> CacheRecordType;
-    typedef CacheBuffer<K> CacheBufferType;
-
-public:
-    CacheBuffer() : m_refcount(0) {
-    }
-
-    CacheBuffer(const K &key, uint8_t *ptr, uint32_t size) :
-            CacheRecordType(ptr, size),
-            m_refcount(0) {
-        m_key = key;
-    }
-
-    CacheBuffer(const K &key, homeds::blob blob) : CacheBuffer(key, blob.bytes, blob.size) {}
-
-    K &get_key() {
-        return m_key;
-    }
-
-    void set_key(K &k) {
-        m_key = k;
-    }
-
-    friend void intrusive_ptr_add_ref(CacheBuffer<K> *buf) {
-        buf->m_refcount.increment();
-    }
-
-    friend void intrusive_ptr_release(CacheBuffer<K> *buf) {
-        if (buf->m_refcount.decrement_testz()) {
-            // First free the bytes it covers
-            homeds::blob blob;
-            buf->get_evict_record().m_mem.get(&blob);
-            free((void *) blob.bytes);
-
-            // Then free the record itself
-            homeds::ObjectAllocator< CacheBufferType >::deallocate(buf);
-        }
-    }
-
-    //////////// Mandatory IntrusiveHashSet definitions ////////////////
-    static void ref(CacheRecordType &r) {
-        auto &b = (CacheBufferType &)r;
-        b.m_refcount.increment();
-    }
-
-    static bool deref_test_le(CacheRecordType &r, int32_t check) {
-        auto &b = (CacheBufferType &)r;
-        return b.m_refcount.decrement_test_le(check);
-    }
-
-    static bool test_le(CacheRecordType &r, int32_t check) { 
-	auto &b = (CacheBufferType &)r;
-	return b.m_refcount.test_le(check);
-    }
-
-    static const K *extract_key(const CacheRecordType &r) {
-        auto &b = (CacheBufferType &)r;
-        return &(b.m_key);
-    }
-};
-#endif
-=======
->>>>>>> f5b544fb
 } // namespace homestore
 #endif //OMSTORAGE_CACHE_HPP