--- conflicted
+++ resolved
@@ -32,14 +32,9 @@
 
         stage('Build') {
             steps {
-<<<<<<< HEAD
-                sh "docker build --rm --build-arg BUILD_TYPE=debug --build-arg CONAN_USER=${CONAN_USER} --build-arg CONAN_PASS=${CONAN_PASS} --build-arg CONAN_CHANNEL=${CONAN_CHANNEL} --build-arg HOMESTORE_BUILD_TAG=${GIT_COMMIT} -t ${PROJECT}-${GIT_COMMIT}-debug ."
-                sh "docker build --rm --build-arg BUILD_TYPE=sanitize --build-arg CONAN_USER=${CONAN_USER} --build-arg CONAN_PASS=${CONAN_PASS} --build-arg CONAN_CHANNEL=${CONAN_CHANNEL} --build-arg HOMESTORE_BUILD_TAG=${GIT_COMMIT} -t ${PROJECT}-${GIT_COMMIT}-debug ."
-                sh "docker build --rm --build-arg CONAN_USER=${CONAN_USER} --build-arg CONAN_PASS=${CONAN_PASS} --build-arg CONAN_CHANNEL=${CONAN_CHANNEL} --build-arg HOMESTORE_BUILD_TAG=${GIT_COMMIT} -t ${PROJECT}-${GIT_COMMIT}-release ."
-=======
-                sh "docker build --rm --build-arg BUILD_TYPE=debug --build-arg CONAN_USER=${CONAN_USER} --build-arg CONAN_PASS=${CONAN_PASS} --build-arg ARTIFACTORY_PASS=${ARTIFACTORY_PASS} --build-arg CONAN_CHANNEL=${CONAN_CHANNEL} --build-arg HOMESTORE_BUILD_TAG=${GIT_COMMIT} -t ${PROJECT}-${GIT_COMMIT}-debug ."
-                sh "docker build --rm --build-arg CONAN_USER=${CONAN_USER} --build-arg CONAN_PASS=${CONAN_PASS} --build-arg ARTIFACTORY_PASS=${ARTIFACTORY_PASS} --build-arg CONAN_CHANNEL=${CONAN_CHANNEL} --build-arg HOMESTORE_BUILD_TAG=${GIT_COMMIT} -t ${PROJECT}-${GIT_COMMIT}-release ."
->>>>>>> 27a1a4c3
+                sh "docker build --rm --build-arg BUILD_TYPE=debug --build-arg CONAN_USER=${CONAN_USER} --build-arg CONAN_PASS=${CONAN_PASS} --build-arg CONAN_CHANNEL=${CONAN_CHANNEL} --build-arg ARTIFACTORY_PASS=${ARTIFACTORY_PASS} --build-arg HOMESTORE_BUILD_TAG=${GIT_COMMIT} -t ${PROJECT}-${GIT_COMMIT}-nosanitize ."
+                sh "docker build --rm --build-arg BUILD_TYPE=sanitize --build-arg CONAN_USER=${CONAN_USER} --build-arg CONAN_PASS=${CONAN_PASS} --build-arg CONAN_CHANNEL=${CONAN_CHANNEL} --build-arg ARTIFACTORY_PASS=${ARTIFACTORY_PASS} --build-arg HOMESTORE_BUILD_TAG=${GIT_COMMIT} -t ${PROJECT}-${GIT_COMMIT}-debug ."
+                sh "docker build --rm --build-arg CONAN_USER=${CONAN_USER} --build-arg CONAN_PASS=${CONAN_PASS} --build-arg CONAN_CHANNEL=${CONAN_CHANNEL} --build-arg ARTIFACTORY_PASS=${ARTIFACTORY_PASS} --build-arg HOMESTORE_BUILD_TAG=${GIT_COMMIT} -t ${PROJECT}-${GIT_COMMIT}-release ."
             }
         }
 
@@ -47,7 +42,7 @@
             steps {
                 sh "docker run --rm ${PROJECT}-${GIT_COMMIT}-debug"
                 sh "docker run --rm ${PROJECT}-${GIT_COMMIT}-release"
-                sh "docker run --rm ${PROJECT}-${GIT_COMMIT}-sanitize"
+                sh "docker run --rm ${PROJECT}-${GIT_COMMIT}-nosanitize"
                 slackSend channel: '#conan-pkgs', message: "*${PROJECT}/${TAG}@${CONAN_USER}/${CONAN_CHANNEL}* has been uploaded to conan repo."
             }
         }
@@ -87,7 +82,7 @@
         always {
             sh "docker rmi -f ${PROJECT}-${GIT_COMMIT}-debug"
             sh "docker rmi -f ${PROJECT}-${GIT_COMMIT}-release"
-            sh "docker rmi -f ${PROJECT}-${GIT_COMMIT}-release"
+            sh "docker rmi -f ${PROJECT}-${GIT_COMMIT}-nosanitize"
             sh "docker rmi -f ${PROJECT}-${GIT_COMMIT}-test"
         }
     }
