pipeline {
    agent any

    environment {
        ORG = 'sds'
        ARTIFACTORY_PASS = credentials('ARTIFACTORY_PASS')
        HOMESTORE_BUILD_TAG = "${GIT_COMMIT}"
        CONAN_USER = 'sds'
        MASTER_BRANCH = 'master'
        DEVELOP_BRANCH = 'develop/v*'
        STABLE_BRANCH = 'testing/v*'
    }

    stages {
        stage('Adjust Tag for Master/PR') {
            when { not { anyOf {
                branch "${DEVELOP_BRANCH}"
                branch "${STABLE_BRANCH}"
            } } }
            steps {
                sh(script: "sed -Ei 's,version = .*([[:digit:]]+\\.[[:digit:]]+\\.[[:digit:]]+).*,version = \"\\1+b${env.BUILD_NUMBER}\",' conanfile.py")
            }
        }

        stage('Get Version') {
            steps {
                script {
                    PROJECT = sh(script: "grep -m 1 'name =' conanfile.py | awk '{print \$3}' | tr -d '\n' | tr -d '\"'", returnStdout: true)
                    TAG = sh(script: "grep -m 1 'version =' conanfile.py | awk '{print \$3}' | tr -d '\n' | tr -d '\"'", returnStdout: true)
                    CONAN_CHANNEL = sh(script: "echo ${BRANCH_NAME} | sed -E 's,(\\w+-?\\d*)/.*,\\1,' | sed -E 's,-,_,' | tr -d '\n'", returnStdout: true)
                    ECR_PATH = "ecr.vip.ebayc3.com/${ORG}/${PROJECT}"
                    slackSend color: '#0063D1', channel: '#sds-ci', message: "*${PROJECT}/${TAG}@${CONAN_USER}/${CONAN_CHANNEL}* is building."
                }
            }
        }

        stage('Build') {
            failFast true
            matrix {
                agent {
                    label 'sds-builder'
                }
                axes {
                    axis {
                        name 'BUILD_TYPE'
                        values 'debug', 'release', 'test'
                    }
                    axis {
                        name 'SANITIZE'
                        values 'False', 'True'
                    }
                }
                excludes {
                    exclude {
                        axis {
                            name 'SANITIZE'
                            values 'True'
                        }
                        axis {
                            name 'BUILD_TYPE'
                            values 'release', 'test'
                        }
                    }
                }

                stages {
                    stage('Adjust Tag for Master/PR') {
                        when { not { anyOf {
                            branch "${DEVELOP_BRANCH}"
                            branch "${STABLE_BRANCH}"
                        } } }
                        steps {
                            sh(script: "sed -Ei 's,version = .*([[:digit:]]+\\.[[:digit:]]+\\.[[:digit:]]+).*,version = \"\\1+b${env.BUILD_NUMBER}\",' conanfile.py")
                        }
                    }
                    stage("Build") {
                        steps {
                            sh "conan create -o homestore:sanitize=${SANITIZE} -pr ${BUILD_TYPE} . ${PROJECT}/${TAG}@${CONAN_USER}/${CONAN_CHANNEL}"
                        }
                        post {
                            failure {
                                archiveArtifacts artifacts: "/root/.conan/data/${PROJECT}/${TAG}/${CONAN_USER}/${CONAN_PASS}/build/*/src/logs/*", fingerprint: true
                            }
                        }
                    }
                    stage("Deploy") {
                        steps {
                            sh "conan user -r ebay-local -p ${ARTIFACTORY_PASS} _service_sds"
                            sh "conan upload ${PROJECT}/${TAG}@${CONAN_USER}/${CONAN_CHANNEL} -c --all -r ebay-local"
                        }
                    }
                }
            }
        }

        stage('TestImage') {
            when {
                anyOf {
                    branch "develop"
                    branch "snapshot"
                }
            }
            matrix {
                agent {
                    label 'sds-builder'
                }
                axes {
                    axis {
                        name 'BUILD_TYPE'
                        values 'debug', 'release', 'sanitize'
                    }
                }
                stages {
                    stage('Build') {
                        steps {
                            withDockerRegistry([credentialsId: 'sds-sds', url: "https://ecr.vip.ebayc3.com"]) {
                                sh "docker build --build-arg BUILD_TYPE=${BUILD_TYPE} --build-arg PKG_NAME=${PROJECT}/${TAG}@${CONAN_USER}/${CONAN_CHANNEL} -t ${ECR_PATH}:${CONAN_CHANNEL}-${BUILD_TYPE} .jenkins"
                                sh "docker push ${ECR_PATH}:${CONAN_CHANNEL}-${BUILD_TYPE}"
                                slackSend channel: '#sds-ci', message: "*${PROJECT}:${CONAN_CHANNEL}-${BUILD_TYPE}* has been pushed to ECR."
                            }
                        }
                    }
                }
            }
        }
    }

    post {
        failure {
            slackSend color: '#E43237', channel: '#sds-ci', message: "*${PROJECT}/${TAG}@${CONAN_USER}/${CONAN_CHANNEL}* has had a failure : ${BUILD_URL}"
        }
        success {
<<<<<<< HEAD
            slackSend color: '#85B717', channel: '#sds-ci', message: "*${PROJECT}/${TAG}@${CONAN_USER}/${CONAN_CHANNEL}* has been uploaded to conan repo."
=======
            slackSend color: '#85B717', channel: '#sds-ci', message: "*${PROJECT}/${TAG}@${CONAN_USER}/${CONAN_CHANNEL}* has been uploaded to Artifactory."
>>>>>>> ec1d8b6f
        }
    }
}<|MERGE_RESOLUTION|>--- conflicted
+++ resolved
@@ -130,11 +130,7 @@
             slackSend color: '#E43237', channel: '#sds-ci', message: "*${PROJECT}/${TAG}@${CONAN_USER}/${CONAN_CHANNEL}* has had a failure : ${BUILD_URL}"
         }
         success {
-<<<<<<< HEAD
             slackSend color: '#85B717', channel: '#sds-ci', message: "*${PROJECT}/${TAG}@${CONAN_USER}/${CONAN_CHANNEL}* has been uploaded to conan repo."
-=======
-            slackSend color: '#85B717', channel: '#sds-ci', message: "*${PROJECT}/${TAG}@${CONAN_USER}/${CONAN_CHANNEL}* has been uploaded to Artifactory."
->>>>>>> ec1d8b6f
         }
     }
 }