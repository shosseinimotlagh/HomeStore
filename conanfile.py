#!/usr/bin/env python
# -*- coding: utf-8 -*-
from conans import ConanFile, CMake, tools

class HomestoreConan(ConanFile):
    name = "homestore"
<<<<<<< HEAD
    version = "2.4.13"
=======
    
    version = "2.4.15"
>>>>>>> be35e028

    revision_mode = "scm"
    license = "Proprietary"
    url = "https://github.corp.ebay.com/SDS/Homestore"
    description = "HomeStore"

    settings = "arch", "os", "compiler", "build_type"
    options = {
                "shared": ['True', 'False'],
                "fPIC": ['True', 'False'],
                "sanitize": ['True', 'False'],
                'malloc_impl' : ['libc', 'jemalloc'],
                'testing' : ['coverage', 'full', 'min', 'off', 'epoll_mode', 'spdk_mode'],
                }
    default_options = (
                        'shared=False',
                        'fPIC=True',
                        'sanitize=True',
                        'malloc_impl=libc',
                        'testing=spdk_mode',
                        )

    build_requires = (
            "benchmark/1.5.0",
            "gtest/1.10.0",
            )
    requires = (
            "flip/[~=1, include_prerelease=True]@sds/master",
            "iomgr/[~=4, include_prerelease=True]@sds/master",
            "sds_logging/[~=8, include_prerelease=True]@sds/master",
            "sds_options/[~=1, include_prerelease=True]@sds/master",
            "sisl/[~=4, include_prerelease=True]@sisl/master",

            # FOSS, rarely updated
            "boost/1.73.0",
            "evhtp/1.2.18.2",
            "farmhash/1.0.0",
            ("fmt/7.0.3", "override"),
            "folly/2020.05.04.00",
            "isa-l/2.21.0",
            )

    generators = "cmake"
    exports_sources = "cmake/*", "src/*", "CMakeLists.txt", "test_wrap.sh"
    keep_imports = True

    def configure(self):
        if not self.settings.build_type == "Debug":
            self.options.sanitize = False

    def imports(self):
        self.copy(root_package="flip", pattern="*.py", dst="bin/scripts", src="python/flip/", keep_path=True)

    def requirements(self):
        if not self.settings.build_type == "Debug":
            self.requires("jemalloc/5.2.1")
            self.options.malloc_impl = "jemalloc"

    def build(self):
        cmake = CMake(self)

        definitions = {'CONAN_TEST_TARGET': 'off',
                       'CMAKE_EXPORT_COMPILE_COMMANDS': 'ON',
                       'MEMORY_SANITIZER_ON': 'OFF'}
        test_target = None

        if self.options.sanitize:
            definitions['MEMORY_SANITIZER_ON'] = 'ON'

        definitions['CONAN_TEST_TARGET'] = self.options.testing
        if self.options.testing == 'coverage':
            test_target = 'coverage'

        if self.settings.build_type == 'Debug':
            definitions['CMAKE_BUILD_TYPE'] = 'Debug'
        
        definitions['MALLOC_IMPL'] = self.options.malloc_impl

        cmake.configure(defs=definitions)
        cmake.build()
        if not self.options.testing == 'off':
            cmake.test(target=test_target, output_on_failure=True)

    def package(self):
        self.copy("*.h", dst="include", src="src", keep_path=True)
        self.copy("*.hpp", dst="include", src="src", keep_path=True)
        self.copy("*/btree_node.cpp", dst="include", src="src", keep_path=True)
        self.copy("*cache/cache.cpp", dst="include", src="src", keep_path=True)
        self.copy("*homeblks.so", dst="lib", keep_path=False)
        self.copy("*homeblks.dll", dst="lib", keep_path=False)
        self.copy("*homeblks.dylib", dst="lib", keep_path=False)
        self.copy("*homeblks.lib", dst="lib", keep_path=False)
        self.copy("*homeblks.a", dst="lib", keep_path=False)

    def package_info(self):
        self.cpp_info.libs = tools.collect_libs(self)
        self.cpp_info.cxxflags.append("-DBOOST_ALLOW_DEPRECATED_HEADERS")
        if not self.settings.build_type == 'Debug':
            self.cpp_info.cxxflags.append("-DUSE_JEMALLOC")
        if self.options.sanitize:
            self.cpp_info.sharedlinkflags.append("-fsanitize=address")
            self.cpp_info.exelinkflags.append("-fsanitize=address")
            self.cpp_info.sharedlinkflags.append("-fsanitize=undefined")
            self.cpp_info.exelinkflags.append("-fsanitize=undefined")
        elif self.options.testing == 'coverage':
            self.cpp_info.libs.append('gcov')
        if self.settings.os == "Linux":
            self.cpp_info.libs.extend(["aio"])<|MERGE_RESOLUTION|>--- conflicted
+++ resolved
@@ -4,12 +4,7 @@
 
 class HomestoreConan(ConanFile):
     name = "homestore"
-<<<<<<< HEAD
-    version = "2.4.13"
-=======
-    
-    version = "2.4.15"
->>>>>>> be35e028
+    version = "2.4.16"
 
     revision_mode = "scm"
     license = "Proprietary"
