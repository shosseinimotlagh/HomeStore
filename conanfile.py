#!/usr/bin/env python
# -*- coding: utf-8 -*-
from conans import ConanFile, CMake, tools

class HomestoreConan(ConanFile):
    name = "homestore"

    version = "0.12.00"
    revision_mode = "scm"

    license = "Proprietary"
    url = "https://github.corp.ebay.com/SDS/Homestore"
    description = "HomeStore"

    settings = "arch", "os", "compiler", "build_type", "sanitize"
    options = {"shared": ['True', 'False'],
               "fPIC": ['True', 'False'],
               "coverage": ['True', 'False']}
    default_options = 'shared=False', 'fPIC=True', 'coverage=False'

    requires = (
            # Frequently updated
            "iomgr/3.0.3@sds/iomgr_v3",
            "sisl/0.3.14@sisl/develop",

            # Not commonly updated
            "flip/0.2.5@sds/develop",
            "sds_logging/6.1.0@sds/develop",
            "sds_options/1.0.0@sds/develop",
            "jungle/2019.10.22@oss/testing",
<<<<<<< HEAD
=======
            "sisl/0.3.15@sisl/develop",
>>>>>>> 4e9cf0fb

            # FOSS, rarely updated
            "benchmark/1.5.0@oss/stable",
            "boost_asio/1.69.0@bincrafters/stable",
            "boost_dynamic_bitset/1.69.0@bincrafters/stable",
            "boost_circular_buffer/1.69.0@bincrafters/stable",
            "boost_heap/1.69.0@bincrafters/stable",
            "boost_intrusive/1.69.0@bincrafters/stable",
            "boost_preprocessor/1.69.0@bincrafters/stable",
            "boost_uuid/1.69.0@bincrafters/stable",
            "double-conversion/3.1.4@bincrafters/stable",
            "evhtp/1.2.18.1@oss/stable",
            "farmhash/1.0.0@oss/stable",
            "folly/2019.09.23.00@bincrafters/stable",
            "gtest/1.8.1@bincrafters/stable",
            "isa-l/2.21.0@oss/stable",
            "libevent/2.1.11@bincrafters/stable",
            ("zstd/1.4.0@bincrafters/stable", "override"),
            )

    generators = "cmake"
    exports_sources = "cmake/*", "src/*", "CMakeLists.txt"
    keep_imports = True

    def configure(self):
        if self.settings.sanitize != None:
            del self.options.coverage

    def imports(self):
        self.copy(root_package="flip", pattern="*.py", dst="bin/scripts", src="python/flip/", keep_path=True)

    def requirements(self):
        if not self.settings.build_type == "Debug":
            self.requires("gperftools/2.7.0@oss/stable")

    def build(self):
        cmake = CMake(self)

        definitions = {'CONAN_BUILD_COVERAGE': 'OFF',
                       'CMAKE_EXPORT_COMPILE_COMMANDS': 'ON',
                       'MEMORY_SANITIZER_ON': 'OFF'}
        test_target = None

        if self.settings.sanitize != "address" and self.options.coverage == 'True':
            definitions['CONAN_BUILD_COVERAGE'] = 'ON'
            test_target = 'coverage'

        if self.settings.sanitize != None:
            definitions['MEMORY_SANITIZER_ON'] = 'ON'

        if self.settings.build_type == 'Debug':
            definitions['CMAKE_BUILD_TYPE'] = 'Debug'

        cmake.configure(defs=definitions)
        cmake.build()
        cmake.test(target=test_target, output_on_failure=True)

    def package(self):
        self.copy("*.h", dst="include", src="src", keep_path=True)
        self.copy("*.hpp", dst="include", src="src", keep_path=True)
        self.copy("*/btree_node.cpp", dst="include", src="src", keep_path=True)
        self.copy("*cache/cache.cpp", dst="include", src="src", keep_path=True)
        self.copy("*homeblks.so", dst="lib", keep_path=False)
        self.copy("*homeblks.dll", dst="lib", keep_path=False)
        self.copy("*homeblks.dylib", dst="lib", keep_path=False)
        self.copy("*homeblks.lib", dst="lib", keep_path=False)
        self.copy("*homeblks.a", dst="lib", keep_path=False)
        self.copy("*test_load", dst="bin", keep_path=False)
        self.copy("*test_mapping", dst="bin", keep_path=False)
        self.copy("*test_volume", dst="bin", keep_path=False)
        self.copy("*", dst="bin/scripts", src="bin/scripts", keep_path=True)

    def package_info(self):
        self.cpp_info.libs = tools.collect_libs(self)
        self.cpp_info.cxxflags.append("-DBOOST_ALLOW_DEPRECATED_HEADERS")
        if self.settings.sanitize != None:
            self.cpp_info.sharedlinkflags.append("-fsanitize=address")
            self.cpp_info.exelinkflags.append("-fsanitize=address")
            self.cpp_info.sharedlinkflags.append("-fsanitize=undefined")
            self.cpp_info.exelinkflags.append("-fsanitize=undefined")
        elif self.options.coverage == 'True':
            self.cpp_info.libs.append('gcov')
        if self.settings.os == "Linux":
            self.cpp_info.libs.extend(["aio"])

    def deploy(self):
        self.copy("*test_load", dst="/usr/local/bin", keep_path=False)
        self.copy("*test_mapping", dst="/usr/local/bin", keep_path=False)
        self.copy("*test_volume", dst="/usr/local/bin", keep_path=False)
        self.copy("vol_test.py", dst="/usr/local/bin", src="bin/scripts", keep_path=False)
        self.copy("*", dst="/usr/local/bin/home_blks_scripts", src="bin/scripts", keep_path=True)<|MERGE_RESOLUTION|>--- conflicted
+++ resolved
@@ -21,17 +21,13 @@
     requires = (
             # Frequently updated
             "iomgr/3.0.3@sds/iomgr_v3",
-            "sisl/0.3.14@sisl/develop",
+            "sisl/0.3.15@sisl/develop",
 
             # Not commonly updated
             "flip/0.2.5@sds/develop",
             "sds_logging/6.1.0@sds/develop",
             "sds_options/1.0.0@sds/develop",
             "jungle/2019.10.22@oss/testing",
-<<<<<<< HEAD
-=======
-            "sisl/0.3.15@sisl/develop",
->>>>>>> 4e9cf0fb
 
             # FOSS, rarely updated
             "benchmark/1.5.0@oss/stable",
