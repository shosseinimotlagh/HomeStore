--- conflicted
+++ resolved
@@ -31,11 +31,7 @@
             "iomgr/3.1.3@sds/iomgr_v3",
             "jungle/1.0.1@sds/testing",
             "sds_logging/7.0.0@sds/develop",
-<<<<<<< HEAD
-            "sisl/1.0.7@sisl/develop",
-=======
-            "sisl/1.0.6@sisl/develop",
->>>>>>> 389d08aa
+            "sisl/1.0.8@sisl/develop",
 
             # FOSS, rarely updated
             "benchmark/1.5.0",
