--- conflicted
+++ resolved
@@ -5,11 +5,8 @@
 class HomestoreConan(ConanFile):
     name = "homestore"
 
-<<<<<<< HEAD
     version = "0.11.14"
-=======
-    version = "0.11.13"
->>>>>>> 817100b5
+
 
     license = "Proprietary"
     url = "https://github.corp.ebay.com/SDS/Homestore"
