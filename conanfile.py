#!/usr/bin/env python
# -*- coding: utf-8 -*-
from conans import ConanFile, CMake, tools

class HomestoreConan(ConanFile):
    name = "homestore"

    version = "0.11.10"

    license = "Proprietary"
    url = "https://github.corp.ebay.com/SDS/Homestore"
    description = "HomeStore"

    settings = "arch", "os", "compiler", "build_type", "sanitize"
    options = {"shared": ['True', 'False'],
               "fPIC": ['True', 'False'],
               "coverage": ['True', 'False']}
    default_options = 'shared=False', 'fPIC=True', 'coverage=False'

    requires = (
                "benchmark/1.5.0@oss/stable",
                "boost_asio/1.69.0@bincrafters/stable",
                "boost_dynamic_bitset/1.69.0@bincrafters/stable",
                "boost_circular_buffer/1.69.0@bincrafters/stable",
                "boost_heap/1.69.0@bincrafters/stable",
                "boost_intrusive/1.69.0@bincrafters/stable",
                "boost_preprocessor/1.69.0@bincrafters/stable",
                "boost_uuid/1.69.0@bincrafters/stable",
                "double-conversion/3.1.4@bincrafters/stable",
                "farmhash/1.0.0@oss/stable",
                "folly/2019.05.20.00@bincrafters/testing",
                "gtest/1.8.1@bincrafters/stable",
                "iomgr/2.2.4@sds/testing",
                "libevent/2.1.8@bincrafters/stable",
                "lzma/5.2.4@bincrafters/stable",
<<<<<<< HEAD
                "sisl/0.3.1@sisl/testing",
                "OpenSSL/1.0.2r@conan/stable",
                "sds_logging/4.2.0@sds/testing",
=======
                "sisl/0.3.2@sisl/testing",
                "OpenSSL/1.0.2s@conan/stable",
                "sds_logging/5.0.0@sds/testing",
>>>>>>> 0d745260
                "sds_options/0.1.5@sds/testing",
                "isa-l/2.21.0@oss/stable",
                "flip/0.0.4@sds/testing",
                "zstd/1.3.8@bincrafters/stable",
                )

    generators = "cmake"
    exports_sources = "cmake/*", "src/*", "CMakeLists.txt"

    def configure(self):
        if self.settings.sanitize != None:
            del self.options.coverage

    def requirements(self):
        if not self.settings.build_type == "Debug":
            self.requires("gperftools/2.7.0@oss/stable")

    def build(self):
        cmake = CMake(self)

        definitions = {'CONAN_BUILD_COVERAGE': 'OFF',
                       'CMAKE_EXPORT_COMPILE_COMMANDS': 'ON',
                       'MEMORY_SANITIZER_ON': 'OFF'}
        test_target = None

        if self.settings.sanitize != "address" and self.options.coverage == 'True':
            definitions['CONAN_BUILD_COVERAGE'] = 'ON'
            test_target = 'coverage'

        if self.settings.sanitize != None:
            definitions['MEMORY_SANITIZER_ON'] = 'ON'

        if self.settings.build_type == 'Debug':
            definitions['CMAKE_BUILD_TYPE'] = 'Debug'

        cmake.configure(defs=definitions)
        cmake.build()
        cmake.test(target=test_target, output_on_failure=True)

    def package(self):
        self.copy("*.h", dst="include", src="src", keep_path=True)
        self.copy("*.hpp", dst="include", src="src", keep_path=True)
        self.copy("*/btree_node.cpp", dst="include", src="src", keep_path=True)
        self.copy("*cache/cache.cpp", dst="include", src="src", keep_path=True)
        self.copy("*.so", dst="lib", keep_path=False)
        self.copy("*.dll", dst="lib", keep_path=False)
        self.copy("*.dylib", dst="lib", keep_path=False)
        self.copy("*.lib", dst="lib", keep_path=False)
        self.copy("*.a", dst="lib", keep_path=False)

    def package_info(self):
        self.cpp_info.libs = tools.collect_libs(self)
        self.cpp_info.cxxflags.append("-DBOOST_ALLOW_DEPRECATED_HEADERS")
        if self.settings.sanitize != None:
            self.cpp_info.sharedlinkflags.append("-fsanitize=address")
            self.cpp_info.exelinkflags.append("-fsanitize=address")
            self.cpp_info.sharedlinkflags.append("-fsanitize=undefined")
            self.cpp_info.exelinkflags.append("-fsanitize=undefined")
        elif self.options.coverage == 'True':
            self.cpp_info.libs.append('gcov')
        if self.settings.os == "Linux":
            self.cpp_info.libs.extend(["aio"])<|MERGE_RESOLUTION|>--- conflicted
+++ resolved
@@ -33,15 +33,9 @@
                 "iomgr/2.2.4@sds/testing",
                 "libevent/2.1.8@bincrafters/stable",
                 "lzma/5.2.4@bincrafters/stable",
-<<<<<<< HEAD
-                "sisl/0.3.1@sisl/testing",
-                "OpenSSL/1.0.2r@conan/stable",
-                "sds_logging/4.2.0@sds/testing",
-=======
                 "sisl/0.3.2@sisl/testing",
                 "OpenSSL/1.0.2s@conan/stable",
                 "sds_logging/5.0.0@sds/testing",
->>>>>>> 0d745260
                 "sds_options/0.1.5@sds/testing",
                 "isa-l/2.21.0@oss/stable",
                 "flip/0.0.4@sds/testing",
