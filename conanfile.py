--- conflicted
+++ resolved
@@ -26,12 +26,8 @@
             "flip/0.2.3@sds/develop",
             "sds_logging/6.0.0@sds/testing",
             "sds_options/1.0.0@sds/testing",
-<<<<<<< HEAD
-            "jungle/2019.09.05@oss/develop",
-            "sisl/0.3.10@sisl/develop",
-=======
+            "jungle/2019.10.22@oss/testing",
             "sisl/0.3.10@sisl/testing",
->>>>>>> 746cabc3
 
             # FOSS, rarely updated
             "benchmark/1.5.0@oss/stable",
