--- conflicted
+++ resolved
@@ -5,11 +5,7 @@
 
 class HomestoreConan(ConanFile):
     name = "homestore"
-<<<<<<< HEAD
-    version = "4.0.12"
-=======
     version = "4.1.2"
->>>>>>> ced2146f
 
     homepage = "https://github.com/eBay/Homestore"
     description = "HomeStore Storage Engine"
@@ -61,15 +57,12 @@
         self.build_requires("gtest/1.13.0")
 
     def requirements(self):
-        self.requires("iomgr/[~=9, include_prerelease=True]@oss/fiber")
-        self.requires("sisl/[~=9, include_prerelease=True]@oss/master")
+        self.requires("iomgr/[~=9, include_prerelease=True]@oss/master")
+        self.requires("sisl/[~=10, include_prerelease=True]@oss/master")
 
         # FOSS, rarely updated
-        self.requires("boost/1.79.0")
         self.requires("farmhash/cci.20190513@")
-        self.requires("folly/2022.01.31.00")
         self.requires("isa-l/2.30.0")
-        self.requires("nlohmann_json/3.11.2")
         self.requires("spdk/21.07.y")
 
     def build(self):
