#!/usr/bin/env python
# -*- coding: utf-8 -*-
from conans import ConanFile, CMake, tools

class HomestoreConan(ConanFile):
    name = "homestore"
<<<<<<< HEAD
    version = "2.4.26"
=======
    version = "2.4.29"
>>>>>>> 872604e1

    revision_mode = "scm"
    license = "Proprietary"
    url = "https://github.corp.ebay.com/SDS/Homestore"
    description = "HomeStore"

    settings = "arch", "os", "compiler", "build_type"
    options = {
                "shared": ['True', 'False'],
                "fPIC": ['True', 'False'],
                "sanitize": ['True', 'False'],
                'malloc_impl' : ['libc', 'jemalloc'],
                'testing' : ['coverage', 'full', 'min', 'off', 'epoll_mode', 'spdk_mode'],
                }
    default_options = (
                        'shared=False',
                        'fPIC=True',
                        'sanitize=True',
                        'malloc_impl=libc',
                        'testing=epoll_mode',
                        )

    build_requires = (
            "benchmark/1.5.0",
            "gtest/1.10.0",
            )
    requires = (
            "flip/[~=1, include_prerelease=True]@sds/master",
            "iomgr/[~=4, include_prerelease=True]@sds/master",
            "sds_logging/[~=9, include_prerelease=True]@sds/master",
            "sds_options/[~=1, include_prerelease=True]@sds/master",
            "sisl/[~=4, include_prerelease=True]@sisl/master",

            # FOSS, rarely updated
            "boost/1.73.0",
            "evhtp/1.2.18.2",
            "farmhash/1.0.0",
            ("fmt/7.1.3", "override"),
            "folly/2020.05.04.00",
            "isa-l/2.21.0",
            )

    generators = "cmake"
    exports_sources = "cmake/*", "src/*", "CMakeLists.txt", "test_wrap.sh"
    keep_imports = True

    def configure(self):
        if not self.settings.build_type == "Debug":
            self.options.sanitize = False

    def imports(self):
        self.copy(root_package="flip", pattern="*.py", dst="bin/scripts", src="python/flip/", keep_path=True)

    def requirements(self):
        if not self.settings.build_type == "Debug":
            self.requires("jemalloc/5.2.1")
            self.options.malloc_impl = "jemalloc"

    def build(self):
        cmake = CMake(self)

        definitions = {'CONAN_TEST_TARGET': 'off',
                       'CMAKE_EXPORT_COMPILE_COMMANDS': 'ON',
                       'MEMORY_SANITIZER_ON': 'OFF'}
        test_target = None

        if self.options.sanitize:
            definitions['MEMORY_SANITIZER_ON'] = 'ON'

        definitions['CONAN_TEST_TARGET'] = self.options.testing
        if self.options.testing == 'coverage':
            test_target = 'coverage'

        if self.settings.build_type == 'Debug':
            definitions['CMAKE_BUILD_TYPE'] = 'Debug'
        
        definitions['MALLOC_IMPL'] = self.options.malloc_impl

        cmake.configure(defs=definitions)
        cmake.build()
        if not self.options.testing == 'off':
            cmake.test(target=test_target, output_on_failure=True)

    def package(self):
        self.copy("*.h", dst="include", src="src", keep_path=True)
        self.copy("*.hpp", dst="include", src="src", keep_path=True)
        self.copy("*/btree_node.cpp", dst="include", src="src", keep_path=True)
        self.copy("*cache/cache.cpp", dst="include", src="src", keep_path=True)
        self.copy("*homeblks.so", dst="lib", keep_path=False)
        self.copy("*homeblks.dll", dst="lib", keep_path=False)
        self.copy("*homeblks.dylib", dst="lib", keep_path=False)
        self.copy("*homeblks.lib", dst="lib", keep_path=False)
        self.copy("*homeblks.a", dst="lib", keep_path=False)

    def package_info(self):
        self.cpp_info.libs = tools.collect_libs(self)
        self.cpp_info.cxxflags.append("-DBOOST_ALLOW_DEPRECATED_HEADERS")
        if not self.settings.build_type == 'Debug':
            self.cpp_info.cxxflags.append("-DUSE_JEMALLOC")
        if self.options.sanitize:
            self.cpp_info.sharedlinkflags.append("-fsanitize=address")
            self.cpp_info.exelinkflags.append("-fsanitize=address")
            self.cpp_info.sharedlinkflags.append("-fsanitize=undefined")
            self.cpp_info.exelinkflags.append("-fsanitize=undefined")
        elif self.options.testing == 'coverage':
            self.cpp_info.libs.append('gcov')
        if self.settings.os == "Linux":
            self.cpp_info.libs.extend(["aio"])<|MERGE_RESOLUTION|>--- conflicted
+++ resolved
@@ -4,11 +4,7 @@
 
 class HomestoreConan(ConanFile):
     name = "homestore"
-<<<<<<< HEAD
-    version = "2.4.26"
-=======
-    version = "2.4.29"
->>>>>>> 872604e1
+    version = "2.4.30"
 
     revision_mode = "scm"
     license = "Proprietary"
