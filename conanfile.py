--- conflicted
+++ resolved
@@ -28,17 +28,10 @@
 
     requires = (
             "flip/0.2.7@sds/develop",
-<<<<<<< HEAD
-            "iomgr/2.2.14@sds/develop",
-            "sds_logging/7.0.0@sds/develop",
-            "sisl/1.0.3@sisl/develop",
-
-=======
             "iomgr/3.1.1@sds/iomgr_v3",
             "jungle/1.0.1@sds/testing",
             "sds_logging/7.0.0@sds/develop",
             "sisl/1.0.3@sisl/develop",
->>>>>>> 6761cc16
             # FOSS, rarely updated
             "benchmark/1.5.0",
             "boost/1.72.0",
