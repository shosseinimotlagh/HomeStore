#!/usr/bin/env python
# -*- coding: utf-8 -*-
from conans import ConanFile, CMake, tools

class HomestoreConan(ConanFile):
    name = "homestore"

<<<<<<< HEAD
    version = "0.14.0"
=======
    version = "0.13.6"
>>>>>>> 35287a9e
    revision_mode = "scm"

    license = "Proprietary"
    url = "https://github.corp.ebay.com/SDS/Homestore"
    description = "HomeStore"

    settings = "arch", "os", "compiler", "build_type"
    options = {
                "shared": ['True', 'False'],
                "fPIC": ['True', 'False'],
                "coverage": ['True', 'False'],
                "sanitize": ['True', 'False'],
                'malloc_impl' : ['libc', 'tcmalloc', 'jemalloc']
                }
    default_options = (
                        'shared=False',
                        'fPIC=True',
                        'coverage=False',
                        'sanitize=True',
                        'malloc_impl=libc',
                        )

    requires = (
            "flip/0.2.9@sds/develop",
<<<<<<< HEAD
            "iomgr/[>=3.5.0,<3.6.0]@sds/iomgr_v3",
            "sds_logging/7.0.2@sds/develop",
            "sisl/1.1.2@sisl/develop",
=======
            "iomgr/2.3.0@sds/develop",
            "sds_logging/7.0.2@sds/develop",
            "sisl/1.1.3@sisl/develop",
>>>>>>> 35287a9e

            # FOSS, rarely updated
            "benchmark/1.5.0",
            "boost/1.73.0",
            "double-conversion/3.1.5",
            "evhtp/1.2.18.2",
            "farmhash/1.0.0",
            "folly/2020.05.04.00",
            "isa-l/2.21.0",
            "libevent/2.1.11",
            "openssl/1.1.1g"
            )

    generators = "cmake"
    exports_sources = "cmake/*", "src/*", "CMakeLists.txt"
    keep_imports = True

    def configure(self):
        if not self.settings.build_type == "Debug":
            self.options.sanitize = False

        if self.options.sanitize:
            self.options.coverage = False

    def imports(self):
        self.copy(root_package="flip", pattern="*.py", dst="bin/scripts", src="python/flip/", keep_path=True)

    def requirements(self):
        if not self.settings.build_type == "Debug":
            if self.settings.build_type == "RelWithDebInfo":
                self.requires("gperftools/2.7.0")
                self.options.malloc_impl = "tcmalloc"
            else:
                self.requires("jemalloc/5.2.1")
                self.options.malloc_impl = "jemalloc"

    def build(self):
        cmake = CMake(self)

        definitions = {'CONAN_BUILD_COVERAGE': 'OFF',
                       'CMAKE_EXPORT_COMPILE_COMMANDS': 'ON',
                       'MEMORY_SANITIZER_ON': 'OFF'}
        test_target = None

        if self.options.sanitize:
            definitions['MEMORY_SANITIZER_ON'] = 'ON'

        if self.options.coverage:
            definitions['CONAN_BUILD_COVERAGE'] = 'ON'
            test_target = 'coverage'

        if self.settings.build_type == 'Debug':
            definitions['CMAKE_BUILD_TYPE'] = 'Debug'

        definitions['MALLOC_IMPL'] = self.options.malloc_impl

        cmake.configure(defs=definitions)
        cmake.build()
        cmake.test(target=test_target, output_on_failure=True)

    def package(self):
        self.copy("*.h", dst="include", src="src", keep_path=True)
        self.copy("*.hpp", dst="include", src="src", keep_path=True)
        self.copy("*/btree_node.cpp", dst="include", src="src", keep_path=True)
        self.copy("*cache/cache.cpp", dst="include", src="src", keep_path=True)
        self.copy("*homeblks.so", dst="lib", keep_path=False)
        self.copy("*homeblks.dll", dst="lib", keep_path=False)
        self.copy("*homeblks.dylib", dst="lib", keep_path=False)
        self.copy("*homeblks.lib", dst="lib", keep_path=False)
        self.copy("*homeblks.a", dst="lib", keep_path=False)
        if self.settings.build_type != 'Debug':
            self.copy("*test_load", dst="bin", keep_path=False)
            self.copy("*test_mapping", dst="bin", keep_path=False)
            self.copy("*test_volume", dst="bin", keep_path=False)
            self.copy("*check_btree", dst="bin", keep_path=False)
            self.copy("*", dst="bin/scripts", src="bin/scripts", keep_path=True)

    def package_info(self):
        self.cpp_info.libs = tools.collect_libs(self)
        self.cpp_info.cxxflags.append("-DBOOST_ALLOW_DEPRECATED_HEADERS")
        if self.options.sanitize:
            self.cpp_info.sharedlinkflags.append("-fsanitize=address")
            self.cpp_info.exelinkflags.append("-fsanitize=address")
            self.cpp_info.sharedlinkflags.append("-fsanitize=undefined")
            self.cpp_info.exelinkflags.append("-fsanitize=undefined")
        elif self.options.coverage == 'True':
            self.cpp_info.libs.append('gcov')
        if self.settings.os == "Linux":
            self.cpp_info.libs.extend(["aio"])

    def deploy(self):
        self.copy("*test_load", dst="/usr/local/bin", keep_path=False)
        self.copy("*test_mapping", dst="/usr/local/bin", keep_path=False)
        self.copy("*test_volume", dst="/usr/local/bin", keep_path=False)
        self.copy("*check_btree", dst="/usr/local/bin", keep_path=False)
        self.copy("vol_test.py", dst="/usr/local/bin", src="bin/scripts", keep_path=False)
        self.copy("*", dst="/usr/local/bin/home_blks_scripts", src="bin/scripts", keep_path=True)<|MERGE_RESOLUTION|>--- conflicted
+++ resolved
@@ -5,11 +5,7 @@
 class HomestoreConan(ConanFile):
     name = "homestore"
 
-<<<<<<< HEAD
     version = "0.14.0"
-=======
-    version = "0.13.6"
->>>>>>> 35287a9e
     revision_mode = "scm"
 
     license = "Proprietary"
@@ -34,15 +30,9 @@
 
     requires = (
             "flip/0.2.9@sds/develop",
-<<<<<<< HEAD
             "iomgr/[>=3.5.0,<3.6.0]@sds/iomgr_v3",
             "sds_logging/7.0.2@sds/develop",
-            "sisl/1.1.2@sisl/develop",
-=======
-            "iomgr/2.3.0@sds/develop",
-            "sds_logging/7.0.2@sds/develop",
             "sisl/1.1.3@sisl/develop",
->>>>>>> 35287a9e
 
             # FOSS, rarely updated
             "benchmark/1.5.0",
