from os.path import join
from conan import ConanFile
from conan.tools.files import copy
from conans import CMake

class HomestoreConan(ConanFile):
    name = "homestore"
<<<<<<< HEAD
    version = "4.0.1"
    homepage = "https://github.com/eBay/Homestore"
    description = "HomeStore Storage Engine"
=======
    version = "3.5.15"

    homepage = "https://github.corp.ebay.com/SDS/homestore"
    description = "HomeStore"
>>>>>>> 650c5200
    topics = ("ebay", "nublox")
    url = "https://github.com/eBay/Homestore"
    license = "Apache-2.0"

    settings = "arch", "os", "compiler", "build_type"

    options = {
                "shared": ['True', 'False'],
                "fPIC": ['True', 'False'],
                "sanitize": ['True', 'False'],
                "testing" : ['coverage', 'full', 'min', 'off', 'epoll_mode', 'spdk_mode'],
                "skip_testing": ['True', 'False'],
            }
    default_options = {
                'shared': False,
                'fPIC': True,
                'sanitize': False,
                'testing': 'epoll_mode',
                'skip_testing': False,
                'sisl:prerelease': True,
            }


    generators = "cmake", "cmake_find_package"
    exports_sources = "cmake/*", "src/*", "CMakeLists.txt", "test_wrap.sh", "LICENSE"
    keep_imports = True

    def configure(self):
        if self.options.shared:
            del self.options.fPIC
        if self.settings.build_type == "Debug":
            if self.options.sanitize:
                self.options['sisl'].sanitize = True
        else:
            self.options.sanitize = False

    def imports(self):
        self.copy(root_package="sisl", pattern="*", dst="bin/scripts/python/flip/", src="bindings/flip/python/", keep_path=False)

    def build_requirements(self):
        self.build_requires("benchmark/1.7.1")
        self.build_requires("gtest/1.12.1")

    def requirements(self):
        self.requires("iomgr/[~=8, include_prerelease=True]@sds/master")
        self.requires("sisl/[~=8, include_prerelease=True]@oss/master")

        # FOSS, rarely updated
        self.requires("boost/1.79.0")
        self.requires("farmhash/cci.20190513@")
        self.requires("folly/2022.01.31.00")
        self.requires("isa-l/2.30.0")
        self.requires("nlohmann_json/3.11.2")

    def build(self):
        cmake = CMake(self)

        definitions = {'TEST_TARGET': 'off',
                       'CMAKE_EXPORT_COMPILE_COMMANDS': 'ON',
                       'MEMORY_SANITIZER_ON': 'OFF'}
        test_target = None

        if self.options.sanitize:
            definitions['MEMORY_SANITIZER_ON'] = 'ON'

        definitions['TEST_TARGET'] = self.options.testing
        if self.options.testing == 'coverage':
            test_target = 'coverage'

        if self.settings.build_type == 'Debug':
            definitions['CMAKE_BUILD_TYPE'] = 'Debug'
        
        cmake.configure(defs=definitions)
        cmake.build()
        if not self.options.testing == 'off' and not self.options.skip_testing:
            cmake.test(target=test_target, output_on_failure=True)

    def package(self):
        copy(self, "LICENSE", self.source_folder, join(self.package_folder, "licenses"), keep_path=False)
        copy(self, "*.h", join(self.source_folder, "src", "include"), join(self.package_folder, "include"), keep_path=True)
        copy(self, "*.hpp", join(self.source_folder, "src", "include"), join(self.package_folder, "include"), keep_path=True)
        copy(self, "*.ipp", join(self.source_folder, "src", "include"), join(self.package_folder, "include"), keep_path=True)
        copy(self, "*.a", self.build_folder, join(self.package_folder, "lib"), keep_path=False)
        copy(self, "*.so", self.build_folder, join(self.package_folder, "lib"), keep_path=False)
        copy(self, "*.dylib", self.build_folder, join(self.package_folder, "lib"), keep_path=False)
        copy(self, "*.dll", self.build_folder, join(self.package_folder, "lib"), keep_path=False)

    def package_info(self):
        self.cpp_info.libs = ["homestore"]
        if self.options.sanitize:
            self.cpp_info.sharedlinkflags.append("-fsanitize=address")
            self.cpp_info.exelinkflags.append("-fsanitize=address")
            self.cpp_info.sharedlinkflags.append("-fsanitize=undefined")
            self.cpp_info.exelinkflags.append("-fsanitize=undefined")
        elif self.options.testing == 'coverage':
            self.cpp_info.system_libs.append('gcov')
        if self.settings.os == "Linux":
            self.cpp_info.system_libs.append("aio")<|MERGE_RESOLUTION|>--- conflicted
+++ resolved
@@ -5,16 +5,9 @@
 
 class HomestoreConan(ConanFile):
     name = "homestore"
-<<<<<<< HEAD
     version = "4.0.1"
     homepage = "https://github.com/eBay/Homestore"
     description = "HomeStore Storage Engine"
-=======
-    version = "3.5.15"
-
-    homepage = "https://github.corp.ebay.com/SDS/homestore"
-    description = "HomeStore"
->>>>>>> 650c5200
     topics = ("ebay", "nublox")
     url = "https://github.com/eBay/Homestore"
     license = "Apache-2.0"
