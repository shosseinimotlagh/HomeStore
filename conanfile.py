#!/usr/bin/env python
# -*- coding: utf-8 -*-
from conans import ConanFile, CMake, tools

class HomestoreConan(ConanFile):
    name = "homestore"

    version = "0.11.14"

    license = "Proprietary"
    url = "https://github.corp.ebay.com/SDS/Homestore"
    description = "HomeStore"

    settings = "arch", "os", "compiler", "build_type", "sanitize"
    options = {"shared": ['True', 'False'],
               "fPIC": ['True', 'False'],
               "coverage": ['True', 'False']}
    default_options = 'shared=False', 'fPIC=True', 'coverage=False'

    requires = (
                "benchmark/1.5.0@oss/stable",
                "boost_asio/1.69.0@bincrafters/stable",
                "boost_dynamic_bitset/1.69.0@bincrafters/stable",
                "boost_circular_buffer/1.69.0@bincrafters/stable",
                "boost_heap/1.69.0@bincrafters/stable",
                "boost_intrusive/1.69.0@bincrafters/stable",
                "boost_preprocessor/1.69.0@bincrafters/stable",
                "boost_uuid/1.69.0@bincrafters/stable",
                "double-conversion/3.1.4@bincrafters/stable",
                "farmhash/1.0.0@oss/stable",
                "folly/2019.06.17.00@bincrafters/testing",
                "gtest/1.8.1@bincrafters/stable",
                "iomgr/2.2.6@sds/testing",
                "libevent/2.1.10@bincrafters/stable",
                "lzma/5.2.4@bincrafters/stable",
                "sisl/0.3.2@sisl/testing",
                "OpenSSL/1.0.2s@conan/stable",
                "sds_logging/5.2.0@sds/testing",
                "sds_options/0.1.5@sds/testing",
                "isa-l/2.21.0@oss/stable",
<<<<<<< HEAD
                "flip/0.1.0@sds/testing",
                "zstd/1.3.8@bincrafters/stable",
=======
                "flip/0.0.4@sds/testing",
                "zstd/1.4.0@bincrafters/stable",
>>>>>>> a608ea56
                )

    generators = "cmake"
    exports_sources = "cmake/*", "src/*", "CMakeLists.txt"

    def configure(self):
        if self.settings.sanitize != None:
            del self.options.coverage

    def requirements(self):
        if not self.settings.build_type == "Debug":
            self.requires("gperftools/2.7.0@oss/stable")

    def build(self):
        cmake = CMake(self)

        definitions = {'CONAN_BUILD_COVERAGE': 'OFF',
                       'CMAKE_EXPORT_COMPILE_COMMANDS': 'ON',
                       'MEMORY_SANITIZER_ON': 'OFF'}
        test_target = None

        if self.settings.sanitize != "address" and self.options.coverage == 'True':
            definitions['CONAN_BUILD_COVERAGE'] = 'ON'
            test_target = 'coverage'

        if self.settings.sanitize != None:
            definitions['MEMORY_SANITIZER_ON'] = 'ON'

        if self.settings.build_type == 'Debug':
            definitions['CMAKE_BUILD_TYPE'] = 'Debug'

        cmake.configure(defs=definitions)
        cmake.build()
        cmake.test(target=test_target, output_on_failure=True)

    def package(self):
        self.copy("*.h", dst="include", src="src", keep_path=True)
        self.copy("*.hpp", dst="include", src="src", keep_path=True)
        self.copy("*/btree_node.cpp", dst="include", src="src", keep_path=True)
        self.copy("*cache/cache.cpp", dst="include", src="src", keep_path=True)
        self.copy("*.so", dst="lib", keep_path=False)
        self.copy("*.dll", dst="lib", keep_path=False)
        self.copy("*.dylib", dst="lib", keep_path=False)
        self.copy("*.lib", dst="lib", keep_path=False)
        self.copy("*.a", dst="lib", keep_path=False)

    def package_info(self):
        self.cpp_info.libs = tools.collect_libs(self)
        self.cpp_info.cxxflags.append("-DBOOST_ALLOW_DEPRECATED_HEADERS")
        if self.settings.sanitize != None:
            self.cpp_info.sharedlinkflags.append("-fsanitize=address")
            self.cpp_info.exelinkflags.append("-fsanitize=address")
            self.cpp_info.sharedlinkflags.append("-fsanitize=undefined")
            self.cpp_info.exelinkflags.append("-fsanitize=undefined")
        elif self.options.coverage == 'True':
            self.cpp_info.libs.append('gcov')
        if self.settings.os == "Linux":
            self.cpp_info.libs.extend(["aio"])<|MERGE_RESOLUTION|>--- conflicted
+++ resolved
@@ -38,13 +38,8 @@
                 "sds_logging/5.2.0@sds/testing",
                 "sds_options/0.1.5@sds/testing",
                 "isa-l/2.21.0@oss/stable",
-<<<<<<< HEAD
                 "flip/0.1.0@sds/testing",
-                "zstd/1.3.8@bincrafters/stable",
-=======
-                "flip/0.0.4@sds/testing",
                 "zstd/1.4.0@bincrafters/stable",
->>>>>>> a608ea56
                 )
 
     generators = "cmake"
