--- conflicted
+++ resolved
@@ -5,12 +5,8 @@
 
 class HomestoreConan(ConanFile):
     name = "homestore"
-<<<<<<< HEAD
-    version = "4.0.5"
-=======
-    version = "4.0.7"
+    version = "4.0.8"
 
->>>>>>> d4d4ecfb
     homepage = "https://github.com/eBay/Homestore"
     description = "HomeStore Storage Engine"
     topics = ("ebay", "nublox")
