--- conflicted
+++ resolved
@@ -22,13 +22,9 @@
                 ("double-conversion/3.0.0@bincrafters/stable"),
                 ("farmhash/1.0.0@oss/stable"),
                 ("folly/2018.08.20.00@bincrafters/stable"),
-<<<<<<< HEAD
-                ("iomgr/2.0.4@sds/testing"),
+                ("iomgr/2.0.4@sds/stable"),
                 ("sds_metrics/0.2.0@sds/testing"),
                 ("sds_logging/3.2.1@sds/stable"))
-=======
-                ("iomgr/2.0.4@sds/stable"))
->>>>>>> 5d5bd855
 
     generators = "cmake"
     exports_sources = "cmake/*", "src/*", "CMakeLists.txt"
