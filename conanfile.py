--- conflicted
+++ resolved
@@ -5,12 +5,7 @@
 class HomestoreConan(ConanFile):
     name = "homestore"
 
-<<<<<<< HEAD
     version = "0.11.1"
-=======
-    version = "0.10.3"
->>>>>>> 69b058ad
-
 
     license = "Proprietary"
     url = "https://github.corp.ebay.com/SDS/Homestore"
@@ -36,11 +31,7 @@
                 "lzma/5.2.4@bincrafters/stable",
                 "sds_metrics/0.2.2@sds/testing",
                 "OpenSSL/1.0.2q@conan/stable",
-<<<<<<< HEAD
-                "sds_logging/3.5.1@sds/testing",
-=======
                 "sds_logging/3.5.2@sds/testing",
->>>>>>> 69b058ad
                 "sds_options/0.1.4@sds/testing",
                 )
 
@@ -75,9 +66,10 @@
         cmake.test(target=test_target)
 
     def package(self):
-        self.copy("homestore_header.hpp", dst="include/homestore", src="src/main", keep_path=False)
-        self.copy("vol_interface.hpp", dst="include/homestore", src="src/main", keep_path=False)
-        self.copy("*error.h", dst="include/", src="src", keep_path=True)
+        self.copy("*.h", dst="include", src="src", keep_path=True)
+        self.copy("*.hpp", dst="include", src="src", keep_path=True)
+        self.copy("*/btree_node.cpp", dst="include", src="src", keep_path=True)
+        self.copy("*cache/cache.cpp", dst="include", src="src", keep_path=True)
         self.copy("*.so", dst="lib", keep_path=False)
         self.copy("*.dll", dst="lib", keep_path=False)
         self.copy("*.dylib", dst="lib", keep_path=False)
