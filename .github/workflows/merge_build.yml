name: Homestore6 Build

on:
  workflow_dispatch:
  push:
    branches:
      - stable/v6.x
<<<<<<< HEAD
      - master
=======
>>>>>>> b603f296

jobs:
  Build:
    strategy:
      fail-fast: false
      matrix:
        platform: ["ubuntu-24.04"]
        build-type: ["Debug", "Release"]
        malloc-impl: ["libc", "tcmalloc"]
        prerelease: ["True", "False"]
        tooling: ["Sanitize", "Coverage", "None"]
        exclude:
          - build-type: Debug
            prerelease: "False"
          - build-type: Debug
            tooling: None
          - build-type: Debug
            malloc-impl: tcmalloc
          - build-type: Release
            malloc-impl: libc
          - build-type: Release
            tooling: Sanitize
          - build-type: Release
            tooling: Coverage
    uses: ./.github/workflows/build_commit.yml
    with:
      platform: ${{ matrix.platform }}
      build-type: ${{ matrix.build-type }}
      malloc-impl: ${{ matrix.malloc-impl }}
      prerelease: ${{ matrix.prerelease }}
      tooling: ${{ matrix.tooling }}
        #  ChainBuild:
        #    runs-on: "ubuntu-22.04"
        #    steps:
        #    - name: Start HomeObject Build
        #      run: |
        #        curl -L \
        #          -X POST \
        #          -H "Accept: application/vnd.github+json" \
        #          -H "Authorization: Bearer ${{ secrets.CHAIN_BUILD_TOKEN }}"\
        #          -H "X-GitHub-Api-Version: 2022-11-28" \
        #          https://api.github.com/repos/eBay/homeobject/actions/workflows/conan_build.yml/dispatches \
        #          -d '{"ref":"main","inputs":{}}'
        #      if: ${{ github.ref == 'refs/heads/master' }}<|MERGE_RESOLUTION|>--- conflicted
+++ resolved
@@ -1,14 +1,10 @@
-name: Homestore6 Build
+name: Homestore Build
 
 on:
   workflow_dispatch:
   push:
     branches:
-      - stable/v6.x
-<<<<<<< HEAD
       - master
-=======
->>>>>>> b603f296
 
 jobs:
   Build:
